--- conflicted
+++ resolved
@@ -8,58 +8,12 @@
   @ONLY
 )
 
-<<<<<<< HEAD
 add_subdirectory(build)
 add_subdirectory(core)
 add_subdirectory(core/test_framework)
 add_subdirectory(ytlib)
+add_subdirectory(client)
 add_subdirectory(run_codec)
-=======
-add_subdirectory(cmake/deps-arcadia-contrib-libs-base64)
-add_subdirectory(cmake/deps-arcadia-contrib-libs-brotli)
-add_subdirectory(cmake/deps-arcadia-contrib-libs-c--ares)
-add_subdirectory(cmake/deps-arcadia-contrib-libs-double--conversion)
-add_subdirectory(cmake/deps-arcadia-contrib-libs-farmhash)
-add_subdirectory(cmake/deps-arcadia-contrib-libs-gmock)
-add_subdirectory(cmake/deps-arcadia-contrib-libs-grpc)
-add_subdirectory(cmake/deps-arcadia-contrib-libs-gtest)
-add_subdirectory(cmake/deps-arcadia-contrib-libs-libbz2)
-add_subdirectory(cmake/deps-arcadia-contrib-libs-lz4)
-add_subdirectory(cmake/deps-arcadia-contrib-libs-lzmasdk)
-add_subdirectory(cmake/deps-arcadia-contrib-libs-minilzo)
-add_subdirectory(cmake/deps-arcadia-contrib-libs-msgpack)
-add_subdirectory(cmake/deps-arcadia-contrib-libs-nanopb)
-add_subdirectory(cmake/deps-arcadia-contrib-libs-openssl)
-add_subdirectory(cmake/deps-arcadia-contrib-libs-protobuf)
-add_subdirectory(cmake/deps-arcadia-contrib-libs-re2)
-add_subdirectory(cmake/deps-arcadia-contrib-libs-snappy)
-add_subdirectory(cmake/deps-arcadia-contrib-libs-yajl)
-add_subdirectory(cmake/deps-arcadia-contrib-libs-zlib)
-add_subdirectory(cmake/deps-arcadia-contrib-libs-zstd)
-add_subdirectory(cmake/deps-arcadia-library-colorizer)
-add_subdirectory(cmake/deps-arcadia-library-getopt)
-add_subdirectory(cmake/deps-arcadia-library-http)
-add_subdirectory(cmake/deps-arcadia-library-lfalloc)
-add_subdirectory(cmake/deps-arcadia-library-malloc-api)
-add_subdirectory(cmake/deps-arcadia-library-openssl)
-add_subdirectory(cmake/deps-arcadia-library-streams-brotli)
-add_subdirectory(cmake/deps-arcadia-library-streams-lz)
-add_subdirectory(cmake/deps-arcadia-library-streams-lzop)
-add_subdirectory(cmake/deps-arcadia-library-string_utils-base64)
-add_subdirectory(cmake/deps-arcadia-util)
-if(${CMAKE_SYSTEM_NAME} MATCHES "Linux")
-  add_subdirectory(cmake/deps-yt-contrib-coredumper)
-endif()
-add_subdirectory(cmake/deps-yt-contrib-jerasure)
-add_subdirectory(cmake/deps-yt-contrib-fastlz)
-add_subdirectory(cmake/deps-yt-contrib-quicklz)
-add_subdirectory(cmake/deps-yt-contrib-http-parser)
-if(${CMAKE_SYSTEM_NAME} MATCHES "Linux")
-  add_subdirectory(cmake/deps-yt-contrib-portoapi)
-endif()
-add_subdirectory(cmake/deps-yt-contrib-zstd-legacy)
-add_subdirectory(cmake/deps-non_arcadia_contrib-benchmark)
->>>>>>> debad66e
 add_subdirectory(python)
 add_subdirectory(tools)
 
@@ -76,116 +30,11 @@
   message(STATUS "Omitting unittests from build (YT_BUILD_ENABLE_TESTS = OFF)")
 endif()
 
-<<<<<<< HEAD
 if(YT_BUILD_ENABLE_BENCHMARKS)
   add_subdirectory(benchmarks)
 else()
   message(STATUS "Omitting benchmarks from build (YT_BUILD_ENABLE_BENCHMARKS = OFF)")
 endif()
-=======
-if(YT_CAN_BUILD_PACKAGE)
-  add_subdirectory(debian)
-
-  execute_process(COMMAND lsb_release --codename --short OUTPUT_VARIABLE LSB_RELEASE)
-  if(${LSB_RELEASE} MATCHES "trusty")
-    set(DCH_VENDOR_FLAG "--vendor")
-  else()
-    set(DCH_VENDOR_FLAG "--distributor")
-  endif()
-
-  add_custom_target(changelog touch changelog-stamp
-    COMMAND cp -r ${CMAKE_SOURCE_DIR}/debian ${CMAKE_BINARY_DIR}/debian
-    COMMAND mkdir -p ARTIFACTS
-    COMMAND dch
-      ${DCH_VENDOR_FLAG} "yandex"
-      --distribution "unstable"
-      --newversion "${YT_VERSION}"
-      --urgency "low"
-      --force-distribution
-      "Package version bump\; no source changes."
-    WORKING_DIRECTORY ${CMAKE_BINARY_DIR}
-    COMMENT "Updating changelog..."
-  )
-
-  add_custom_target(proto-changelog
-    COMMAND rm -f ${CMAKE_SOURCE_DIR}/python/yandex-yt-python-proto/debian/changelog
-    COMMAND dch
-      --create
-      ${DCH_VENDOR_FLAG} "yandex"
-      --package "yandex-yt-python-proto"
-      --distribution "unstable"
-      --newversion "${YT_RPC_PROXY_PROTOCOL_VERSION}"
-      --urgency "low"
-      --force-distribution
-      "Proto package release."
-    WORKING_DIRECTORY ${CMAKE_SOURCE_DIR}/python/yandex-yt-python-proto
-    COMMENT "Creating yandex-yt-python-proto changelog..."
-  )
-
-  add_custom_target(driver-rpc-changelog
-    COMMAND rm -f ${CMAKE_SOURCE_DIR}/python/yandex-yt-python-driver-rpc/debian/changelog
-    COMMAND dch
-      --create
-      ${DCH_VENDOR_FLAG} "yandex"
-      --package "yandex-yt-python-driver-rpc"
-      --distribution "unstable"
-      --newversion "${YT_RPC_PROXY_PROTOCOL_VERSION}.1"
-      --urgency "low"
-      --force-distribution
-      "Proto package release."
-    WORKING_DIRECTORY ${CMAKE_SOURCE_DIR}/python/yandex-yt-python-driver-rpc
-    COMMENT "Creating yandex-yt-python-driver-rpc changelog..."
-  )
-
-  find_package(Git)
-  if (NOT GIT_FOUND)
-    message(FATAL_ERROR "Git is required for packaging")
-  endif()
-
-  add_custom_target(srcs
-      COMMAND ${CMAKE_SOURCE_DIR}/debian/prepare_sources.py ${GIT_EXECUTABLE} ${CMAKE_SOURCE_DIR}
-      WORKING_DIRECTORY ${CMAKE_BINARY_DIR}
-  )
-
-  install(
-    DIRECTORY ${CMAKE_BINARY_DIR}/src
-    DESTINATION share/yandex-yt/${YT_VERSION}
-    COMPONENT sources
-  )
-
-  add_custom_target(package touch package-stamp
-    COMMAND debuild
-      -e SOURCE_DIR=${CMAKE_SOURCE_DIR}
-      --no-tgz-check
-      --no-lintian
-      --check-dirname-level 0
-      -b
-    COMMAND mv
-      ../yandex-*${YT_VERSION}*
-      ${CMAKE_BINARY_DIR}/ARTIFACTS
-    WORKING_DIRECTORY ${CMAKE_BINARY_DIR}
-    COMMENT "Packaging YT..."
-    DEPENDS srcs changelog
-  )
-
-  add_custom_target(python-package touch python-package-stamp
-    COMMAND
-      cat ${CMAKE_BINARY_DIR}/debian/changelog
-      | sed 's/^yandex-yt/yandex-yt-python-driver/'
-      > ${CMAKE_SOURCE_DIR}/python/yandex-yt-python-driver/debian/changelog
-    COMMAND ${CMAKE_SOURCE_DIR}/python/build_driver.sh
-    COMMAND ${CMAKE_SOURCE_DIR}/python/build_proto.sh
-    COMMAND mv
-      ../yandex-*${YT_VERSION}*
-      ${CMAKE_BINARY_DIR}/ARTIFACTS
-    COMMAND mv
-      ../yandex-yt-python-*
-      ${CMAKE_BINARY_DIR}/ARTIFACTS
-    WORKING_DIRECTORY ${CMAKE_SOURCE_DIR}/python
-    COMMENT "Packaging YT Python..."
-    DEPENDS changelog proto-changelog driver-rpc-changelog
-  )
->>>>>>> debad66e
 
 if(YT_BUILD_ENABLE_EXPERIMENTS)
   add_subdirectory(experiments)
