--- conflicted
+++ resolved
@@ -9,43 +9,16 @@
 ////////////////////////////////////////////////////////////////////////////////
 
 TArgsBase::TArgsBase()
-    : Cmd("Command line", ' ', YT_VERSION)
+    : CmdLine("Command line", ' ', YT_VERSION)
     , ConfigArg("", "config", "configuration file", false, "", "file_name")
-    , OutputFormatArg("", "format", "output format", false, TFormat(), "text, pretty, binary")
-    , ConfigUpdatesArg("", "set", "set custom updates in config", false, "ypath=value")
-    , OptsArg("", "opts", "other options", false, "options")
-{
-<<<<<<< HEAD
-    CmdLine.Reset(new TCLAP::CmdLine("Command line"));
-
-    ConfigArg.Reset(new TCLAP::ValueArg<Stroka>(
-        "", "config", "configuration file", false, "", "file_name"));
-    OutputFormatArg.Reset(new TCLAP::ValueArg<EYsonFormat>(
-        "", "format", "output format", false, EYsonFormat::Text, "text, pretty, binary"));
-    ConfigUpdatesArg.Reset(new TCLAP::MultiArg<Stroka>(
-        "", "config_set", "set configuration value", false, "ypath=yson"));
-    OptsArg.Reset(new TCLAP::MultiArg<Stroka>(
-        "", "opts", "other options", false, "key=yson"));
-
-    CmdLine->add(~ConfigArg);
-    CmdLine->add(~OptsArg);
-    CmdLine->add(~OutputFormatArg);
-    CmdLine->add(~ConfigUpdatesArg);
-=======
-    Cmd.add(ConfigArg);
-    Cmd.add(OptsArg);
-    Cmd.add(OutputFormatArg);
-    Cmd.add(ConfigUpdatesArg);
->>>>>>> 8139233e
-}
+    , OutputFormatArg("", "format", "output format", false, TFormat(EYsonFormat::Text), "text, pretty, binary")
+    , ConfigUpdatesArg("", "config_set", "set configuration value", false, "ypath=yson")
+    , OptsArg("", "opts", "other options", false, "key=yson")
+{ }
 
 void TArgsBase::Parse(std::vector<std::string>& args)
 {
-<<<<<<< HEAD
-    CmdLine->parse(args);
-=======
-    Cmd.parse(args);
->>>>>>> 8139233e
+    CmdLine.parse(args);
 }
 
 INodePtr TArgsBase::GetCommand()
@@ -79,14 +52,10 @@
 
 }
 
-void TArgsBase::BuildOptions(IYsonConsumer* consumer, TCLAP::MultiArg<Stroka>* arg)
-{
-<<<<<<< HEAD
+void TArgsBase::BuildOptions(IYsonConsumer* consumer, TCLAP::MultiArg<Stroka>& arg)
+{
     // TODO(babenko): think about a better way of doing this
-    FOREACH (auto opts, arg->getValue()) {
-=======
-    FOREACH (auto opts, OptsArg.getValue()) {
->>>>>>> 8139233e
+    FOREACH (const auto& opts, arg.getValue()) {
         NYTree::TYson yson = Stroka("{") + Stroka(opts) + "}";
         auto items = NYTree::DeserializeFromYson(yson)->AsMap();
         FOREACH (const auto& pair, items->GetChildren()) {
@@ -98,46 +67,27 @@
 
 void TArgsBase::BuildCommand(IYsonConsumer* consumer)
 {
-    BuildOptions(consumer, OptsArg.Get());
+    BuildOptions(consumer, OptsArg);
 }
 
 ////////////////////////////////////////////////////////////////////////////////
 
 TTransactedArgs::TTransactedArgs()
-    : TxArg("", "tx", "transaction id", false, NObjectServer::NullTransactionId, "guid")
-{
-<<<<<<< HEAD
-    TxArg.Reset(new TTxArg("", "tx", "set transaction id", false, NObjectServer::NullTransactionId, "transaction_id"));
-    CmdLine->add(~TxArg);
-=======
-    Cmd.add(TxArg);
->>>>>>> 8139233e
-}
+    : TxArg("", "tx", "set transaction id", false, NObjectServer::NullTransactionId, "transaction_id")
+{ }
 
 void TTransactedArgs::BuildCommand(IYsonConsumer* consumer)
 {
     BuildYsonMapFluently(consumer)
-<<<<<<< HEAD
-        .Item("transaction_id").Scalar(TxArg->getValue().ToString());
-=======
-        .Item("transaction_id")
-        .Scalar(TxArg.getValue().ToString());
->>>>>>> 8139233e
+        .Item("transaction_id").Scalar(TxArg.getValue());
     TArgsBase::BuildCommand(consumer);
 }
 
 ////////////////////////////////////////////////////////////////////////////////
 
 TGetArgs::TGetArgs()
-    : PathArg("path", "path in Cypress", true, "", "path")
-{
-<<<<<<< HEAD
-    PathArg.Reset(new TUnlabeledStringArg("path", "path to an object in Cypress that must be retrieved", true, "", "path"));
-    CmdLine->add(~PathArg);
-=======
-    Cmd.add(PathArg);
->>>>>>> 8139233e
-}
+    : PathArg("path", "path to an object in Cypress that must be retrieved", true, "", "path")
+{ }
 
 void TGetArgs::BuildCommand(IYsonConsumer* consumer)
 {
@@ -151,32 +101,16 @@
 ////////////////////////////////////////////////////////////////////////////////
 
 TSetArgs::TSetArgs()
-    : PathArg("path", "path in Cypress", true, "", "path")
+    : PathArg("path", "path to an object in Cypress that must be set", true, "", "path")
     , ValueArg("value", "value to set", true, "", "yson")
-{
-<<<<<<< HEAD
-    PathArg.Reset(new TUnlabeledStringArg("path", "path to an object in Cypress that must be set", true, "", "path"));
-    ValueArg.Reset(new TUnlabeledStringArg("value", "value to set", true, "", "yson"));
-
-    CmdLine->add(~PathArg);
-    CmdLine->add(~ValueArg);
-=======
-    Cmd.add(PathArg);
-    Cmd.add(ValueArg);
->>>>>>> 8139233e
-}
+{ }
 
 void TSetArgs::BuildCommand(IYsonConsumer* consumer)
 {
     BuildYsonMapFluently(consumer)
         .Item("do").Scalar("set")
-<<<<<<< HEAD
-        .Item("path").Scalar(PathArg->getValue())
-        .Item("value").Node(ValueArg->getValue());
-=======
         .Item("path").Scalar(PathArg.getValue())
-        .Item("value").OnNode(DeserializeFromYson(ValueArg.getValue()));
->>>>>>> 8139233e
+        .Item("value").Node(ValueArg.getValue());
 
     TTransactedArgs::BuildCommand(consumer);
 }
@@ -184,15 +118,8 @@
 ////////////////////////////////////////////////////////////////////////////////
 
 TRemoveArgs::TRemoveArgs()
-    : PathArg("path", "path in Cypress", true, "", "path")
-{
-<<<<<<< HEAD
-    PathArg.Reset(new TUnlabeledStringArg("path", "path to an object in Cypress that must be removed", true, "", "path"));
-    CmdLine->add(~PathArg);
-=======
-    Cmd.add(PathArg);
->>>>>>> 8139233e
-}
+    : PathArg("path", "path to an object in Cypress that must be removed", true, "", "path")
+{ }
 
 void TRemoveArgs::BuildCommand(IYsonConsumer* consumer)
 {
@@ -206,15 +133,8 @@
 ////////////////////////////////////////////////////////////////////////////////
 
 TListArgs::TListArgs()
-    : PathArg("path", "path in Cypress", true, "", "path")
-{
-<<<<<<< HEAD
-    PathArg.Reset(new TUnlabeledStringArg("path", "path to a object in Cypress whose children must be listed", true, "", "path"));
-    CmdLine->add(~PathArg);
-=======
-    Cmd.add(PathArg);
->>>>>>> 8139233e
-}
+    : PathArg("path", "path to a object in Cypress whose children must be listed", true, "", "path")
+{ }
 
 void TListArgs::BuildCommand(IYsonConsumer* consumer)
 {
@@ -228,26 +148,10 @@
 ////////////////////////////////////////////////////////////////////////////////
 
 TCreateArgs::TCreateArgs()
-    : PathArg("path", "path in Cypress", true, "", "path")
+    : PathArg("path", "path for a new object in Cypress", true, "", "ypath")
     , TypeArg("type", "type of node", true, NObjectServer::EObjectType::Undefined, "object type")
     , ManifestArg("", "manifest", "manifest", false, "", "yson")
-{
-<<<<<<< HEAD
-    PathArg.Reset(new TUnlabeledStringArg("path", "path for a new object in Cypress", true, "", "ypath"));
-    TypeArg.Reset(new TTypeArg(
-        "type", "type of node", true, NObjectServer::EObjectType::Undefined, "object type"));
-
-    CmdLine->add(~TypeArg);
-    CmdLine->add(~PathArg);
-
-    ManifestArg.Reset(new TManifestArg("", "manifest", "manifest", false, "", "yson"));
-    CmdLine->add(~ManifestArg);
-=======
-    Cmd.add(PathArg);
-    Cmd.add(TypeArg);
-    Cmd.add(ManifestArg);
->>>>>>> 8139233e
-}
+{ }
 
 void TCreateArgs::BuildCommand(IYsonConsumer* consumer)
 {
@@ -267,20 +171,9 @@
 ////////////////////////////////////////////////////////////////////////////////
 
 TLockArgs::TLockArgs()
-    : PathArg("path", "path in Cypress", true, "", "path")
+    : PathArg("path", "path to an object in Cypress that must be locked", true, "", "path")
     , ModeArg("", "mode", "lock mode", false, NCypress::ELockMode::Exclusive, "snapshot, shared, exclusive")
-{
-<<<<<<< HEAD
-    PathArg.Reset(new TUnlabeledStringArg("path", "path to an object in Cypress that must be locked", true, "", "path"));
-    ModeArg.Reset(new TModeArg("", "mode", "lock mode", false, NCypress::ELockMode::Exclusive, "snapshot, shared, exclusive"));
-
-    CmdLine->add(~PathArg);
-    CmdLine->add(~ModeArg);
-=======
-    Cmd.add(PathArg);
-    Cmd.add(ModeArg);
->>>>>>> 8139233e
-}
+{ }
 
 void TLockArgs::BuildCommand(IYsonConsumer* consumer)
 {
@@ -296,14 +189,7 @@
 
 TStartTxArgs::TStartTxArgs()
     : ManifestArg("", "manifest", "manifest", false, "", "yson")
-{
-<<<<<<< HEAD
-    ManifestArg.Reset(new TManifestArg("", "manifest", "manifest", false, "", "yson"));
-    CmdLine->add(~ManifestArg);
-=======
-    Cmd.add(ManifestArg);
->>>>>>> 8139233e
-}
+{ }
 
 void TStartTxArgs::BuildCommand(IYsonConsumer* consumer)
 {
@@ -339,15 +225,8 @@
 ////////////////////////////////////////////////////////////////////////////////
 
 TReadArgs::TReadArgs()
-    : PathArg("path", "path in Cypress", true, "", "path")
-{
-<<<<<<< HEAD
-    PathArg.Reset(new TUnlabeledStringArg("path", "path to a table in Cypress that must be read", true, "", "ypath"));
-    CmdLine->add(~PathArg);
-=======
-    Cmd.add(PathArg);
->>>>>>> 8139233e
-}
+    : PathArg("path", "path to a table in Cypress that must be read", true, "", "ypath")
+{ }
 
 void TReadArgs::BuildCommand(IYsonConsumer* consumer)
 {
@@ -361,20 +240,9 @@
 ////////////////////////////////////////////////////////////////////////////////
 
 TWriteArgs::TWriteArgs()
-    : PathArg("path", "path in Cypress", true, "", "path")
-    , ValueArg("value", "value to set", true, "", "yson")
-{
-<<<<<<< HEAD
-    PathArg.Reset(new TUnlabeledStringArg("path", "path to a table in Cypress that must be written", true, "", "ypath"));
-    CmdLine->add(~PathArg);
-
-    ValueArg.Reset(new TUnlabeledStringArg("value", "row(s) to write", true, "", "yson"));
-    CmdLine->add(~ValueArg);
-=======
-    Cmd.add(PathArg);
-    Cmd.add(ValueArg);
->>>>>>> 8139233e
-}
+    : PathArg("path", "path to a table in Cypress that must be written", true, "", "ypath")
+    , ValueArg("value", "row(s) to write", true, "", "yson")
+{ }
 
     // TODO(panin): validation?
 //    virtual void DoValidate() const
@@ -391,13 +259,8 @@
 {
     BuildYsonMapFluently(consumer)
         .Item("do").Scalar("write")
-<<<<<<< HEAD
-        .Item("path").Scalar(PathArg->getValue())
-        .Item("value").Node(ValueArg->getValue());
-=======
         .Item("path").Scalar(PathArg.getValue())
-        .Item("value").OnNode(DeserializeFromYson(ValueArg.getValue()));
->>>>>>> 8139233e
+        .Item("value").Node(ValueArg.getValue());
 
     TTransactedArgs::BuildCommand(consumer);
 }
@@ -405,15 +268,8 @@
 ////////////////////////////////////////////////////////////////////////////////
 
 TUploadArgs::TUploadArgs()
-    : PathArg("path", "path in Cypress", true, "", "path")
-{
-<<<<<<< HEAD
-    PathArg.Reset(new TUnlabeledStringArg("path", "to a new file in Cypress that must be uploaded", true, "", "ypath"));
-    CmdLine->add(~PathArg);
-=======
-    Cmd.add(PathArg);
->>>>>>> 8139233e
-}
+    : PathArg("path", "to a new file in Cypress that must be uploaded", true, "", "ypath")
+{ }
 
 void TUploadArgs::BuildCommand(IYsonConsumer* consumer)
 {
@@ -427,15 +283,8 @@
 ////////////////////////////////////////////////////////////////////////////////
 
 TDownloadArgs::TDownloadArgs()
-    : PathArg("path", "path in Cypress", true, "", "path")
-{
-<<<<<<< HEAD
-    PathArg.Reset(new TUnlabeledStringArg("path", "path to a file in Cypress that must be downloaded", true, "", "ypath"));
-    CmdLine->add(~PathArg);
-=======
-    Cmd.add(PathArg);
->>>>>>> 8139233e
-}
+    : PathArg("path", "path to a file in Cypress that must be downloaded", true, "", "ypath")
+{ }
 
 void TDownloadArgs::BuildCommand(IYsonConsumer* consumer)
 {
@@ -449,29 +298,21 @@
 ////////////////////////////////////////////////////////////////////////////////
 
 TMapArgs::TMapArgs()
-{
-    InArg.Reset(new TCLAP::MultiArg<Stroka>("", "in", "input tables", false, "ypath"));
-    CmdLine->add(~InArg);
-
-    OutArg.Reset(new TCLAP::MultiArg<Stroka>("", "out", "output tables", false, "ypath"));
-    CmdLine->add(~OutArg);
-
-    FilesArg.Reset(new TCLAP::MultiArg<Stroka>("", "file", "additional files", false, "ypath"));
-    CmdLine->add(~FilesArg);
-
-    ShellCommandArg.Reset(new TCLAP::ValueArg<Stroka>("", "command", "shell command", true, "", "path"));
-    CmdLine->add(~ShellCommandArg);
-}
+    : InArg("", "in", "input tables", false, "ypath")
+    , OutArg("", "out", "output tables", false, "ypath")
+    , FilesArg("", "file", "additional files", false, "ypath")
+    , ShellCommandArg("", "command", "shell command", true, "", "path")
+{ }
 
 void TMapArgs::BuildCommand(IYsonConsumer* consumer)
 {
     BuildYsonMapFluently(consumer)
         .Item("do").Scalar("map")
         .Item("spec").BeginMap()
-            .Item("shell_command").Scalar(ShellCommandArg->getValue())
-            .Item("in").List(InArg->getValue())
-            .Item("out").List(OutArg->getValue())
-            .Item("files").List(FilesArg->getValue())
+            .Item("shell_command").Scalar(ShellCommandArg.getValue())
+            .Item("in").List(InArg.getValue())
+            .Item("out").List(OutArg.getValue())
+            .Item("files").List(FilesArg.getValue())
         .EndMap();
 
     TTransactedArgs::BuildCommand(consumer);
