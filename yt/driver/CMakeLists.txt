set( SRCS
  main.cpp
  arguments.h
)

<<<<<<< HEAD
add_msvc_precompiled_header( "stdafx.h" "stdafx.cpp" SRCS )
add_executable( yt ${SRCS} )

include_directories(
  ${CMAKE_SOURCE_DIR}
  ${CMAKE_SOURCE_DIR}/yt
  ${CMAKE_SOURCE_DIR}/contrib/tclap

  ${CMAKE_BINARY_DIR}
  ${CMAKE_BINARY_DIR}/include
  ${CMAKE_BINARY_DIR}/yt/ytlib/chunk_holder
  ${CMAKE_BINARY_DIR}/yt/ytlib/chunk_server
  ${CMAKE_BINARY_DIR}/yt/ytlib/chunk_client
  ${CMAKE_BINARY_DIR}/yt/ytlib/table_client
  ${CMAKE_BINARY_DIR}/yt/ytlib/table_server
  ${CMAKE_BINARY_DIR}/yt/ytlib/file_server
  ${CMAKE_BINARY_DIR}/yt/ytlib/transaction_server
  ${CMAKE_BINARY_DIR}/yt/ytlib/object_server
  ${CMAKE_BINARY_DIR}/yt/ytlib/cypress
  ${CMAKE_BINARY_DIR}/yt/ytlib/ytree
  ${CMAKE_BINARY_DIR}/yt/ytlib/election
  ${CMAKE_BINARY_DIR}/yt/ytlib/meta_state
)
=======
add_executable( ytdriver ${SRCS} )
>>>>>>> 35721296

target_link_libraries( yt
  ytlib
)

if (YT_BUILD_WITH_STLPORT)
  target_link_libraries( yt stlport )
  if (CMAKE_COMPILER_IS_GNUCXX)
    set_target_properties( yt PROPERTIES LINK_FLAGS "-nodefaultlibs -L${CMAKE_BINARY_DIR}/lib" )
  endif()
endif()

install(
  TARGETS yt
  RUNTIME DESTINATION bin
)<|MERGE_RESOLUTION|>--- conflicted
+++ resolved
@@ -3,7 +3,6 @@
   arguments.h
 )
 
-<<<<<<< HEAD
 add_msvc_precompiled_header( "stdafx.h" "stdafx.cpp" SRCS )
 add_executable( yt ${SRCS} )
 
@@ -27,9 +26,7 @@
   ${CMAKE_BINARY_DIR}/yt/ytlib/election
   ${CMAKE_BINARY_DIR}/yt/ytlib/meta_state
 )
-=======
-add_executable( ytdriver ${SRCS} )
->>>>>>> 35721296
+
 
 target_link_libraries( yt
   ytlib
