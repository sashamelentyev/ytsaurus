#include "executor.h"
#include "cypress_executors.h"
#include "transaction_executors.h"
#include "file_executors.h"
#include "table_executors.h"
#include "scheduler_executors.h"
#include "etc_executors.h"

#include <core/misc/address.h>

#include <core/logging/log_manager.h>

#include <core/profiling/profiling_manager.h>

#include <core/concurrency/delayed_executor.h>

#include <core/bus/tcp_dispatcher.h>

#include <core/rpc/dispatcher.h>

#include <ytlib/driver/private.h>
#include <ytlib/driver/driver.h>
#include <ytlib/driver/config.h>

#include <ytlib/chunk_client/dispatcher.h>

#include <core/yson/parser.h>

#include <core/misc/crash_handler.h>

#include <server/exec_agent/config.h>

#include <util/stream/pipe.h>
#include <util/system/sigset.h>

#include <core/build.h>

namespace NYT {

using namespace NDriver;
using namespace NYTree;
using namespace NYson;

/////////////////////////////////////////////////////////////////////////////

static auto& Logger = DriverLogger;

/////////////////////////////////////////////////////////////////////////////

class TDriverProgram
{
public:
    TDriverProgram()
        : ExitCode(0)
    {
        RegisterExecutor(New<TStartTxExecutor>());
        RegisterExecutor(New<TPingTxExecutor>());
        RegisterExecutor(New<TCommitTxExecutor>());
        RegisterExecutor(New<TAbortTxExecutor>());

        RegisterExecutor(New<TGetExecutor>());
        RegisterExecutor(New<TSetExecutor>());
        RegisterExecutor(New<TRemoveExecutor>());
        RegisterExecutor(New<TListExecutor>());
        RegisterExecutor(New<TCreateExecutor>());
        RegisterExecutor(New<TLockExecutor>());
        RegisterExecutor(New<TCopyExecutor>());
        RegisterExecutor(New<TMoveExecutor>());
        RegisterExecutor(New<TExistsExecutor>());
        RegisterExecutor(New<TLinkExecutor>());

        RegisterExecutor(New<TDownloadExecutor>());
        RegisterExecutor(New<TUploadExecutor>());

        RegisterExecutor(New<TReadExecutor>());
        RegisterExecutor(New<TWriteExecutor>());
        RegisterExecutor(New<TMountExecutor>());
        RegisterExecutor(New<TUnmountExecutor>());
        RegisterExecutor(New<TInsertExecutor>());
        RegisterExecutor(New<TSelectExecutor>());

        RegisterExecutor(New<TMapExecutor>());
        RegisterExecutor(New<TMergeExecutor>());
        RegisterExecutor(New<TSortExecutor>());
        RegisterExecutor(New<TEraseExecutor>());
        RegisterExecutor(New<TReduceExecutor>());
        RegisterExecutor(New<TMapReduceExecutor>());
        RegisterExecutor(New<TAbortOpExecutor>());
        RegisterExecutor(New<TSuspendOpExecutor>());
        RegisterExecutor(New<TResumeOpExecutor>());
        RegisterExecutor(New<TTrackOpExecutor>());

        RegisterExecutor(New<TBuildSnapshotExecutor>());
        RegisterExecutor(New<TGCCollectExecutor>());
        RegisterExecutor(New<TAddMemberExecutor>());
        RegisterExecutor(New<TRemoveMemberExecutor>());
        RegisterExecutor(New<TCheckPermissionExecutor>());
    }

    int Main(int argc, const char* argv[])
    {
        NYT::InstallCrashSignalHandler();
        NYT::NThread::SetCurrentThreadName("Driver");

        // Set handler for SIGPIPE.
        SetupSignalHandler();

        try {
            if (argc < 2) {
                PrintAllCommands();
                THROW_ERROR_EXCEPTION("Not enough arguments");
            }

            Stroka commandName = Stroka(argv[1]);

            if (commandName == "--help") {
                PrintAllCommands();
                return 0;
            }

            if (commandName == "--version") {
                PrintVersion();
                return 0;
            }

            if (commandName == "--config-template") {
                TYsonWriter writer(&Cout, EYsonFormat::Pretty);
                New<TExecutorConfig>()->Save(&writer);
                return 0;
            }

            auto Executor = GetExecutor(commandName);

            std::vector<std::string> args;
            for (int i = 1; i < argc; ++i) {
                args.push_back(std::string(argv[i]));
            }

            ExitCode = Executor->Execute(args);
        } catch (const std::exception& ex) {
            Cerr << "ERROR: " << ex.what() << Endl;
            ExitCode = EExitCode::Error;
        }

        // TODO(sandello): Refactor this.
        // XXX(sandello): Keep in sync with...
        //   server/main.cpp
        //   driver/main.cpp
        //   unittests/utmain.cpp
        //   nodejs/src/common.cpp
        //   ../python/yt/bindings/shutdown.cpp
        // Feel free to add your cpp here. Welcome to the Shutdown Club!

<<<<<<< HEAD
=======
        NBus::TTcpDispatcher::Get()->Shutdown();
        NRpc::TDispatcher::Get()->Shutdown();
>>>>>>> e6b3a5e8
        NChunkClient::TDispatcher::Get()->Shutdown();
        NRpc::TDispatcher::Get()->Shutdown();
        NBus::TTcpDispatcher::Get()->Shutdown();
        NConcurrency::TDelayedExecutor::Shutdown();
<<<<<<< HEAD
        NProfiling::TProfilingManager::Get()->Shutdown();
=======
        TAddressResolver::Get()->Shutdown();
>>>>>>> e6b3a5e8
        NLog::TLogManager::Get()->Shutdown();
        TAddressResolver::Get()->Shutdown();

        return ExitCode;
    }

private:
    int ExitCode;
    yhash_map<Stroka, TExecutorPtr> Executors;

    void SetupSignalHandler()
    {
#ifdef _unix_
        // Set mask.
        sigset_t sigset;
        SigEmptySet(&sigset);
        SigAddSet(&sigset, SIGPIPE);
        SigProcMask(SIG_UNBLOCK, &sigset, NULL);

        // Set handler.
        struct sigaction newAction;
        newAction.sa_handler = SigPipeHandler;
        sigaction(SIGPIPE, &newAction, NULL);
#endif
    }

    static void SigPipeHandler(int signum)
    {
        UNUSED(signum);

        static volatile sig_atomic_t inProgress = false;
        if (!inProgress) {
            inProgress = true;
            // TODO: refactor system shutdown
            // XXX(sandello): Keep in sync with server/main.cpp, driver/main.cpp and utmain.cpp.
            NBus::TTcpDispatcher::Get()->Shutdown();
            NRpc::TDispatcher::Get()->Shutdown();
            NChunkClient::TDispatcher::Get()->Shutdown();
            NProfiling::TProfilingManager::Get()->Shutdown();
            NConcurrency::TDelayedExecutor::Shutdown();
            NLog::TLogManager::Get()->Shutdown();
            TAddressResolver::Get()->Shutdown();
            exit(0);
        }
    }

    void PrintAllCommands()
    {
        printf("Available commands:\n");
        FOREACH (const auto& pair, GetSortedIterators(Executors)) {
            printf("  %s\n", ~pair->first);
        }
    }

    void PrintVersion()
    {
        printf("%s\n", GetVersion());
    }

    void RegisterExecutor(TExecutorPtr executor)
    {
        auto name = executor->GetCommandName();
        YCHECK(Executors.insert(std::make_pair(name, executor)).second);
    }

    TExecutorPtr GetExecutor(const Stroka& commandName)
    {
        auto it = Executors.find(commandName);
        if (it == Executors.end()) {
            THROW_ERROR_EXCEPTION("Unknown command %s", ~commandName.Quote());
        }
        return it->second;
    }
};

////////////////////////////////////////////////////////////////////////////////

} // namespace NYT

int main(int argc, const char* argv[])
{
    NYT::TDriverProgram program;
    return program.Main(argc, argv);
}
<|MERGE_RESOLUTION|>--- conflicted
+++ resolved
@@ -151,22 +151,13 @@
         //   ../python/yt/bindings/shutdown.cpp
         // Feel free to add your cpp here. Welcome to the Shutdown Club!
 
-<<<<<<< HEAD
-=======
         NBus::TTcpDispatcher::Get()->Shutdown();
         NRpc::TDispatcher::Get()->Shutdown();
->>>>>>> e6b3a5e8
         NChunkClient::TDispatcher::Get()->Shutdown();
-        NRpc::TDispatcher::Get()->Shutdown();
-        NBus::TTcpDispatcher::Get()->Shutdown();
+        NProfiling::TProfilingManager::Get()->Shutdown();
         NConcurrency::TDelayedExecutor::Shutdown();
-<<<<<<< HEAD
-        NProfiling::TProfilingManager::Get()->Shutdown();
-=======
         TAddressResolver::Get()->Shutdown();
->>>>>>> e6b3a5e8
         NLog::TLogManager::Get()->Shutdown();
-        TAddressResolver::Get()->Shutdown();
 
         return ExitCode;
     }
@@ -205,8 +196,8 @@
             NChunkClient::TDispatcher::Get()->Shutdown();
             NProfiling::TProfilingManager::Get()->Shutdown();
             NConcurrency::TDelayedExecutor::Shutdown();
+            TAddressResolver::Get()->Shutdown();
             NLog::TLogManager::Get()->Shutdown();
-            TAddressResolver::Get()->Shutdown();
             exit(0);
         }
     }
