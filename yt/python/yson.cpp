--- conflicted
+++ resolved
@@ -265,21 +265,6 @@
         return Py::ConvertToPythonString(result);
     }
 
-<<<<<<< HEAD
-    Py::Object ParseYPath(const Py::Tuple& args_, const Py::Dict& kwargs_)
-    {
-        auto args = args_;
-        auto kwargs = kwargs_;
-
-        auto path = ConvertStringObjectToString(ExtractArgument(args, kwargs, "path"));
-        ValidateArgumentsEmpty(args, kwargs);
-
-        auto richPath = TRichYPath::Parse(path);
-        return CreateYsonObject("YsonString", Py::Bytes(richPath.GetPath()), ConvertTo<Py::Object>(richPath.Attributes().ToMap()));
-    }
-
-=======
->>>>>>> e5211216
     virtual ~TYsonModule()
     { }
 
