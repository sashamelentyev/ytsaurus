--- conflicted
+++ resolved
@@ -167,11 +167,7 @@
 
             {
                 TReleaseAcquireGilGuard guard;
-<<<<<<< HEAD
                 item = Parser_.NextItem();
-=======
-                item = Lexer_.NextItem();
->>>>>>> e754f8d4
             }
 
             if (!item) {
