--- conflicted
+++ resolved
@@ -72,24 +72,20 @@
         }
     }
 
-    Stroka contextRowKeyPath = builder.Flush();
+    TString contextRowKeyPath = builder.Flush();
     if (!contextRowKeyPath.empty()) {
         attributes.setItem("row_key_path", Py::ConvertToPythonString(contextRowKeyPath));
     }
 
     Py::Dict options;
-    options.setItem("message", Py::ConvertToPythonString(Stroka(message)));
+    options.setItem("message", Py::ConvertToPythonString(TString(message)));
     options.setItem("code", Py::Long(1));
     options.setItem("attributes", attributes);
 
-<<<<<<< HEAD
-////////////////////////////////////////////////////////////////////////////////
-=======
     auto ysonError = ysonErrorClass.apply(Py::Tuple(), options);
     return Py::Exception(*ysonError.type(), ysonError);
 }
 ///////////////////////////////////////////////////////////////////////////////
->>>>>>> e5211216
 
 } // namespace
 
@@ -111,11 +107,7 @@
 
 ////////////////////////////////////////////////////////////////////////////////
 
-<<<<<<< HEAD
-Py::Bytes EncodeStringObject(const Py::Object& obj, const TNullable<TString>& encoding)
-=======
-Py::Bytes EncodeStringObject(const Py::Object& obj, const TNullable<Stroka>& encoding, TContext* context)
->>>>>>> e5211216
+Py::Bytes EncodeStringObject(const Py::Object& obj, const TNullable<TString>& encoding, TContext* context)
 {
     if (PyUnicode_Check(obj.ptr())) {
         if (!encoding) {
@@ -419,9 +411,6 @@
 
 void TPythonObjectBuilder::OnKeyedItem(const TStringBuf& key)
 {
-<<<<<<< HEAD
-    Keys_.push(TString(key));
-=======
     PyObject* pyKey = nullptr;
 
     auto it = KeyCache_.find(key);
@@ -452,7 +441,6 @@
     }
 
     Keys_.push(pyKey);
->>>>>>> e5211216
 }
 
 void TPythonObjectBuilder::OnEndMap()
