#include "stdafx.h"
#include "ypath_detail.h"
#include "ypath_client.h"
#include "serialize.h"
#include "rpc.pb.h"

#include <ytlib/actions/action_util.h>
#include <ytlib/bus/message.h>
#include <ytlib/rpc/server_detail.h>
#include <ytlib/rpc/message.h>

namespace NYT {
namespace NYTree {

using namespace NProto;
using namespace NBus;
using namespace NRpc;
using namespace NRpc::NProto;

////////////////////////////////////////////////////////////////////////////////

static NLog::TLogger& Logger = YTreeLogger;

////////////////////////////////////////////////////////////////////////////////

TYPathServiceBase::TYPathServiceBase(const Stroka& loggingCategory)
    : Logger(loggingCategory)
{ }

IYPathService::TResolveResult TYPathServiceBase::Resolve(const TYPath& path, const Stroka& verb)
{
    if (IsFinalYPath(path)) {
        return ResolveSelf(path, verb);
    } else if (IsAttributeYPath(path)) {
        auto attributePath = ChopYPathAttributeMarker(path);
        return ResolveAttributes(attributePath, verb);
    } else {
        return ResolveRecursive(path, verb);
    }
}

IYPathService::TResolveResult TYPathServiceBase::ResolveSelf(const TYPath& path, const Stroka& verb)
{
    UNUSED(verb);
    return TResolveResult::Here(path);
}

IYPathService::TResolveResult TYPathServiceBase::ResolveAttributes(const TYPath& path, const Stroka& verb)
{
    UNUSED(path);
    UNUSED(verb);
    ythrow yexception() << "Object cannot have attributes";
}

IYPathService::TResolveResult TYPathServiceBase::ResolveRecursive(const TYPath& path, const Stroka& verb)
{
    UNUSED(path);
    UNUSED(verb);
    ythrow yexception() << "Object cannot have children";
}

void TYPathServiceBase::Invoke(IServiceContext* context)
{
    GuardedInvoke(context);
}

void TYPathServiceBase::GuardedInvoke(IServiceContext* context)
{
    try {
        DoInvoke(context);
    } catch (const TServiceException& ex) {
        context->Reply(ex.GetError());
    }
    catch (const std::exception& ex) {
        context->Reply(TError(ex.what()));
    }
}

void TYPathServiceBase::DoInvoke(IServiceContext* context)
{
    UNUSED(context);
    ythrow TServiceException(EErrorCode::NoSuchVerb) <<
        "Verb is not supported";
}

Stroka TYPathServiceBase::GetLoggingCategory() const
{
    return Logger.GetCategory();
}

bool TYPathServiceBase::IsWriteRequest(IServiceContext* context) const
{
    UNUSED(context);
    return false;
}

////////////////////////////////////////////////////////////////////////////////

#define IMPLEMENT_SUPPORTS_VERB(verb) \
    DEFINE_RPC_SERVICE_METHOD(TSupports##verb, verb) \
    { \
        auto path = context->GetPath(); \
        if (IsFinalYPath(path)) { \
            verb##Self(request, response, ~context); \
        } else if (IsAttributeYPath(path)) { \
            auto attributePath = ChopYPathAttributeMarker(path); \
            verb##Attribute(attributePath, request, response, ~context); \
        } else { \
            verb##Recursive(path, request, response, ~context); \
        } \
    } \
    \
    void TSupports##verb::verb##Self(TReq##verb* request, TRsp##verb* response, TCtx##verb* context) \
    { \
        UNUSED(request); \
        UNUSED(response); \
        UNUSED(context); \
        ythrow TServiceException(EErrorCode::NoSuchVerb) << "Verb is not supported"; \
    } \
    \
    void TSupports##verb::verb##Recursive(const TYPath& path, TReq##verb* request, TRsp##verb* response, TCtx##verb* context) \
    { \
        UNUSED(path); \
        UNUSED(request); \
        UNUSED(response); \
        UNUSED(context); \
        ythrow TServiceException(EErrorCode::NoSuchVerb) << "Verb is not supported"; \
    } \
    \
    void TSupports##verb::verb##Attribute(const TYPath& path, TReq##verb* request, TRsp##verb* response, TCtx##verb* context) \
    { \
        UNUSED(path); \
        UNUSED(request); \
        UNUSED(response); \
        UNUSED(context); \
        ythrow TServiceException(EErrorCode::NoSuchVerb) << "Verb is not supported"; \
    }

IMPLEMENT_SUPPORTS_VERB(Get)
IMPLEMENT_SUPPORTS_VERB(GetNode)
IMPLEMENT_SUPPORTS_VERB(Set)
IMPLEMENT_SUPPORTS_VERB(SetNode)
IMPLEMENT_SUPPORTS_VERB(List)
IMPLEMENT_SUPPORTS_VERB(Remove)

#undef IMPLEMENT_SUPPORTS_VERB

////////////////////////////////////////////////////////////////////////////////

namespace {

static TYson DoGetAttribute(
    IAttributeDictionary* userAttributes,
    ISystemAttributeProvider* systemAttributeProvider,
    const Stroka& name,
    bool* isSystem = NULL)
{
    if (systemAttributeProvider) {
        TStringStream stream;
        TYsonWriter writer(&stream, EYsonFormat::Binary);
        if (systemAttributeProvider->GetSystemAttribute(name, &writer)) {
            if (isSystem) {
                *isSystem = true;
            }
            return stream.Str();
        }
    }

    if (isSystem) {
        *isSystem = false;
    }
    return userAttributes->GetAttribute(name);
}

static void DoSetAttribute(
    IAttributeDictionary* userAttributes,
    ISystemAttributeProvider* systemAttributeProvider,
    const Stroka& name,
    INode* value,
    bool isSystem)
{
    if (isSystem) {
        YASSERT(systemAttributeProvider);
        if (!systemAttributeProvider->SetSystemAttribute(name, ~ProducerFromNode(value))) {
            ythrow yexception() << Sprintf("System attribute %s cannot be set", ~name.Quote());
        }
    } else {
        userAttributes->SetAttribute(name, SerializeToYson(value));
    }
}

static void DoSetAttribute(
    IAttributeDictionary* userAttributes,
    ISystemAttributeProvider* systemAttributeProvider,
    const Stroka& key,
    const TYson& value)
{
    if (systemAttributeProvider) {
        if (systemAttributeProvider->SetSystemAttribute(key, ~ProducerFromYson(value))) {
            return;
        }

        // Check for system attributes
	    yvector<ISystemAttributeProvider::TAttributeInfo> systemAttributes;
    	systemAttributeProvider->GetSystemAttributes(&systemAttributes);
    	        
        FOREACH (const auto& attribute, systemAttributes) {
	        if (attribute.Key == key) {
    	        ythrow yexception() << Sprintf("System attribute %s cannot be set", ~key.Quote());
            }
        }
    }
        

    userAttributes->SetAttribute(key, value);
}

} // namespace <anonymous>

IYPathService::TResolveResult TSupportsAttributes::ResolveAttributes(
    const NYTree::TYPath& path,
    const Stroka& verb)
{
    UNUSED(path);
    if (verb != "Get" &&
        verb != "Set" &&
        verb != "List" &&
        verb != "Remove")
    {
        ythrow TServiceException(EErrorCode::NoSuchVerb) <<
            "Verb is not supported";
    }
    return TResolveResult::Here(AttributeMarker + path);
}

void TSupportsAttributes::GetAttribute(
    const TYPath& path,
    TReqGet* request,
    TRspGet* response,
    TCtxGet* context)
{
    auto userAttributes = GetUserAttributes();
    auto systemAttributeProvider = GetSystemAttributeProvider();
    
    if (IsFinalYPath(path)) {
        TStringStream stream;
        TYsonWriter writer(&stream, EYsonFormat::Binary);
        
        writer.OnBeginMap();

        if (systemAttributeProvider) {
            yvector<ISystemAttributeProvider::TAttributeInfo> systemAttributes;
            systemAttributeProvider->GetSystemAttributes(&systemAttributes);
            FOREACH (const auto& attribute, systemAttributes) {
                if (attribute.IsPresent) {
                    writer.OnMapItem(attribute.Key);
                    if (attribute.IsOpaque) {
                        writer.OnEntity();
                    } else {
                        YVERIFY(systemAttributeProvider->GetSystemAttribute(attribute.Key, &writer));
                    }
                }
            }
        }

<<<<<<< HEAD
        const auto& userKeys = userAttributes->ListAttributes();
        FOREACH (const auto& key, userKeys) {
            writer.OnMapItem(key);
            writer.OnRaw(userAttributes->GetAttribute(key));
=======
        const auto& userAttributeSet = userAttributeDictionary->List();
        std::vector<Stroka> userAttributes(userAttributeSet.begin(), userAttributeSet.end());
        FOREACH (const auto& name, userAttributes) {
            writer.OnMapItem(name);
            writer.OnRaw(userAttributeDictionary->GetYson(name));
>>>>>>> d23df3fc
        }
        
        writer.OnEndMap();

        response->set_value(stream.Str());
    } else {
        Stroka token;
        TYPath suffixPath;
        ChopYPathToken(path, &token, &suffixPath);

        const auto& yson = DoGetAttribute(userAttributes, systemAttributeProvider, token);

        if (IsFinalYPath(suffixPath)) {
            response->set_value(yson);
        } else {
            auto wholeValue = DeserializeFromYson(yson);
            auto value = SyncYPathGet(~wholeValue, suffixPath);
            response->set_value(value);
        }
    }

    context->Reply();
}

void TSupportsAttributes::ListAttribute(
    const TYPath& path,
    TReqList* request,
    TRspList* response,
    TCtxList* context)
{
    auto userAttributes = GetUserAttributes();
    auto systemAttributeProvider = GetSystemAttributeProvider();
    
    yvector<Stroka> keys;

    if (IsFinalYPath(path)) {
        if (systemAttributeProvider) {
            yvector<ISystemAttributeProvider::TAttributeInfo> systemAttributes;
            systemAttributeProvider->GetSystemAttributes(&systemAttributes);
            FOREACH (const auto& attribute, systemAttributes) {
                if (attribute.IsPresent) {
                    keys.push_back(attribute.Key);
                }
            }
        }
        
        const auto& userKeys = userAttributes->ListAttributes();
        // If we used vector instead of yvector, we could start with user
        // attributes instead of copying them.
        keys.insert(keys.end(), userKeys.begin(), userKeys.end());
    } else {
        Stroka token;
        TYPath suffixPath;
        ChopYPathToken(path, &token, &suffixPath);

        auto wholeValue = DeserializeFromYson(DoGetAttribute(userAttributes, systemAttributeProvider, token));
        keys = SyncYPathList(~wholeValue, suffixPath);
    }

<<<<<<< HEAD
    NYT::ToProto(response->mutable_keys(), keys);
=======
    std::sort(keys.begin(), keys.end());

    ToProto(*response->mutable_keys(), keys);
>>>>>>> d23df3fc
    context->Reply();
}

void TSupportsAttributes::SetAttribute(
    const TYPath& path,
    TReqSet* request,
    TRspSet* response,
    TCtxSet* context)
{
    auto userAttributes = GetUserAttributes();
    auto systemAttributeProvider = GetSystemAttributeProvider();
    
    if (IsFinalYPath(path)) {
        auto value = DeserializeFromYson(request->value());
        if (value->GetType() != ENodeType::Map) {
            ythrow yexception() << "Map value expected";
        }

        const auto& userKeys = userAttributes->ListAttributes();
        FOREACH (const auto& key, userKeys) {
            YVERIFY(userAttributes->RemoveAttribute(key));
        }

        auto mapValue = value->AsMap();
        FOREACH (const auto& pair, mapValue->GetChildren()) {
            auto key = pair.first;
            YASSERT(!key.empty());
            auto value = SerializeToYson(~pair.second);
            DoSetAttribute(userAttributes, systemAttributeProvider, key, value);
        }
    } else {
        Stroka token;
        TYPath suffixPath;
        ChopYPathToken(path, &token, &suffixPath);

        if (IsFinalYPath(suffixPath)) {
            if (token.empty()) {
                ythrow yexception() << "Attribute key cannot be empty";
            }
            DoSetAttribute(userAttributes, systemAttributeProvider, token, request->value());
        } else {
            Stroka token;
            TYPath suffixPath;
            ChopYPathToken(path, &token, &suffixPath);

            bool isSystem;
            auto yson = DoGetAttribute(userAttributes, systemAttributeProvider, token, &isSystem);
            auto wholeValue = DeserializeFromYson(yson);
            SyncYPathSet(~wholeValue, suffixPath, request->value());
            DoSetAttribute(userAttributes, systemAttributeProvider, token, ~wholeValue, isSystem);
        }
    }

    context->Reply();
}

void TSupportsAttributes::RemoveAttribute(
    const TYPath& path,
    TReqRemove* request,
    TRspRemove* response,
    TCtxRemove* context)
{
    auto userAttributes = GetUserAttributes();
    auto systemAttributeProvider = GetSystemAttributeProvider();
    
   if (IsFinalYPath(path)) {
        const auto& userKeys = userAttributes->ListAttributes();
        FOREACH (const auto& key, userKeys) {
            YVERIFY(userAttributes->RemoveAttribute(key));
        }
    } else {
        Stroka token;
        TYPath suffixPath;
        ChopYPathToken(path, &token, &suffixPath);

        if (IsFinalYPath(suffixPath)) {
            if (!userAttributes->RemoveAttribute(token)) {
                ythrow yexception() << Sprintf("User attribute %s is not found", ~token.Quote());
            }
        } else {
            Stroka token;
            TYPath suffixPath;
            ChopYPathToken(path, &token, &suffixPath);

            bool isSystem;
            auto yson = DoGetAttribute(userAttributes, systemAttributeProvider, token, &isSystem);
            auto wholeValue = DeserializeFromYson(yson);
            SyncYPathRemove(~wholeValue, suffixPath);
            DoSetAttribute(userAttributes, systemAttributeProvider, token, ~wholeValue, isSystem);
        }
    }

    context->Reply();
}

////////////////////////////////////////////////////////////////////////////////

TNodeSetterBase::TNodeSetterBase(INode* node, ITreeBuilder* builder)
    : Node(node)
    , TreeBuilder(builder)
    , NodeFactory(node->CreateFactory())
{ }

void TNodeSetterBase::ThrowInvalidType(ENodeType actualType)
{
    ythrow yexception() << Sprintf("Invalid node type (Expected: %s, Actual: %s)",
        ~GetExpectedType().ToString().Quote(),
        ~actualType.ToString().Quote());
}

void TNodeSetterBase::OnMyStringScalar(const Stroka& value, bool hasAttributes)
{
    UNUSED(value);
    UNUSED(hasAttributes);
    ThrowInvalidType(ENodeType::String);
}

void TNodeSetterBase::OnMyInt64Scalar(i64 value, bool hasAttributes)
{
    UNUSED(value);
    UNUSED(hasAttributes);
    ThrowInvalidType(ENodeType::Int64);
}

void TNodeSetterBase::OnMyDoubleScalar(double value, bool hasAttributes)
{
    UNUSED(value);
    UNUSED(hasAttributes);
    ThrowInvalidType(ENodeType::Double);
}

void TNodeSetterBase::OnMyEntity(bool hasAttributes)
{
    UNUSED(hasAttributes);
    ThrowInvalidType(ENodeType::Entity);
}

void TNodeSetterBase::OnMyBeginList()
{
    ThrowInvalidType(ENodeType::List);
}

void TNodeSetterBase::OnMyBeginMap()
{
    ThrowInvalidType(ENodeType::Map);
}

void TNodeSetterBase::OnMyBeginAttributes()
{
    SyncYPathRemove(~Node, AttributeMarker);
}

void TNodeSetterBase::OnMyAttributesItem(const Stroka& key)
{
    YASSERT(!AttributeWriter);
    AttributeKey = key;
    AttributeStream = new TStringOutput(AttributeValue);
    AttributeWriter = new TYsonWriter(AttributeStream.Get());
    ForwardNode(~AttributeWriter, ~FromMethod(&TThis::OnForwardingFinished, this));
}

void TNodeSetterBase::OnForwardingFinished()
{
    SyncYPathSet(~Node, AttributeMarker + AttributeKey, AttributeValue);
    AttributeWriter.Destroy();
    AttributeStream.Destroy();
    AttributeKey.clear();
}

void TNodeSetterBase::OnMyEndAttributes()
{ }

////////////////////////////////////////////////////////////////////////////////

class TServiceContext
    : public TServiceContextBase
{
public:
    TServiceContext(
        const TRequestHeader& header,
        NBus::IMessage* requestMessage,
        TYPathResponseHandler* responseHandler,
        const Stroka& loggingCategory)
        : TServiceContextBase(header, requestMessage)
        , ResponseHandler(responseHandler)
        , Logger(loggingCategory)
    { }

protected:
    TYPathResponseHandler::TPtr ResponseHandler;
    NLog::TLogger Logger;

    virtual void DoReply(const TError& error, IMessage* responseMessage)
    {
        UNUSED(error);

        if (ResponseHandler) {
            ResponseHandler->Do(responseMessage);
        }
    }

    virtual void LogRequest()
    {
        Stroka str;
        AppendInfo(str, RequestInfo);
        LOG_DEBUG("%s %s <- %s",
            ~Verb,
            ~Path,
            ~str);
    }

    virtual void LogResponse(const TError& error)
    {
        Stroka str;
        AppendInfo(str, Sprintf("Error: %s", ~error.ToString()));
        AppendInfo(str, ResponseInfo);
        LOG_DEBUG("%s %s -> %s",
            ~Verb,
            ~Path,
            ~str);
    }

    virtual void LogException(const Stroka& message)
    {
        Stroka str;
        AppendInfo(str, Sprintf("Path: %s", ~Path));
        AppendInfo(str, Sprintf("Verb: %s", ~Verb));
        AppendInfo(str, ResponseInfo);
        LOG_FATAL("Unhandled exception in YPath service method (%s)\n%s",
            ~str,
            ~message);
    }

};

NRpc::IServiceContext::TPtr CreateYPathContext(
    NBus::IMessage* requestMessage,
    const TYPath& path,
    const Stroka& verb,
    const Stroka& loggingCategory,
    TYPathResponseHandler* responseHandler)
{
    YASSERT(requestMessage);

    TRequestHeader header;
    header.set_path(path);
    header.set_verb(verb);

    return New<TServiceContext>(
        header,
        requestMessage,
        responseHandler,
        loggingCategory);
}

////////////////////////////////////////////////////////////////////////////////

class TRootService
    : public IYPathService
{
public:
    TRootService(IYPathService* underlyingService)
        : UnderlyingService(underlyingService)
    { }

    virtual void Invoke(NRpc::IServiceContext* context)
    {
        UNUSED(context);
        YUNREACHABLE();
    }

    virtual TResolveResult Resolve(const TYPath& path, const Stroka& verb)
    {
        UNUSED(verb);

        auto currentPath = path;

        if (!currentPath.has_prefix(RootMarker)) {
            ythrow yexception() << Sprintf("YPath must start with %s", ~RootMarker.Quote());
        }
        currentPath = currentPath.substr(RootMarker.length());

        return TResolveResult::There(~UnderlyingService, currentPath);
    }

    virtual Stroka GetLoggingCategory() const
    {
        YUNREACHABLE();
    }

    virtual bool IsWriteRequest(NRpc::IServiceContext* context) const
    {
        UNUSED(context);
        YUNREACHABLE();
    }

private:
    IYPathService::TPtr UnderlyingService;

};

IYPathService::TPtr CreateRootService(IYPathService* underlyingService)
{
    return New<TRootService>(underlyingService);
}

////////////////////////////////////////////////////////////////////////////////

} // namespace NYTree
} // namespace NYT<|MERGE_RESOLUTION|>--- conflicted
+++ resolved
@@ -152,13 +152,13 @@
 static TYson DoGetAttribute(
     IAttributeDictionary* userAttributes,
     ISystemAttributeProvider* systemAttributeProvider,
-    const Stroka& name,
+    const Stroka& key,
     bool* isSystem = NULL)
 {
     if (systemAttributeProvider) {
         TStringStream stream;
         TYsonWriter writer(&stream, EYsonFormat::Binary);
-        if (systemAttributeProvider->GetSystemAttribute(name, &writer)) {
+        if (systemAttributeProvider->GetSystemAttribute(key, &writer)) {
             if (isSystem) {
                 *isSystem = true;
             }
@@ -169,23 +169,23 @@
     if (isSystem) {
         *isSystem = false;
     }
-    return userAttributes->GetAttribute(name);
+    return userAttributes->GetYson(key);
 }
 
 static void DoSetAttribute(
     IAttributeDictionary* userAttributes,
     ISystemAttributeProvider* systemAttributeProvider,
-    const Stroka& name,
+    const Stroka& key,
     INode* value,
     bool isSystem)
 {
     if (isSystem) {
         YASSERT(systemAttributeProvider);
-        if (!systemAttributeProvider->SetSystemAttribute(name, ~ProducerFromNode(value))) {
-            ythrow yexception() << Sprintf("System attribute %s cannot be set", ~name.Quote());
+        if (!systemAttributeProvider->SetSystemAttribute(key, ~ProducerFromNode(value))) {
+            ythrow yexception() << Sprintf("System attribute %s cannot be set", ~key.Quote());
         }
     } else {
-        userAttributes->SetAttribute(name, SerializeToYson(value));
+        userAttributes->SetYson(key, SerializeToYson(value));
     }
 }
 
@@ -212,7 +212,7 @@
     }
         
 
-    userAttributes->SetAttribute(key, value);
+    userAttributes->SetYson(key, value);
 }
 
 } // namespace <anonymous>
@@ -263,18 +263,12 @@
             }
         }
 
-<<<<<<< HEAD
-        const auto& userKeys = userAttributes->ListAttributes();
-        FOREACH (const auto& key, userKeys) {
+        const auto& userAttributeSet = userAttributes->List();
+        std::vector<Stroka> userAttributeList(userAttributeSet.begin(), userAttributeSet.end());
+        std::sort(userAttributeList.begin(), userAttributeList.end());
+        FOREACH (const auto& key, userAttributeList) {
             writer.OnMapItem(key);
-            writer.OnRaw(userAttributes->GetAttribute(key));
-=======
-        const auto& userAttributeSet = userAttributeDictionary->List();
-        std::vector<Stroka> userAttributes(userAttributeSet.begin(), userAttributeSet.end());
-        FOREACH (const auto& name, userAttributes) {
-            writer.OnMapItem(name);
-            writer.OnRaw(userAttributeDictionary->GetYson(name));
->>>>>>> d23df3fc
+            writer.OnRaw(userAttributes->GetYson(key));
         }
         
         writer.OnEndMap();
@@ -321,7 +315,7 @@
             }
         }
         
-        const auto& userKeys = userAttributes->ListAttributes();
+        const auto& userKeys = userAttributes->List();
         // If we used vector instead of yvector, we could start with user
         // attributes instead of copying them.
         keys.insert(keys.end(), userKeys.begin(), userKeys.end());
@@ -334,13 +328,9 @@
         keys = SyncYPathList(~wholeValue, suffixPath);
     }
 
-<<<<<<< HEAD
+    std::sort(keys.begin(), keys.end());
+
     NYT::ToProto(response->mutable_keys(), keys);
-=======
-    std::sort(keys.begin(), keys.end());
-
-    ToProto(*response->mutable_keys(), keys);
->>>>>>> d23df3fc
     context->Reply();
 }
 
@@ -359,9 +349,9 @@
             ythrow yexception() << "Map value expected";
         }
 
-        const auto& userKeys = userAttributes->ListAttributes();
+        const auto& userKeys = userAttributes->List();
         FOREACH (const auto& key, userKeys) {
-            YVERIFY(userAttributes->RemoveAttribute(key));
+            YVERIFY(userAttributes->Remove(key));
         }
 
         auto mapValue = value->AsMap();
@@ -407,9 +397,9 @@
     auto systemAttributeProvider = GetSystemAttributeProvider();
     
    if (IsFinalYPath(path)) {
-        const auto& userKeys = userAttributes->ListAttributes();
+        const auto& userKeys = userAttributes->List();
         FOREACH (const auto& key, userKeys) {
-            YVERIFY(userAttributes->RemoveAttribute(key));
+            YVERIFY(userAttributes->Remove(key));
         }
     } else {
         Stroka token;
@@ -417,7 +407,7 @@
         ChopYPathToken(path, &token, &suffixPath);
 
         if (IsFinalYPath(suffixPath)) {
-            if (!userAttributes->RemoveAttribute(token)) {
+            if (!userAttributes->Remove(token)) {
                 ythrow yexception() << Sprintf("User attribute %s is not found", ~token.Quote());
             }
         } else {
