#pragma once

#include "public.h"
#include "ypath_service.h"
#include "attribute_provider_detail.h"

#include <ytlib/misc/ref.h>
#include <ytlib/misc/property.h>
#include <ytlib/bus/message.h>
#include <ytlib/rpc/client.h>

namespace NYT {
namespace NYTree {

////////////////////////////////////////////////////////////////////////////////

class TYPathRequest
    : public TRefCounted
    , public TEphemeralAttributeProvider
{
    DEFINE_BYVAL_RO_PROPERTY(Stroka, Verb);
    DEFINE_BYVAL_RW_PROPERTY(TYPath, Path);
    DEFINE_BYREF_RW_PROPERTY(yvector<TSharedRef>, Attachments);

public:
    typedef TIntrusivePtr<TYPathRequest> TPtr;
    
    TYPathRequest(const Stroka& verb);

    NBus::IMessage::TPtr Serialize();

protected:
    virtual TBlob SerializeBody() const = 0;

};

////////////////////////////////////////////////////////////////////////////////

template <class TRequestMessage, class TResponseMessage>
class TTypedYPathRequest
    : public TYPathRequest
    , public TRequestMessage
{
public:
    typedef TTypedYPathResponse<TRequestMessage, TResponseMessage> TTypedResponse;
    typedef TIntrusivePtr< TTypedYPathRequest<TRequestMessage, TResponseMessage> > TPtr;

    TTypedYPathRequest(const Stroka& verb)
        : TYPathRequest(verb)
    { }

protected:
    virtual TBlob SerializeBody() const
    {
        TBlob blob;
        YVERIFY(SerializeToProto(this, &blob));
        return blob;
    }
};

////////////////////////////////////////////////////////////////////////////////

class TYPathResponse
    : public TRefCounted
    , public TEphemeralAttributeProvider
{
    DEFINE_BYVAL_RW_PROPERTY(TError, Error);
    DEFINE_BYREF_RW_PROPERTY(yvector<TSharedRef>, Attachments);

public:
    typedef TIntrusivePtr<TYPathResponse> TPtr;

    void Deserialize(NBus::IMessage* message);

    int GetErrorCode() const;
    bool IsOK() const;

    void ThrowIfError() const;

protected:
    virtual void DeserializeBody(const TRef& data);

};

////////////////////////////////////////////////////////////////////////////////

template <class TRequestMessage, class TResponseMessage>
class TTypedYPathResponse
    : public TYPathResponse
    , public TResponseMessage
{
public:
    typedef TIntrusivePtr< TTypedYPathResponse<TRequestMessage, TResponseMessage> > TPtr;

protected:
    virtual void DeserializeBody(const TRef& data)
    {
        YVERIFY(DeserializeFromProto(this, data));
    }

};

////////////////////////////////////////////////////////////////////////////////

#define DEFINE_YPATH_PROXY_METHOD(ns, method) \
    typedef ::NYT::NYTree::TTypedYPathRequest<ns::TReq##method, ns::TRsp##method> TReq##method; \
    typedef ::NYT::NYTree::TTypedYPathResponse<ns::TReq##method, ns::TRsp##method> TRsp##method; \
    \
    static TReq##method::TPtr method(const NYT::NYTree::TYPath& path  = "") \
    { \
        auto req = New<TReq##method>(#method); \
        req->SetPath(path); \
        return req; \
    }

////////////////////////////////////////////////////////////////////////////////

TYPath ComputeResolvedYPath(
    const TYPath& wholePath,
    const TYPath& unresolvedPath);

TYPath CombineYPaths(
    const TYPath& path1,
    const TYPath& path2);

TYPath CombineYPaths(
    const TYPath& path1,
    const TYPath& path2,
    const TYPath& path3);

TYPath CombineYPaths(
    const TYPath& path1,
    const TYPath& path2,
    const TYPath& path3,
    const TYPath& path4);

<<<<<<< HEAD
TYPath CombineYPaths(
    const TYPath& path1,
    const TYPath& path2,
    const TYPath& path3,
    const TYPath& path4,
    const TYPath& path5);

//! Returns True if the path is empty.
bool IsEmptyYPath(const TYPath& path);

//! Returns True if the path is empty or equals to "/".
bool IsFinalYPath(const TYPath& path);

//! Returns True if the path starts with "@".
bool IsAttributeYPath(const TYPath& path);

//! Returns True if the path is empty or starts with "@".
/*!
 *  The empty path is handled by the virtual node itself.
 *  All other paths (including "/") are forwarded to the service.
 *  Thus "virtual" denotes the virtual node while "virtual/" denotes its content.
 *  Same applies to the attributes (cf. "virtual@" vs "virtual/@").
 */
bool IsLocalYPath(const TYPath& path);
=======
TYPath EscapeYPath(const Stroka& value);
TYPath EscapeYPath(i64 value);
>>>>>>> 27716cd1

void ResolveYPath(
    IYPathServicePtr rootService,
    const TYPath& path,
    const Stroka& verb,
    IYPathServicePtr* suffixService,
    TYPath* suffixPath);

//! Asynchronously executes an untyped YPath verb against the given service.
TFuture<NBus::IMessage::TPtr>::TPtr
ExecuteVerb(IYPathServicePtr service, NBus::IMessage* requestMessage);

//! Asynchronously executes a request against the given service.
void ExecuteVerb(IYPathServicePtr service, NRpc::IServiceContext* context);

//! Asynchronously executes a typed YPath requested against a given service.
template <class TTypedRequest>
TIntrusivePtr< TFuture< TIntrusivePtr<typename TTypedRequest::TTypedResponse> > >
ExecuteVerb(IYPathServicePtr service, TTypedRequest* request);

//! Synchronously executes a typed YPath requested against a given service.
//! Throws if an error has occurred.
template <class TTypedRequest>
TIntrusivePtr<typename TTypedRequest::TTypedResponse>
SyncExecuteVerb(IYPathServicePtr service, TTypedRequest* request);

//! Asynchronously executes "Get" verb. 
TFuture< TValueOrError<TYson> >::TPtr AsyncYPathGet(IYPathServicePtr service, const TYPath& path);

//! Synchronously executes "Get" verb. Throws if an error has occurred.
TYson SyncYPathGet(IYPathServicePtr service, const TYPath& path);

//! Synchronously executes "GetNode" verb. Throws if an error has occurred.
INodePtr SyncYPathGetNode(IYPathServicePtr service, const TYPath& path);

//! Synchronously executes "Set" verb. Throws if an error has occurred.
void SyncYPathSet(IYPathServicePtr service, const TYPath& path, const TYson& value);

//! Synchronously executes "SetNode" verb. Throws if an error has occurred.
void SyncYPathSetNode(IYPathServicePtr service, const TYPath& path, INode* value);

//! Synchronously executes "Remove" verb. Throws if an error has occurred.
void SyncYPathRemove(IYPathServicePtr service, const TYPath& path);

//! Synchronously executes "List" verb. Throws if an error has occurred.
yvector<Stroka> SyncYPathList(IYPathServicePtr service, const TYPath& path);

////////////////////////////////////////////////////////////////////////////////

} // namespace NYTree
} // namespace NYT

#define YPATH_CLIENT_INL_H_
#include "ypath_client-inl.h"
#undef YPATH_CLIENT_INL_H_<|MERGE_RESOLUTION|>--- conflicted
+++ resolved
@@ -133,36 +133,16 @@
     const TYPath& path2,
     const TYPath& path3,
     const TYPath& path4);
-
-<<<<<<< HEAD
+  
 TYPath CombineYPaths(
     const TYPath& path1,
     const TYPath& path2,
     const TYPath& path3,
     const TYPath& path4,
     const TYPath& path5);
-
-//! Returns True if the path is empty.
-bool IsEmptyYPath(const TYPath& path);
-
-//! Returns True if the path is empty or equals to "/".
-bool IsFinalYPath(const TYPath& path);
-
-//! Returns True if the path starts with "@".
-bool IsAttributeYPath(const TYPath& path);
-
-//! Returns True if the path is empty or starts with "@".
-/*!
- *  The empty path is handled by the virtual node itself.
- *  All other paths (including "/") are forwarded to the service.
- *  Thus "virtual" denotes the virtual node while "virtual/" denotes its content.
- *  Same applies to the attributes (cf. "virtual@" vs "virtual/@").
- */
-bool IsLocalYPath(const TYPath& path);
-=======
+    
 TYPath EscapeYPath(const Stroka& value);
 TYPath EscapeYPath(i64 value);
->>>>>>> 27716cd1
 
 void ResolveYPath(
     IYPathServicePtr rootService,
