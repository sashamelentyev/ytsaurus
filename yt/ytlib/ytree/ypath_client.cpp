#include "stdafx.h"
#include "ypath_client.h"

#include "ypath_proxy.h"
#include "ypath_detail.h"
#include "lexer.h"

#include <ytlib/rpc/rpc.pb.h>
#include <ytlib/misc/serialize.h>
#include <ytlib/rpc/message.h>

namespace NYT {
namespace NYTree {

using namespace NBus;
using namespace NRpc;

////////////////////////////////////////////////////////////////////////////////

TYPathRequest::TYPathRequest(const Stroka& verb)
    : Verb_(verb)
{ }

IMessage::TPtr TYPathRequest::Serialize()
{
    auto bodyData = SerializeBody();

    NRpc::NProto::TRequestHeader header;
    header.set_path(Path_);
    header.set_verb(Verb_);
    if (HasAttributes()) {
        ToProto(header.mutable_attributes(), Attributes());
    }

    return CreateRequestMessage(
        header,
        MoveRV(bodyData),
        Attachments_);
}

////////////////////////////////////////////////////////////////////////////////

void TYPathResponse::Deserialize(NBus::IMessage* message)
{
    YASSERT(message);

    auto header = GetResponseHeader(message);
    Error_ = TError::FromProto(header.error());
    if (header.has_attributes()) {
        SetAttributes(FromProto(header.attributes()));
    }

    if (Error_.IsOK()) {
        // Deserialize body.
        const auto& parts = message->GetParts();
        YASSERT(parts.size() >=1 );
        DeserializeBody(parts[1]);

        // Load attachments.
        Attachments_ = yvector<TSharedRef>(parts.begin() + 2, parts.end());
    }
}

int TYPathResponse::GetErrorCode() const
{
    return Error_.GetCode();
}

bool TYPathResponse::IsOK() const
{
    return Error_.IsOK();
}

void TYPathResponse::ThrowIfError() const
{
    if (!IsOK()) {
        ythrow yexception() << Error_.ToString();
    }
}

void TYPathResponse::DeserializeBody(const TRef& data)
{
    UNUSED(data);
}

////////////////////////////////////////////////////////////////////////////////

TYPath ComputeResolvedYPath(
    const TYPath& wholePath,
    const TYPath& unresolvedPath)
{
    int resolvedLength = static_cast<int>(wholePath.length()) - static_cast<int>(unresolvedPath.length());
    YASSERT(resolvedLength >= 0 && resolvedLength <= static_cast<int>(wholePath.length()));
    YASSERT(wholePath.substr(resolvedLength) == unresolvedPath);
    // Take care of trailing slash but don't reduce / to empty string.
    return
        resolvedLength > 1 && wholePath[resolvedLength - 1] == '/'
        ? wholePath.substr(0, resolvedLength - 1)
        : wholePath.substr(0, resolvedLength);
}

TYPath CombineYPaths(
    const TYPath& path1,
    const TYPath& path2)
{
    auto token = ChopToken(path2);
    switch (token.GetType()) {
        case ETokenType::Slash:
        case ETokenType::At:
        case ETokenType::None:
            return path1 + path2;

        default:
            return path1 + '/' + path2;
    }
}

TYPath CombineYPaths(
    const TYPath& path1,
    const TYPath& path2,
    const TYPath& path3)
{
    return CombineYPaths(CombineYPaths(path1, path2), path3);
}

TYPath CombineYPaths(
    const TYPath& path1,
    const TYPath& path2,
    const TYPath& path3,
    const TYPath& path4)
{
    return CombineYPaths(CombineYPaths(CombineYPaths(path1, path2), path3), path4);
}

<<<<<<< HEAD
TYPath CombineYPaths(
    const TYPath& path1,
    const TYPath& path2,
    const TYPath& path3,
    const TYPath& path4,
    const TYPath& path5)
{
    return CombineYPaths(CombineYPaths(CombineYPaths(CombineYPaths(path1, path2), path3), path4), path5);
}

bool IsEmptyYPath(const TYPath& path)
{
    return path.empty();
}

bool IsFinalYPath(const TYPath& path)
{
    return path.empty() || path == RootMarker;
}

bool IsAttributeYPath(const TYPath& path)
{
    return path.has_prefix(AttributeMarker);
}

TYPath ChopYPathAttributeMarker(const TYPath& path)
{
    auto result = path.substr(AttributeMarker.length());
    if (result.has_prefix(AttributeMarker)) {
        ythrow yexception() << "Repeated attribute marker in YPath";
    }
    return result;
}

TYPath ChopYPathRedirectMarker(const TYPath& path)
=======
TYPath EscapeYPath(const Stroka& value)
>>>>>>> 27716cd1
{
    // TODO(babenko,roizner): don't escape safe ids
    return SerializeToYson(value, EYsonFormat::Text);
}

TYPath EscapeYPath(i64 value)
{
<<<<<<< HEAD
    return IsAttributeYPath(path);
=======
    return SerializeToYson(value, EYsonFormat::Text);
>>>>>>> 27716cd1
}

void ResolveYPath(
    IYPathServicePtr rootService,
    const TYPath& path,
    const Stroka& verb,
    IYPathServicePtr* suffixService,
    TYPath* suffixPath)
{
    YASSERT(rootService);
    YASSERT(suffixService);
    YASSERT(suffixPath);

    IYPathServicePtr currentService = rootService;
    auto currentPath = path;

    while (true) {
        IYPathService::TResolveResult result;
        try {
            result = currentService->Resolve(currentPath, verb);
        } catch (const std::exception& ex) {
            ythrow yexception() << Sprintf("Error during YPath resolution (Path: %s, Verb: %s, ResolvedPath: %s)\n%s",
                ~path,
                ~verb,
                ~ComputeResolvedYPath(path, currentPath),
                ex.what());
        }

        if (result.IsHere()) {
            *suffixService = currentService;
            *suffixPath = result.GetPath();
            break;
        }

        currentService = result.GetService();
        currentPath = result.GetPath();
    }
}

void OnYPathResponse(
    TFuture<IMessage::TPtr>::TPtr asyncResponseMessage,
    const TYPath& path,
    const Stroka& verb,
    const TYPath& resolvedPath,
    IMessage::TPtr responseMessage)
{
    auto header = GetResponseHeader(~responseMessage);
    auto error = TError::FromProto(header.error());

    if (error.IsOK()) {
        asyncResponseMessage->Set(responseMessage);
    } else {
        Stroka message = Sprintf("Error executing a YPath operation (Path: %s, Verb: %s, ResolvedPath: %s)\n%s",
            ~path,
            ~verb,
            ~resolvedPath,
            ~error.GetMessage());
        *header.mutable_error() = TError(error.GetCode(), message).ToProto();

        auto updatedResponseMessage = SetResponseHeader(~responseMessage, header);
        asyncResponseMessage->Set(updatedResponseMessage);
    }
}

TFuture<IMessage::TPtr>::TPtr
ExecuteVerb(
    IYPathServicePtr service,
    NBus::IMessage* requestMessage)
{
    NLog::TLogger Logger(service->GetLoggingCategory());

    auto requestHeader = GetRequestHeader(requestMessage);
    TYPath path = requestHeader.path();
    Stroka verb = requestHeader.verb();

    IYPathServicePtr suffixService;
    TYPath suffixPath;
    try {
        ResolveYPath(
            service,
            path,
            verb,
            &suffixService,
            &suffixPath);
    } catch (const std::exception& ex) {
        auto responseMessage = NRpc::CreateErrorResponseMessage(TError(
            EYPathErrorCode(EYPathErrorCode::ResolveError),
            ex.what()));
        return New< TFuture<IMessage::TPtr> >(responseMessage);
    }

    requestHeader.set_path(suffixPath);
    auto updatedRequestMessage = SetRequestHeader(requestMessage, requestHeader);

    auto asyncResponseMessage = New< TFuture<IMessage::TPtr> >();
    auto context = CreateYPathContext(
        ~updatedRequestMessage,
        suffixPath,
        verb,
        suffixService->GetLoggingCategory(),
        BIND(
            &OnYPathResponse,
            asyncResponseMessage,
            path,
            verb,
            ComputeResolvedYPath(path, suffixPath)));

    // This should never throw.
    suffixService->Invoke(~context);

    return asyncResponseMessage;
}

void ExecuteVerb(IYPathServicePtr service, IServiceContext* context)
{
    auto context_ = MakeStrong(context);
    auto requestMessage = context->GetRequestMessage();
    ExecuteVerb(service, ~requestMessage)
        ->Subscribe(BIND([=] (NBus::IMessage::TPtr responseMessage) {
            context_->Reply(~responseMessage);
        }));
}

TFuture< TValueOrError<TYson> >::TPtr AsyncYPathGet(IYPathServicePtr service, const TYPath& path)
{
    auto request = TYPathProxy::Get(path);
    return
        ExecuteVerb(service, ~request)
        ->Apply(BIND([] (TYPathProxy::TRspGet::TPtr response)
            {
                return
                    response->IsOK()
                    ? TValueOrError<TYson>(response->value())
                    : TValueOrError<TYson>(response->GetError());
            }));
}

TYson SyncYPathGet(IYPathServicePtr service, const TYPath& path)
{
    auto result = AsyncYPathGet(service, path)->Get();
    if (!result.IsOK()) {
        ythrow yexception() << result.GetMessage();
    }
    return result.Value();
}

INodePtr SyncYPathGetNode(IYPathServicePtr service, const TYPath& path)
{
    auto request = TYPathProxy::GetNode(path);
    auto response = ExecuteVerb(service, ~request)->Get();
    response->ThrowIfError();
    return reinterpret_cast<INode*>(response->value_ptr());
}

void SyncYPathSet(IYPathServicePtr service, const TYPath& path, const TYson& value)
{
    auto request = TYPathProxy::Set(path);
    request->set_value(value);
    auto response = ExecuteVerb(service, ~request)->Get();
    response->ThrowIfError();
}

void SyncYPathSetNode(IYPathServicePtr service, const TYPath& path, INode* value)
{
    auto request = TYPathProxy::SetNode(path);
    request->set_value_ptr(reinterpret_cast<i64>(value));
    auto response = ExecuteVerb(service, ~request)->Get();
    response->ThrowIfError();
}

void SyncYPathRemove(IYPathServicePtr service, const TYPath& path)
{
    auto request = TYPathProxy::Remove(path);
    auto response = ExecuteVerb(service, ~request)->Get();
    response->ThrowIfError();
}

yvector<Stroka> SyncYPathList(IYPathServicePtr service, const TYPath& path)
{
    auto request = TYPathProxy::List(path);
    auto response = ExecuteVerb(service, ~request)->Get();
    response->ThrowIfError();
    return NYT::FromProto<Stroka>(response->keys());
}

////////////////////////////////////////////////////////////////////////////////

} // namespace NYTree
} // namespace NYT<|MERGE_RESOLUTION|>--- conflicted
+++ resolved
@@ -132,7 +132,6 @@
     return CombineYPaths(CombineYPaths(CombineYPaths(path1, path2), path3), path4);
 }
 
-<<<<<<< HEAD
 TYPath CombineYPaths(
     const TYPath& path1,
     const TYPath& path2,
@@ -142,35 +141,8 @@
 {
     return CombineYPaths(CombineYPaths(CombineYPaths(CombineYPaths(path1, path2), path3), path4), path5);
 }
-
-bool IsEmptyYPath(const TYPath& path)
-{
-    return path.empty();
-}
-
-bool IsFinalYPath(const TYPath& path)
-{
-    return path.empty() || path == RootMarker;
-}
-
-bool IsAttributeYPath(const TYPath& path)
-{
-    return path.has_prefix(AttributeMarker);
-}
-
-TYPath ChopYPathAttributeMarker(const TYPath& path)
-{
-    auto result = path.substr(AttributeMarker.length());
-    if (result.has_prefix(AttributeMarker)) {
-        ythrow yexception() << "Repeated attribute marker in YPath";
-    }
-    return result;
-}
-
-TYPath ChopYPathRedirectMarker(const TYPath& path)
-=======
+   
 TYPath EscapeYPath(const Stroka& value)
->>>>>>> 27716cd1
 {
     // TODO(babenko,roizner): don't escape safe ids
     return SerializeToYson(value, EYsonFormat::Text);
@@ -178,11 +150,7 @@
 
 TYPath EscapeYPath(i64 value)
 {
-<<<<<<< HEAD
-    return IsAttributeYPath(path);
-=======
     return SerializeToYson(value, EYsonFormat::Text);
->>>>>>> 27716cd1
 }
 
 void ResolveYPath(
