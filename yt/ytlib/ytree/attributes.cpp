#include "stdafx.h"
#include "attributes.h"

#include "ytree.h"
#include "ephemeral.h"
#include "serialize.h"

namespace NYT {
namespace NYTree {

////////////////////////////////////////////////////////////////////////////////

<<<<<<< HEAD
TYson IAttributeDictionary::GetAttribute(const Stroka& key)
{
    const auto& result = FindAttribute(key);
    if (result.empty()) {
        ythrow yexception() << Sprintf("Attribute %s is not found", ~key.Quote());
=======
struct TTestConfig
    : public TConfigurable
{
    typedef TIntrusivePtr<TTestConfig> TPtr;
};

TYson IAttributeDictionary::GetYson(const Stroka& name)
{
    const auto& result = FindYson(name);
    if (result.empty()) {
        TNullable<TYson> a = Find<TYson>(name); // REMOVE IT
        TTestConfig::TPtr b = Find<TTestConfig>(name);
        ythrow yexception() << Sprintf("Attribute %s is not found", ~name.Quote());
>>>>>>> fbd683c4
    }
    return result;
}

IMapNode::TPtr IAttributeDictionary::ToMap()
{
    auto map = GetEphemeralNodeFactory()->CreateMap();
<<<<<<< HEAD
    auto keys = ListAttributes();
    FOREACH (const auto& key, keys) {
        auto value = DeserializeFromYson(GetAttribute(key));
        map->AddChild(~value, key);
=======
    auto names = List();
    FOREACH (const auto& name, names) {
        auto value = DeserializeFromYson(GetYson(name));
        map->AddChild(~value, name);
>>>>>>> fbd683c4
    }
    return map;
}

void IAttributeDictionary::MergeFrom(const IMapNode* other)
{
    FOREACH (const auto& pair, other->GetChildren()) {
        const auto& key = pair.first;
        auto value = SerializeToYson(~pair.second);
        SetYson(key, value);
    }
}

void IAttributeDictionary::MergeFrom(IAttributeDictionary* other)
{
    FOREACH (const auto& key, other->ListAttributes()) {
        auto value = other->GetAttribute(key);
        SetAttribute(key, value);
    }
}

////////////////////////////////////////////////////////////////////////////////

class TEphemeralAttributeDictionary
    : public IAttributeDictionary
{
    typedef yhash_map<Stroka, TYPath> TAttributeMap;
    TAttributeMap Map;

    virtual yhash_set<Stroka> List()
    {
        yhash_set<Stroka> keys;
        FOREACH (const auto& pair, Map) {
            keys.insert(pair.first);
        }
        return keys;
    }

<<<<<<< HEAD
    virtual TYson FindAttribute(const Stroka& key)
=======
    virtual TYson FindYson(const Stroka& name)
>>>>>>> fbd683c4
    {
        auto it = Map.find(key);
        return it == Map.end() ? TYson() : it->second;
    }

<<<<<<< HEAD
    virtual void SetAttribute(const Stroka& key, const TYson& value)
=======
    virtual void SetYson(const Stroka& name, const TYson& value)
>>>>>>> fbd683c4
    {
        Map[key] = value;
    }

<<<<<<< HEAD
    virtual bool RemoveAttribute(const Stroka& key)
=======
    virtual bool Remove(const Stroka& name)
>>>>>>> fbd683c4
    {
        return Map.erase(key) > 0;
    }
};

IAttributeDictionary::TPtr CreateEphemeralAttributes()
{
    return New<TEphemeralAttributeDictionary>();
}

void ToProto(NProto::TAttributes* protoAttributes, IAttributeDictionary* attributes)
{
    FOREACH (const auto& key, attributes->ListAttributes()) {
        auto value = attributes->GetAttribute(key);
        auto protoAttribute = protoAttributes->add_attributes();
        protoAttribute->set_key(key);
        protoAttribute->set_value(value);
    }
}

IAttributeDictionary::TPtr FromProto(const NProto::TAttributes& protoAttributes)
{
    auto attributes = CreateEphemeralAttributes();
    FOREACH (const auto& protoAttribute, protoAttributes.attributes()) {
        const auto& key = protoAttribute.key();
        const auto& value = protoAttribute.value();
        attributes->SetAttribute(key, value);
    }
    return attributes;
}

////////////////////////////////////////////////////////////////////////////////

} // namespace NYTree
} // namespace NYT<|MERGE_RESOLUTION|>--- conflicted
+++ resolved
@@ -10,27 +10,11 @@
 
 ////////////////////////////////////////////////////////////////////////////////
 
-<<<<<<< HEAD
 TYson IAttributeDictionary::GetAttribute(const Stroka& key)
 {
     const auto& result = FindAttribute(key);
     if (result.empty()) {
         ythrow yexception() << Sprintf("Attribute %s is not found", ~key.Quote());
-=======
-struct TTestConfig
-    : public TConfigurable
-{
-    typedef TIntrusivePtr<TTestConfig> TPtr;
-};
-
-TYson IAttributeDictionary::GetYson(const Stroka& name)
-{
-    const auto& result = FindYson(name);
-    if (result.empty()) {
-        TNullable<TYson> a = Find<TYson>(name); // REMOVE IT
-        TTestConfig::TPtr b = Find<TTestConfig>(name);
-        ythrow yexception() << Sprintf("Attribute %s is not found", ~name.Quote());
->>>>>>> fbd683c4
     }
     return result;
 }
@@ -38,17 +22,10 @@
 IMapNode::TPtr IAttributeDictionary::ToMap()
 {
     auto map = GetEphemeralNodeFactory()->CreateMap();
-<<<<<<< HEAD
     auto keys = ListAttributes();
     FOREACH (const auto& key, keys) {
-        auto value = DeserializeFromYson(GetAttribute(key));
+        auto value = DeserializeFromYson(GetYson(key));
         map->AddChild(~value, key);
-=======
-    auto names = List();
-    FOREACH (const auto& name, names) {
-        auto value = DeserializeFromYson(GetYson(name));
-        map->AddChild(~value, name);
->>>>>>> fbd683c4
     }
     return map;
 }
@@ -87,51 +64,39 @@
         return keys;
     }
 
-<<<<<<< HEAD
-    virtual TYson FindAttribute(const Stroka& key)
-=======
-    virtual TYson FindYson(const Stroka& name)
->>>>>>> fbd683c4
+    virtual TYson FindYson(const Stroka& key)
     {
         auto it = Map.find(key);
         return it == Map.end() ? TYson() : it->second;
     }
 
-<<<<<<< HEAD
-    virtual void SetAttribute(const Stroka& key, const TYson& value)
-=======
-    virtual void SetYson(const Stroka& name, const TYson& value)
->>>>>>> fbd683c4
+    virtual void SetYson(const Stroka& key, const TYson& value)
     {
         Map[key] = value;
     }
 
-<<<<<<< HEAD
-    virtual bool RemoveAttribute(const Stroka& key)
-=======
-    virtual bool Remove(const Stroka& name)
->>>>>>> fbd683c4
+    virtual bool Remove(const Stroka& key)
     {
         return Map.erase(key) > 0;
     }
 };
 
-IAttributeDictionary::TPtr CreateEphemeralAttributes()
+TAutoPtr<IAttributeDictionary> CreateEphemeralAttributes()
 {
-    return New<TEphemeralAttributeDictionary>();
+    return new TEphemeralAttributeDictionary();
 }
 
-void ToProto(NProto::TAttributes* protoAttributes, IAttributeDictionary* attributes)
+void ToProto(NProto::TAttributes* protoAttributes, IAttributeDictionary& attributes)
 {
-    FOREACH (const auto& key, attributes->ListAttributes()) {
-        auto value = attributes->GetAttribute(key);
+    FOREACH (const auto& key, attributes.ListAttributes()) {
+        auto value = attributes.GetAttribute(key);
         auto protoAttribute = protoAttributes->add_attributes();
         protoAttribute->set_key(key);
         protoAttribute->set_value(value);
     }
 }
 
-IAttributeDictionary::TPtr FromProto(const NProto::TAttributes& protoAttributes)
+TAutoPtr<IAttributeDictionary> FromProto(const NProto::TAttributes& protoAttributes)
 {
     auto attributes = CreateEphemeralAttributes();
     FOREACH (const auto& protoAttribute, protoAttributes.attributes()) {
