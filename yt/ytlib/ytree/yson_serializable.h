--- conflicted
+++ resolved
@@ -68,12 +68,8 @@
 
 private:
     T& Parameter;
-<<<<<<< HEAD
     const char* Description;
-    bool HasDefaultValue;
-=======
     TNullable<T> DefaultValue;
->>>>>>> 23b56a3c
     std::vector<TValidator> Validators;
 
 };
