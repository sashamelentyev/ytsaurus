#include <util/random/shuffle.h>
#include <yt/core/test_framework/framework.h>

#include <yt/ytlib/chunk_client/config.h>
#include <yt/ytlib/chunk_client/erasure_repair.h>
#include <yt/ytlib/chunk_client/erasure_writer.h>
#include <yt/ytlib/chunk_client/repairing_reader.h>
#include <yt/ytlib/chunk_client/file_reader.h>
#include <yt/ytlib/chunk_client/file_writer.h>
#include <yt/ytlib/chunk_client/session_id.h>

#include <yt/core/erasure/codec.h>
#include <yt/core/misc/checksum.h>

#include <util/stream/file.h>

#include <util/system/fs.h>

#include <random>

#include <iostream>

namespace NYT {
namespace NErasure {
namespace {

using namespace NConcurrency;
using namespace NChunkClient;
using ::ToString;

class TTestingFileReader
    : public TFileReader
{
public:
    TTestingFileReader(
        const IIOEnginePtr& ioEngine,
        const TChunkId& chunkId,
        const TString& fileName,
        bool validateBlocksChecksums = true)
        : TFileReader(ioEngine, chunkId, fileName, validateBlocksChecksums)
    { }

    virtual void SetSlownessChecker(TCallback<TError(i64, TDuration)>) override
    { }
};

class TFailingFileReader
    : public TFileReader
{
public:
    TFailingFileReader(
        const IIOEnginePtr& ioEngine,
        const TChunkId& chunkId,
        const TString& fileName,
        int period = 5,
        bool validateBlocksChecksums = true)
        : TFileReader(ioEngine, chunkId, fileName, validateBlocksChecksums)
        , IsFailed_(false)
        , Period_(period)
        , Counter_(0)
    { }

    virtual TFuture<std::vector<TBlock>> ReadBlocks(
        const TWorkloadDescriptor& workloadDescriptor,
        const TReadSessionId& readSessionId,
        const std::vector<int>& blockIndexes) override
    {
        if (TryFail()) {
            return MakeFuture(MakeError());
        }
        return TFileReader::ReadBlocks(workloadDescriptor, readSessionId, blockIndexes);
    }

    virtual TFuture<std::vector<TBlock>> ReadBlocks(
        const TWorkloadDescriptor& workloadDescriptor,
        const TReadSessionId& readSessionId,
        int firstBlockIndex,
        int blockCount) override
    {
        if (TryFail()) {
            return MakeFuture(MakeError());
        }
        return TFileReader::ReadBlocks(workloadDescriptor, readSessionId, firstBlockIndex, blockCount);
    }

    virtual bool IsValid() const override
    {
        return !IsFailed_;
    }

    virtual void SetSlownessChecker(TCallback<TError(i64, TDuration)>) override
    { }

private:
    bool IsFailed_;
    int Period_;
    int Counter_;

    bool TryFail()
    {
        ++Counter_;
        IsFailed_ = IsFailed_ || Counter_ == Period_;
        return IsFailed_;
    }

    TErrorOr<std::vector<TBlock>> MakeError()
    {
        return TError("Shit happens");
    }
};

////////////////////////////////////////////////////////////////////////////////

std::vector<TString> GetRandomData(std::mt19937& gen, int blocksCount, int blockSize)
{
    std::vector<TString> result;
    result.reserve(blocksCount);
    std::uniform_int_distribution<char> dist('a', 'z');
    for (int i = 0; i < blocksCount; ++i) {
        TString curData;
        curData.resize(blockSize);
        for (int i = 0; i < blockSize; ++i)
            curData[i] = dist(gen);
        result.push_back(std::move(curData));
    }
    return result;
}

TEST(TErasureCodingTest, RandomText)
{
    std::map<ECodec, int> guaranteedRepairCount;
    guaranteedRepairCount[ECodec::ReedSolomon_6_3] = 3;
    guaranteedRepairCount[ECodec::Lrc_12_2_2] = 3;

    std::vector<char> data;
    for (int i = 0; i < 16 * 64; ++i) {
        data.push_back(static_cast<char>('a' + (std::abs(std::rand()) % 26)));
    }

    for (auto codecId : TEnumTraits<ECodec>::GetDomainValues()) {
        if (codecId == ECodec::None) {
            continue;
        }

        auto codec = GetCodec(codecId);

        int blocksCount = codec->GetTotalPartCount();
        YCHECK(blocksCount <= 16);

        std::vector<TSharedRef> dataBlocks;
        for (int i = 0; i < codec->GetDataPartCount(); ++i) {
            char* begin = data.data() + i * 64;
            auto blob = NYT::TBlob(NYT::TDefaultBlobTag(), begin, 64);
            dataBlocks.push_back(TSharedRef::FromBlob(std::move(blob)));
        }

        auto parityBlocks = codec->Encode(dataBlocks);

        std::vector<TSharedRef> allBlocks(dataBlocks);
        std::copy(parityBlocks.begin(), parityBlocks.end(), std::back_inserter(allBlocks));

        for (int mask = 0; mask < (1 << blocksCount); ++mask) {
            TPartIndexList erasedIndices;
            for (int i = 0; i < blocksCount; ++i) {
                if ((mask & (1 << i)) > 0) {
                    erasedIndices.push_back(i);
                }
            }

            if (erasedIndices.size() == 1)
                continue;

            auto repairIndices = codec->GetRepairIndices(erasedIndices);
            ASSERT_EQ(static_cast<bool>(repairIndices), codec->CanRepair(erasedIndices));
            if (erasedIndices.size() <= guaranteedRepairCount[codecId]) {
                EXPECT_TRUE(repairIndices.HasValue());
            }

            if (repairIndices) {
                std::vector<TSharedRef> aliveBlocks;
                for (int i = 0; i < repairIndices->size(); ++i) {
                    aliveBlocks.push_back(allBlocks[(*repairIndices)[i]]);
                }
                std::vector<TSharedRef> recoveredBlocks = codec->Decode(aliveBlocks, erasedIndices);
                EXPECT_TRUE(recoveredBlocks.size() == erasedIndices.size());
                for (int i = 0; i < erasedIndices.size(); ++i) {
                    EXPECT_EQ(
                        ToString(allBlocks[erasedIndices[i]]),
                        ToString(recoveredBlocks[i]));
                }
            }
        }

    }
}

class TErasureMixture
    : public ::testing::Test
{
public:
    static std::vector<TSharedRef> ToSharedRefs(const std::vector<TString>& strings)
    {
        std::vector<TSharedRef> refs;
        for (const auto& str : strings) {
            refs.push_back(TSharedRef::FromString(str));
        }
        return refs;
    }

    static void WriteErasureChunk(ECodec codecId, ICodec* codec, std::vector<TSharedRef> data, int erasureWindowSize = 64)
    {
        auto config = NYT::New<TErasureWriterConfig>();
        config->ErasureWindowSize = erasureWindowSize;

        std::vector<IChunkWriterPtr> writers;
        for (int i = 0; i < codec->GetTotalPartCount(); ++i) {
            auto filename = "part" + ToString(i + 1);
            writers.push_back(NYT::New<TFileWriter>(NullChunkId, filename));
        }

        NChunkClient::NProto::TChunkMeta meta;
        meta.set_type(1);
        meta.set_version(1);

        i64 dataSize = 0;
        auto erasureWriter = CreateErasureWriter(
            config,
            TSessionId(),
            codecId,
            codec,
            writers,
            TWorkloadDescriptor(EWorkloadCategory::UserBatch));
        EXPECT_TRUE(erasureWriter->Open().Get().IsOK());

        for (const auto& ref : data) {
            erasureWriter->WriteBlock(TBlock(ref, GetChecksum(ref)));
            dataSize += ref.Size();
        }
        EXPECT_TRUE(erasureWriter->Close(meta).Get().IsOK());
        EXPECT_TRUE(erasureWriter->GetChunkInfo().disk_space() >= dataSize);
    }

    static void RemoveErasedParts(const TPartIndexList& erasedIndices)
    {
        for (int i = 0; i < erasedIndices.size(); ++i) {
            auto filename = "part" + ToString(erasedIndices[i] + 1);
            NFs::Remove(filename);
            NFs::Remove(filename + ".meta");
        }
    }

    static void PrepareReadersAndWriters(
        ICodec* codec,
        TPartIndexList erasedIndices,
        std::vector<IChunkReaderAllowingRepairPtr>* allReaders,
        std::vector<IChunkReaderAllowingRepairPtr>* repairReaders,
        std::vector<IChunkWriterPtr>* repairWriters)
    {
        std::set<int> erasedIndicesSet(erasedIndices.begin(), erasedIndices.end());
        auto repairIndices = *codec->GetRepairIndices(erasedIndices);
        std::set<int> repairIndicesSet(repairIndices.begin(), repairIndices.end());

        auto ioEngine = CreateIOEngine(EIOEngineType::ThreadPool, NYTree::INodePtr());
        for (int i = 0; i < codec->GetTotalPartCount(); ++i) {
            auto filename = "part" + ToString(i + 1);
            if (repairWriters && erasedIndicesSet.find(i) != erasedIndicesSet.end()) {
                repairWriters->push_back(NYT::New<TFileWriter>(NullChunkId, filename));
            }
            if (repairReaders && repairIndicesSet.find(i) != repairIndicesSet.end()) {
                auto reader = NYT::New<TTestingFileReader>(ioEngine, NullChunkId, filename);
                repairReaders->push_back(reader);
            }

            if (allReaders &&
                erasedIndicesSet.find(i) == erasedIndicesSet.end() &&
                (i < codec->GetDataPartCount() || repairIndicesSet.find(i) != repairIndicesSet.end()))
            {
                auto reader = NYT::New<TTestingFileReader>(ioEngine, NullChunkId, filename);
                allReaders->push_back(reader);
            }
        }
    }

    static std::vector<IChunkReaderAllowingRepairPtr> GetFileReaders(int partCount)
    {
        std::vector<IChunkReaderAllowingRepairPtr> readers;
        auto ioEngine = CreateIOEngine(EIOEngineType::ThreadPool, NYTree::INodePtr());
        readers.reserve(partCount);
        for (int i = 0; i < partCount; ++i) {
            auto filename = "part" + ToString(i + 1);
            auto reader = NYT::New<TTestingFileReader>(ioEngine, NullChunkId, filename);
            readers.push_back(reader);
        }
        return readers;
    }

    static IChunkReaderPtr CreateErasureReader(ICodec* codec)
    {
        auto config = CreateErasureConfig();
        config->EnableAutoRepair = false;
        return CreateRepairingReader(codec, config, GetFileReaders(codec->GetDataPartCount()));
    }

    static TErasureReaderConfigPtr CreateErasureConfig()
    {
        return New<TErasureReaderConfig>();
    }

    static IChunkReaderPtr CreateOkRepairingReader(ICodec *codec)
    {
        return CreateRepairingReader(codec, CreateErasureConfig(), GetFileReaders(codec->GetTotalPartCount()));
    }

    static void CheckRepairReader(
        IChunkReaderPtr repairReader,
        const std::vector<TSharedRef>& dataRefs,
        TNullable<int> maskCount)
    {
        auto check = [&] (std::vector<int> indexes) {
<<<<<<< HEAD
            std::random_shuffle(indexes.begin(), indexes.end());
            auto result = WaitFor(repairReader->ReadBlocks(TWorkloadDescriptor(), TReadSessionId(), indexes))
=======
            Shuffle(indexes.begin(), indexes.end());
            auto result = WaitFor(repairReader->ReadBlocks(TWorkloadDescriptor(), indexes))
>>>>>>> ba94e6ae
                .ValueOrThrow();
            EXPECT_EQ(result.size(), indexes.size());
            for (int i = 0; i < indexes.size(); ++i) {
                auto resultRef = result[i];
                auto dataRef = dataRefs[indexes[i]];
                EXPECT_EQ(dataRef.Size(), resultRef.Size());
                EXPECT_EQ(ToString(dataRef), ToString(resultRef.Data));
            }
        };

        if (dataRefs.size() <= 30) {
            bool useRandom = true;
            if (!maskCount) {
                YCHECK(dataRefs.size() <= 15);
                useRandom = false;
                maskCount = (1 << dataRefs.size());
            }

            for (int iter = 0; iter < *maskCount; ++iter) {
                int mask = useRandom ? (rand() % (1 << dataRefs.size())) : iter;

                std::vector<int> indexes;
                for (int i = 0; i < dataRefs.size(); ++i) {
                    if (((1 << i) & mask) != 0) {
                        indexes.push_back(i);
                    }
                }

                check(indexes);
            }
        } else {
            YCHECK(maskCount);
            for (int iter = 0; iter < *maskCount; ++iter) {
                std::vector<int> indexes;
                for (int i = 0; i < dataRefs.size(); ++i) {
                    indexes.push_back(i);
                }
                Shuffle(indexes.begin(), indexes.end());
                indexes.resize(1 + rand() % (dataRefs.size() - 1));

                check(indexes);
            }
        }
    }

    static void CheckRepairResult(
        IChunkReaderPtr erasureReader,
        const std::vector<TSharedRef>& dataRefs)
    {
        int index = 0;
        for (const auto& ref : dataRefs) {
            auto result = erasureReader->ReadBlocks(
                TWorkloadDescriptor(),
                TReadSessionId(),
                std::vector<int>(1, index++))
                .Get();
            EXPECT_TRUE(result.IsOK());
            auto resultRef = result.ValueOrThrow().front();

            ASSERT_EQ(ToString(ref), ToString(resultRef.Data));
        }
    }

    static void Cleanup(ICodec* codec)
    {
        for (int i = 0; i < codec->GetTotalPartCount(); ++i) {
            auto filename = "part" + ToString(i + 1);
            NFs::Remove(filename.c_str());
            NFs::Remove((filename + ".meta").c_str());
        }
    }

    static std::vector<IChunkReaderAllowingRepairPtr> CreateFailingReaders(
        ICodec* codec,
        ECodec codecId,
        const std::vector<TSharedRef>& dataRefs,
        const std::vector<int>& failingTimes)
    {
        int partCount = codec->GetTotalPartCount();
        YCHECK(failingTimes.size() == partCount);

        WriteErasureChunk(codecId, codec, dataRefs);

        std::vector<IChunkReaderAllowingRepairPtr> readers;
        readers.reserve(partCount);
        auto ioEngine = CreateIOEngine(EIOEngineType::ThreadPool, NYTree::INodePtr());
        for (int i = 0; i < partCount; ++i) {
            auto filename = "part" + ToString(i + 1);
            if (failingTimes[i] == 0) {
                readers.push_back(NYT::New<TTestingFileReader>(ioEngine, NullChunkId, filename));
            } else {
                readers.push_back(NYT::New<TFailingFileReader>(ioEngine, NullChunkId, filename, failingTimes[i]));
            }
        }
        return readers;
    }

    static std::mt19937 Gen_;
};
std::mt19937 TErasureMixture::Gen_(7657457);

TEST_F(TErasureMixture, WriterTest)
{
    auto codecId = ECodec::Lrc_12_2_2;
    auto codec = GetCodec(codecId);

    // Prepare data
    std::vector<TString> dataStrings = {
        "a",
        "b",
        "",
        "Hello world"};
    auto dataRefs = ToSharedRefs(dataStrings);

    WriteErasureChunk(codecId, codec, dataRefs);

    // Manually check that data in files is correct
    for (int i = 0; i < codec->GetTotalPartCount(); ++i) {
        auto filename = "part" + ToString(i + 1);
        if (i == 0) {
            EXPECT_EQ(TString("ab"), TUnbufferedFileInput("part" + ToString(i + 1)).ReadAll());
        } else if (i == 1) {
            EXPECT_EQ(TString("Hello world"), TUnbufferedFileInput("part" + ToString(i + 1)).ReadAll());
        } else if (i < 12) {
            EXPECT_EQ("", TUnbufferedFileInput("part" + ToString(i + 1)).ReadAll());
        } else {
            EXPECT_EQ(64, TUnbufferedFileInput("part" + ToString(i + 1)).ReadAll().Size());
        }
    }

    Cleanup(codec);
}

TEST_F(TErasureMixture, ReaderTest)
{
    auto codecId = ECodec::Lrc_12_2_2;
    auto codec = GetCodec(codecId);

    // Prepare data
    std::vector<TString> dataStrings = {
        "a",
        "b",
        "",
        "Hello world"};
    auto dataRefs = ToSharedRefs(dataStrings);

    WriteErasureChunk(codecId, codec, dataRefs);

    auto erasureReader = CreateErasureReader(codec);

    {
        // Check blocks separately
        int index = 0;
        for (const auto& ref : dataRefs) {
            auto result = erasureReader->ReadBlocks(
                TWorkloadDescriptor(),
                TReadSessionId(),
                std::vector<int>(1, index++))
                .Get();
            EXPECT_TRUE(result.IsOK());
            auto resultRef = TBlock::Unwrap(result.ValueOrThrow()).front();

            EXPECT_EQ(ToString(ref), ToString(resultRef));
        }
    }

    {
        // Check some non-trivial read request
        std::vector<int> indices;
        indices.push_back(1);
        indices.push_back(3);
        auto result = erasureReader->ReadBlocks(
            TWorkloadDescriptor(),
            TReadSessionId(),
            indices)
            .Get();
        EXPECT_TRUE(result.IsOK());
        auto resultRef = TBlock::Unwrap(result.ValueOrThrow());
        EXPECT_EQ(ToString(dataRefs[1]), ToString(resultRef[0]));
        EXPECT_EQ(ToString(dataRefs[3]), ToString(resultRef[1]));
    }

    Cleanup(codec);
}

TEST_F(TErasureMixture, RepairTest1)
{
    auto codecId = ECodec::ReedSolomon_6_3;
    auto codec = GetCodec(codecId);

    // Prepare data
    std::vector<TString> dataStrings({"a"});
    auto dataRefs = ToSharedRefs(dataStrings);

    WriteErasureChunk(codecId, codec, dataRefs);

    TPartIndexList erasedIndices;
    erasedIndices.push_back(2);

    RemoveErasedParts(erasedIndices);

    std::vector<IChunkReaderAllowingRepairPtr> allReaders;
    std::vector<IChunkReaderAllowingRepairPtr> readers;
    std::vector<IChunkWriterPtr> writers;
    PrepareReadersAndWriters(codec, erasedIndices, &allReaders, &readers, &writers);

    auto repairReader = CreateRepairingErasureReader(codec, erasedIndices, allReaders);
    CheckRepairReader(repairReader, dataRefs, Null);

    auto repairResult = RepairErasedParts(codec, erasedIndices, readers, writers, TWorkloadDescriptor()).Get();
    EXPECT_TRUE(repairResult.IsOK());

    auto erasureReader = CreateErasureReader(codec);
    CheckRepairResult(erasureReader, dataRefs);

    Cleanup(codec);
}

TEST_F(TErasureMixture, RepairTest2)
{
    auto codecId = ECodec::Lrc_12_2_2;
    auto codec = GetCodec(ECodec::Lrc_12_2_2);

    // Prepare data
    std::vector<TString> dataStrings = {
        "a",
        "b",
        "",
        "Hello world"};
    auto dataRefs = ToSharedRefs(dataStrings);

    WriteErasureChunk(codecId, codec, dataRefs);

    TPartIndexList erasedIndices;
    erasedIndices.push_back(0);
    erasedIndices.push_back(13);

    RemoveErasedParts(erasedIndices);

    std::vector<IChunkReaderAllowingRepairPtr> allReaders;
    std::vector<IChunkReaderAllowingRepairPtr> readers;
    std::vector<IChunkWriterPtr> writers;
    PrepareReadersAndWriters(codec, erasedIndices, &allReaders, &readers, &writers);

    auto repairReader = CreateRepairingErasureReader(codec, erasedIndices, allReaders);
    CheckRepairReader(repairReader, dataRefs, Null);

    auto repairResult = RepairErasedParts(codec, erasedIndices, readers, writers, TWorkloadDescriptor()).Get();
    ASSERT_TRUE(repairResult.IsOK());

    auto erasureReader = CreateErasureReader(codec);
    CheckRepairResult(erasureReader, dataRefs);

    Cleanup(codec);
}

TEST_F(TErasureMixture, RepairTest3)
{
    auto codecId = ECodec::Lrc_12_2_2;
    auto codec = GetCodec(codecId);

    // Prepare data (in this test we have multiple erasure windows).
    std::vector<TSharedRef> dataRefs;
    for (int i = 0; i < 20; ++i) {
        auto data = NYT::TBlob(NYT::TDefaultBlobTag(), 100);
        for (int i = 0; i < 100; ++i) {
            data[i] = static_cast<char>('a' + (std::abs(std::rand()) % 26));
        }
        dataRefs.push_back(TSharedRef::FromBlob(std::move(data)));
    }
    WriteErasureChunk(codecId, codec, dataRefs);

    {
        auto erasureReader = CreateErasureReader(codec);
        CheckRepairResult(erasureReader, dataRefs);
    }

    TPartIndexList erasedIndices;
    erasedIndices.push_back(1);
    erasedIndices.push_back(8);
    erasedIndices.push_back(13);
    erasedIndices.push_back(15);

    RemoveErasedParts(erasedIndices);

    std::vector<IChunkReaderAllowingRepairPtr> allReaders;
    std::vector<IChunkReaderAllowingRepairPtr> readers;
    std::vector<IChunkWriterPtr> writers;
    PrepareReadersAndWriters(codec, erasedIndices, &allReaders, &readers, &writers);

    auto repairReader = CreateRepairingErasureReader(codec, erasedIndices, allReaders);
    CheckRepairReader(repairReader, dataRefs, 100);

    RepairErasedParts(codec, erasedIndices, readers, writers, TWorkloadDescriptor()).Get();
    {
        auto erasureReader = CreateErasureReader(codec);
        CheckRepairResult(erasureReader, dataRefs);
    }

    Cleanup(codec);
}

TEST_F(TErasureMixture, RepairTest4)
{
    auto codecId = ECodec::Lrc_12_2_2;
    auto codec = GetCodec(codecId);

    // Prepare data
    std::vector<TSharedRef> dataRefs;
    for (int i = 0; i < 20; ++i) {
        int size = 100 + (std::rand() % 100);
        auto data = NYT::TBlob(NYT::TDefaultBlobTag(), size);
        for (int i = 0; i < size; ++i) {
            data[i] = static_cast<char>('a' + (std::abs(std::rand()) % 26));
        }
        dataRefs.push_back(TSharedRef::FromBlob(std::move(data)));
    }
    WriteErasureChunk(codecId, codec, dataRefs);

    {
        auto erasureReader = CreateErasureReader(codec);
        CheckRepairResult(erasureReader, dataRefs);
    }

    // In this test repair readers and all readers are different sets of readers.
    TPartIndexList erasedIndices;
    erasedIndices.push_back(6);

    RemoveErasedParts(erasedIndices);

    std::vector<IChunkReaderAllowingRepairPtr> allReaders;
    std::vector<IChunkReaderAllowingRepairPtr> readers;
    std::vector<IChunkWriterPtr> writers;
    PrepareReadersAndWriters(codec, erasedIndices, &allReaders, &readers, &writers);

    auto repairReader = CreateRepairingErasureReader(codec, erasedIndices, allReaders);
    CheckRepairReader(repairReader, dataRefs, 100);

    RepairErasedParts(codec, erasedIndices, readers, writers, TWorkloadDescriptor()).Get();
    {
        auto erasureReader = CreateErasureReader(codec);
        CheckRepairResult(erasureReader, dataRefs);
    }

    Cleanup(codec);
}

TEST_F(TErasureMixture, RepairTest5)
{
    auto codecId = ECodec::Lrc_12_2_2;
    auto codec = GetCodec(codecId);

    // Prepare data (in this test we have multiple erasure windows).
    std::vector<TSharedRef> dataRefs;
    for (int i = 0; i < 2000; ++i) {
        auto data = NYT::TBlob(NYT::TDefaultBlobTag(), 100);
        for (int i = 0; i < 100; ++i) {
            data[i] = static_cast<char>('a' + (std::abs(std::rand()) % 26));
        }
        dataRefs.push_back(TSharedRef::FromBlob(std::move(data)));
    }
    WriteErasureChunk(codecId, codec, dataRefs, 256);

    {
        auto erasureReader = CreateErasureReader(codec);
        CheckRepairResult(erasureReader, dataRefs);
    }

    TPartIndexList erasedIndices;
    erasedIndices.push_back(1);
    erasedIndices.push_back(8);
    erasedIndices.push_back(13);
    erasedIndices.push_back(15);

    RemoveErasedParts(erasedIndices);

    std::vector<IChunkReaderAllowingRepairPtr> allReaders;
    std::vector<IChunkReaderAllowingRepairPtr> readers;
    std::vector<IChunkWriterPtr> writers;
    PrepareReadersAndWriters(codec, erasedIndices, &allReaders, &readers, &writers);

    auto repairReader = CreateRepairingErasureReader(codec, erasedIndices, allReaders);
    CheckRepairReader(repairReader, dataRefs, 40);

    RepairErasedParts(codec, erasedIndices, readers, writers, TWorkloadDescriptor()).Get();
    {
        auto erasureReader = CreateErasureReader(codec);
        CheckRepairResult(erasureReader, dataRefs);
    }

    Cleanup(codec);
}

TEST_F(TErasureMixture, RepairTest6)
{
    auto codecId = ECodec::Lrc_12_2_2;
    auto codec = GetCodec(codecId);

    // Prepare data (in this test we have multiple erasure windows).
    std::vector<TSharedRef> dataRefs;
    for (int i = 0; i < 2000; ++i) {
        auto data = NYT::TBlob(NYT::TDefaultBlobTag(), 20 + (std::rand() % 100));
        for (int i = 0; i < data.Size(); ++i) {
            data[i] = static_cast<char>('a' + (std::abs(std::rand()) % 26));
        }
        dataRefs.push_back(TSharedRef::FromBlob(std::move(data)));
    }
    WriteErasureChunk(codecId, codec, dataRefs, 256);

    {
        auto erasureReader = CreateErasureReader(codec);
        CheckRepairResult(erasureReader, dataRefs);
    }

    TPartIndexList erasedIndices;
    erasedIndices.push_back(1);
    erasedIndices.push_back(8);
    erasedIndices.push_back(13);
    erasedIndices.push_back(15);

    RemoveErasedParts(erasedIndices);

    std::vector<IChunkReaderAllowingRepairPtr> allReaders;
    std::vector<IChunkReaderAllowingRepairPtr> readers;
    std::vector<IChunkWriterPtr> writers;
    PrepareReadersAndWriters(codec, erasedIndices, &allReaders, &readers, &writers);

    auto repairReader = CreateRepairingErasureReader(codec, erasedIndices, allReaders);
    CheckRepairReader(repairReader, dataRefs, 40);

    RepairErasedParts(codec, erasedIndices, readers, writers, TWorkloadDescriptor()).Get();
    {
        auto erasureReader = CreateErasureReader(codec);
        CheckRepairResult(erasureReader, dataRefs);
    }

    Cleanup(codec);
}

TEST_F(TErasureMixture, RepairingReaderAllCorrect)
{
    auto codecId = ECodec::ReedSolomon_6_3;
    auto codec = GetCodec(codecId);
    auto data = GetRandomData(Gen_, 20, 100);

    auto dataRefs = ToSharedRefs(data);
    auto reader = CreateOkRepairingReader(codec);
    WriteErasureChunk(codecId, codec, dataRefs);

    CheckRepairResult(reader, dataRefs);

    Cleanup(codec);
}

TEST_F(TErasureMixture, RepairingReaderSimultaneousFail)
{
    auto codecId = ECodec::ReedSolomon_6_3;
    auto codec = GetCodec(codecId);
    auto data = GetRandomData(Gen_, 20, 100);

    auto dataRefs = ToSharedRefs(data);
    WriteErasureChunk(codecId, codec, dataRefs);

    auto config = CreateErasureConfig();

    for (int i = 0; i < 10; ++i) {
        std::vector<int> failingTimes(9);
        failingTimes[0] = failingTimes[1] = failingTimes[2] = 1;
        std::shuffle(failingTimes.begin(), failingTimes.end(), Gen_);
        auto readers = CreateFailingReaders(codec, codecId, dataRefs, failingTimes);
        auto reader = CreateRepairingReader(codec, config, readers);

        CheckRepairResult(reader, dataRefs);
    }

    Cleanup(codec);
}

TEST_F(TErasureMixture, RepairingReaderSequenceFail)
{
    auto codecId = ECodec::Lrc_12_2_2;
    auto codec = GetCodec(codecId);
    auto data = GetRandomData(Gen_, 50, 5);
    auto dataRefs = ToSharedRefs(data);
    WriteErasureChunk(codecId, codec, dataRefs);

    std::vector<int> failingTimes(16);
    failingTimes[0] = 1;
    failingTimes[3] = 2;
    failingTimes[12] = 3;

    auto readers = CreateFailingReaders(codec, codecId, dataRefs, failingTimes);
    auto reader = CreateRepairingReader(codec, CreateErasureConfig(), readers);

    CheckRepairResult(reader, dataRefs);

    Cleanup(codec);
}

TEST_F(TErasureMixture, RepairingReaderUnrecoverable)
{
    auto codecId = ECodec::ReedSolomon_6_3;
    auto codec = GetCodec(codecId);
    auto data = GetRandomData(Gen_, 20, 100);
    auto dataRefs = ToSharedRefs(data);
    WriteErasureChunk(codecId, codec, dataRefs);

    std::vector<int> failingTimes(9);
    failingTimes[1] = 1;
    failingTimes[2] = 2;
    failingTimes[3] = 3;
    failingTimes[4] = 4;

    auto readers = CreateFailingReaders(codec, codecId, dataRefs, failingTimes);
    auto reader = CreateRepairingReader(codec, CreateErasureConfig(), readers);

    std::vector<int> indexes(dataRefs.size());
    std::iota(indexes.begin(), indexes.end(), 0);

    auto result = reader->ReadBlocks(TWorkloadDescriptor(), TReadSessionId(), indexes).Get();
    ASSERT_FALSE(result.IsOK());

    Cleanup(codec);
}

////////////////////////////////////////////////////////////////////////////////

} // namespace
} // namespace NErasure
} // namespace NYT<|MERGE_RESOLUTION|>--- conflicted
+++ resolved
@@ -317,13 +317,8 @@
         TNullable<int> maskCount)
     {
         auto check = [&] (std::vector<int> indexes) {
-<<<<<<< HEAD
-            std::random_shuffle(indexes.begin(), indexes.end());
+            Shuffle(indexes.begin(), indexes.end());
             auto result = WaitFor(repairReader->ReadBlocks(TWorkloadDescriptor(), TReadSessionId(), indexes))
-=======
-            Shuffle(indexes.begin(), indexes.end());
-            auto result = WaitFor(repairReader->ReadBlocks(TWorkloadDescriptor(), indexes))
->>>>>>> ba94e6ae
                 .ValueOrThrow();
             EXPECT_EQ(result.size(), indexes.size());
             for (int i = 0; i < indexes.size(); ++i) {
