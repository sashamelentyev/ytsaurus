package NYT.NScheduler.NProto;

import "yt/ytlib/node_tracker_client/node.proto";
import "yt/ytlib/chunk_client/chunk.proto";
import "yt/ytlib/chunk_client/input_chunk.proto";
import "yt/ytlib/table_client/table_ypath.proto";
import "yt/ytlib/table_client/table_chunk_meta.proto";
import "yt/ytlib/file_client/file_ypath.proto";
import "yt/ytlib/misc/error.proto";
import "yt/ytlib/misc/guid.proto";

////////////////////////////////////////////////////////////////////////////////

// Measures limits and utilization of various resources.
message TNodeResources
{
    optional int32 slots   = 1 [default = 0];
    optional int32 cpu     = 2 [default = 0];
    optional int64 memory  = 3 [default = 0];
    optional int32 network = 4 [default = 0];
}

// Describes a job to be run at a node.
message TJobSpec
{
    required int32 type = 1;

    extensions 100 to max;
}

////////////////////////////////////////////////////////////////////////////////

// Describes a part of input table(s) to be processed by a job.
message TTableInputSpec
{
    // Chunks comprising the input.
<<<<<<< HEAD
    repeated NTableClient.NProto.TInputChunk chunks = 1;
=======
    repeated NYT.NChunkClient.NProto.TInputChunk chunks = 1;
>>>>>>> 717eb1b7
}

// Defines how to store output from a job into a table.
message TTableOutputSpec
{
    // The chunk list where output chunks must be placed.
    required NYT.NProto.TGuid chunk_list_id = 2;

    // YSON-serialized writer options obtained from table attributes.
    required string table_writer_options = 6;
}

// Describes a job submitted by a scheduler.
message TSchedulerJobSpecExt
{
    extend TJobSpec
    {
        optional TSchedulerJobSpecExt scheduler_job_spec_ext = 100;
    }

    // Configuration for IO during job execution.
    required bytes io_config = 1;

    // The transaction used for writing output chunks.
    required NYT.NProto.TGuid output_transaction_id = 2;

    // Job input.
    repeated TTableInputSpec input_specs = 3;

    // Job output.
    repeated TTableOutputSpec output_specs = 4;

    // Maps node ids to descriptors for input chunks.
    required NNodeTrackerClient.NProto.TNodeDirectory node_directory = 5;

    // Total input uncompressed data size estimate.
    optional int64 input_uncompressed_data_size = 6 [default = 0];

    // Total input row count estimate.
    optional int64 input_row_count = 7 [default = 0];

    required int64 lfalloc_buffer_size = 8;

    // True if data_size and row_count are approximate (e.g. restarted sort jobs).
    optional bool is_approximate = 9 [default = false];
}

// Typically sent from a job proxy to its supervisor
// (but is also passed on to other parts of the system).
// Describes the outcome of the job, in particular if it has finished successfully.
message TJobResult
{
    required NYT.NProto.TError error = 1;

    // Provides node id to descriptor mapping for |chunks|.
    optional NYT.NNodeTrackerClient.NProto.TNodeDirectory node_directory = 2;

    // List of output chunks produced by the job.
    // NB: Only filled when neccessary.
    repeated NYT.NTableClient.NProto.TInputChunk chunks = 3;

    // List of input chunks the job was unable to read.
    repeated NYT.NProto.TGuid failed_chunk_ids = 4;

    extensions 100 to max;
}

message TJobProgress
{ }

////////////////////////////////////////////////////////////////////////////////

message TRegularFileDescriptor
{
    required NYT.NFileClient.NProto.TRspFetchFile file = 1;
}

message TTableFileDescriptor
{
    required NYT.NTableClient.NProto.TRspFetch table = 1;
    required bytes format = 2;
    required string file_name = 3;
}

// Specification for starting user code during a job.
message TUserJobSpec
{
    // Additional files to be placed into the sandbox.
    repeated TRegularFileDescriptor regular_files = 1;

    // Additional tables to be placed into the sandbox.
    repeated TTableFileDescriptor table_files = 6;

    // The user command to be executed.
    required string shell_command = 2;

    // Input format description (in YSON).
    required string input_format = 3;

    // Output format description (in YSON).
    required string output_format = 4;

    // Environment strings (K=V format) for starting user process.
    repeated string environment = 5;

    // Hard memory limit for user process, in bytes.
    required int64 memory_limit = 7;

    // Memory size reserved at job launch, in bytes.
    required int64 memory_reserve = 9;

    // Transaction for creating stderr chunks.
    // If not set then no stderrs are captured.
    optional NYT.NProto.TGuid stderr_transaction_id = 8;

    optional bool use_yamr_descriptors = 10 [default = false];

    required int64 max_stderr_size = 11;
}

// User code result.
message TUserJobResult
{
    optional NYT.NProto.TGuid stderr_chunk_id = 1;

    // Used for reordering chunks from operations that produce sorted output.
    repeated NTableClient.NProto.TBoundaryKeysExt output_boundary_keys = 2;
}

////////////////////////////////////////////////////////////////////////////////

// Map jobs.
/*
 * Conceptually map is the simplest operation.
 * Input consists of a number of tables (or parts thereof).
 * These tables are merged together into a sequence of rows,
 * sequence is split into fragments and these fragments
 * are fed to jobs. Each job runs a given shell command.
 * The outputs of jobs are collected thus forming a number
 * of output tables.
 *
 * The input spec should contain TMapJobSpecExt.
 * The result must contain TMapJobResultExt.
 */

message TMapJobSpecExt
{
    extend TJobSpec
    {
        optional TMapJobSpecExt map_job_spec_ext = 101;
    }

    required TUserJobSpec mapper_spec = 1;
}

message TMapJobResultExt
{
    extend TJobResult
    {
        optional TMapJobResultExt map_job_result_ext = 100;
    }

    required TUserJobResult mapper_result = 1;
}

////////////////////////////////////////////////////////////////////////////////

// Merge jobs.
/*
 * A merge job takes a number of chunks sequences (each containing sorted data)
 * and merges them. The result is split into chunks again.
 *
 * The input spec should contain TMergeJobSpecExt.
 *
 */

message TMergeJobSpecExt
{
    extend TJobSpec
    {
        optional TMergeJobSpecExt merge_job_spec_ext = 102;
    }

    // For EJobType::SortedMerge, contains columns used for comparison.
    repeated string key_columns = 1;
}

////////////////////////////////////////////////////////////////////////////////

// Partition jobs.
/*
 * A partition jobs read the input and scatters the rows into buckets depending
 * on their keys. When a bucket becomes full, it is written as a block.
 * Output blocks are marked with |partition_tag| to enable subsequently
 * started sort jobs to fetch appropriate portions of data.
 *
 * The input spec should contain TPartitionJobSpecExt.
 * The result must contain TPartitionJobResultExt.
 *
 */

message TPartitionJobSpecExt
{
    extend TJobSpec
    {
        optional TPartitionJobSpecExt partition_job_spec_ext = 103;
    }

    // Number of partitions.
    required int32 partition_count = 1;

    // If empty then THashPartitioner is used.
    // Otherwise TOrderedPartitioner is used.
    repeated NYT.NChunkClient.NProto.TKey partition_keys = 2;

    repeated string key_columns = 3;

    optional TUserJobSpec mapper_spec = 4;
}

message TPartitionJobResultExt
{
    extend TJobResult
    {
        optional TPartitionJobResultExt partition_job_result_ext = 102;
    }

<<<<<<< HEAD
    optional TUserJobResult mapper_result = 3;
=======
    repeated NYT.NChunkClient.NProto.TInputChunk chunks = 1;
    optional TUserJobResult mapper_result = 2;
>>>>>>> 717eb1b7
}

////////////////////////////////////////////////////////////////////////////////

// Sort jobs.
/*
 * A sort job reads the input chunks, sorts the rows, and then flushes
 * the rows into a sequence of output chunks.
 *
 * The input spec should contain TSortJobSpecExt.
 *
 */
message TSortJobSpecExt
{
    extend TJobSpec
    {
        optional TSortJobSpecExt sort_job_spec_ext = 104;
    }

    repeated string key_columns = 5;
}

<<<<<<< HEAD
=======
message TSortJobResultExt
{
    extend TJobResult
    {
        optional TSortJobResultExt sort_job_result_ext = 103;
    }

    repeated NYT.NChunkClient.NProto.TInputChunk chunks = 1;
}

>>>>>>> 717eb1b7
////////////////////////////////////////////////////////////////////////////////

// Reduce jobs.
/*
 * "Everthing is either a sort or a merge. Reduce is the latter." (c) Pavel Sushin
 *
 * The input spec should contain TReduceJobSpecExt.
 * The result must contain TReduceJobResultExt.
 *
 */

message TReduceJobSpecExt
{
    extend TJobSpec
    {
        optional TReduceJobSpecExt reduce_job_spec_ext = 105;
    }

    repeated string key_columns = 1;
    required TUserJobSpec reducer_spec = 2;
}

message TReduceJobResultExt
{
    extend TJobResult
    {
        optional TReduceJobResultExt reduce_job_result_ext = 104;
    }

    required TUserJobResult reducer_result = 2;
}

////////////////////////////////////////////////////////////////////////////////<|MERGE_RESOLUTION|>--- conflicted
+++ resolved
@@ -34,11 +34,7 @@
 message TTableInputSpec
 {
     // Chunks comprising the input.
-<<<<<<< HEAD
-    repeated NTableClient.NProto.TInputChunk chunks = 1;
-=======
     repeated NYT.NChunkClient.NProto.TInputChunk chunks = 1;
->>>>>>> 717eb1b7
 }
 
 // Defines how to store output from a job into a table.
@@ -98,7 +94,7 @@
 
     // List of output chunks produced by the job.
     // NB: Only filled when neccessary.
-    repeated NYT.NTableClient.NProto.TInputChunk chunks = 3;
+    repeated NYT.NChunkClient.NProto.TInputChunk chunks = 3;
 
     // List of input chunks the job was unable to read.
     repeated NYT.NProto.TGuid failed_chunk_ids = 4;
@@ -266,12 +262,8 @@
         optional TPartitionJobResultExt partition_job_result_ext = 102;
     }
 
-<<<<<<< HEAD
-    optional TUserJobResult mapper_result = 3;
-=======
     repeated NYT.NChunkClient.NProto.TInputChunk chunks = 1;
     optional TUserJobResult mapper_result = 2;
->>>>>>> 717eb1b7
 }
 
 ////////////////////////////////////////////////////////////////////////////////
@@ -294,8 +286,6 @@
     repeated string key_columns = 5;
 }
 
-<<<<<<< HEAD
-=======
 message TSortJobResultExt
 {
     extend TJobResult
@@ -306,7 +296,6 @@
     repeated NYT.NChunkClient.NProto.TInputChunk chunks = 1;
 }
 
->>>>>>> 717eb1b7
 ////////////////////////////////////////////////////////////////////////////////
 
 // Reduce jobs.
