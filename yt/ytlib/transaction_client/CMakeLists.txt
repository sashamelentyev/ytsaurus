<<<<<<< HEAD
SET( YT_SOURCE_FILES ${YT_SOURCE_FILES}
    ${CMAKE_SOURCE_DIR}/yt/ytlib/transaction_client/common.h
    ${CMAKE_SOURCE_DIR}/yt/ytlib/transaction_client/transaction.h
    ${CMAKE_SOURCE_DIR}/yt/ytlib/transaction_client/transaction_manager.cpp
=======
SET(YT_SOURCE_FILES
    common.cpp
    transaction.h
    transaction_manager.cpp
>>>>>>> 7c8b8a40
)<|MERGE_RESOLUTION|>--- conflicted
+++ resolved
@@ -1,12 +1,5 @@
-<<<<<<< HEAD
 SET( YT_SOURCE_FILES ${YT_SOURCE_FILES}
-    ${CMAKE_SOURCE_DIR}/yt/ytlib/transaction_client/common.h
+    ${CMAKE_SOURCE_DIR}/yt/ytlib/transaction_client/common.cpp
     ${CMAKE_SOURCE_DIR}/yt/ytlib/transaction_client/transaction.h
     ${CMAKE_SOURCE_DIR}/yt/ytlib/transaction_client/transaction_manager.cpp
-=======
-SET(YT_SOURCE_FILES
-    common.cpp
-    transaction.h
-    transaction_manager.cpp
->>>>>>> 7c8b8a40
 )