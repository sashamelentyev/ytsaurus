#pragma once

#include "public.h"
#include "config.h"

#include <yt/ytlib/api/client.h>

#include <yt/ytlib/hive/public.h>

#include <yt/ytlib/hydra/public.h>

#include <yt/core/actions/signal.h>

#include <yt/core/rpc/public.h>

namespace NYT {
namespace NTransactionClient {

////////////////////////////////////////////////////////////////////////////////

using TTransactionStartOptions = NApi::TTransactionStartOptions;
using TTransactionAttachOptions = NApi::TTransactionAttachOptions;
using TTransactionCommitOptions = NApi::TTransactionCommitOptions;
using TTransactionAbortOptions = NApi::TTransactionAbortOptions;

////////////////////////////////////////////////////////////////////////////////

//! Represents a transaction within a client.
/*!
 *  /note Thread affinity: any
 */
class TTransaction
    : public TRefCounted
{
public:
    ~TTransaction();

    //! Commits the transaction asynchronously.
    /*!
     *  Should not be called more than once.
     */
    TFuture<void> Commit(const TTransactionCommitOptions& options = TTransactionCommitOptions());

    //! Aborts the transaction asynchronously.
    TFuture<void> Abort(const TTransactionAbortOptions& options = TTransactionAbortOptions());

    //! Detaches the transaction, i.e. stops pings.
    /*!
     *  This call does not block and does not throw.
     *  Safe to call multiple times.
     */
    void Detach();

    //! Sends an asynchronous ping.
    TFuture<void> Ping();


    //! Returns the transaction type.
    ETransactionType GetType() const;

    //! Returns the transaction id.
    const TTransactionId& GetId() const;

    //! Returns the transaction start timestamp.
    /*!
     *  For non-atomic transactions this timestamp is client-generated (i.e. approximate).
     */
    TTimestamp GetStartTimestamp() const;

    //! Returns the transaction atomicity mode.
    EAtomicity GetAtomicity() const;

    //! Returns the transaction durability mode.
    EDurability GetDurability() const;

    //! Returns the transaction timeout.
    /*!
     *  \note Thread affinity: any
     */
    TDuration GetTimeout() const;


    //! Called to mark a given cell as a transaction participant.
<<<<<<< HEAD
    //! The transaction must have already been started at the participant.
    /*!
     *  \note Thread affinity: ClientThread
     */
    void AddTabletParticipant(const NElection::TCellId& cellId);
=======
    //! Starts the corresponding transaction and returns the async result.
    TFuture<void> AddTabletParticipant(const NElection::TCellId& cellId);
>>>>>>> e7908b0a


    //! Raised when the transaction is committed.
    DECLARE_SIGNAL(void(), Committed);

    //! Raised when the transaction is aborted.
    DECLARE_SIGNAL(void(), Aborted);

private:
    class TImpl;
<<<<<<< HEAD
    using TImplPtr = TIntrusivePtr<TImpl>;
    const TImplPtr Impl_;
=======
    const TIntrusivePtr<TImpl> Impl_;
>>>>>>> e7908b0a

    friend class TTransactionManager;
    DECLARE_NEW_FRIEND();

    static TTransactionPtr Create(TImplPtr impl);
    explicit TTransaction(TImplPtr impl);

};

DEFINE_REFCOUNTED_TYPE(TTransaction)

////////////////////////////////////////////////////////////////////////////////

//! Controls transactions at client-side.
/*!
 *  Provides a factory for all client-side transactions.
 *  Keeps track of all active transactions and sends pings to master servers periodically.
 *
 *  /note Thread affinity: any
 */
class TTransactionManager
    : public TRefCounted
{
public:
    //! Initializes an instance.
    /*!
     * \param config A configuration.
     * \param channel A channel used for communicating with masters.
     */
    TTransactionManager(
        TTransactionManagerConfigPtr config,
        const NHiveClient::TCellId& cellId,
        NRpc::IChannelPtr masterChannel,
        ITimestampProviderPtr timestampProvider,
        NHiveClient::TCellDirectoryPtr cellDirectory);

    ~TTransactionManager();

    //! Asynchronously starts a new transaction.
    /*!
     *  If |options.Ping| is |true| then transaction's lease will be renewed periodically.
     *
     *  If |options.PingAncestors| is |true| then the above renewal will also apply to all
     *  ancestor transactions.
     */
    TFuture<TTransactionPtr> Start(
        ETransactionType type,
        const TTransactionStartOptions& options = TTransactionStartOptions());

    //! Attaches to an existing transaction.
    /*!
     *  If |options.AutoAbort| is True then the transaction will be aborted
     *  (if not already committed) at the end of its lifetime.
     *
     *  If |options.Ping| is True then Transaction Manager will be renewing
     *  the lease of this transaction.
     *
     *  If |options.PingAncestors| is True then Transaction Manager will be renewing
     *  the leases of all ancestors of this transaction.
     *
     *  \note
     *  This call does not block.
     */
    TTransactionPtr Attach(
        const TTransactionId& id,
        const TTransactionAttachOptions& options = TTransactionAttachOptions());

    //! Asynchronously aborts all active transactions.
    void AbortAll();

private:
    friend class TTransaction;
    class TImpl;
    TIntrusivePtr<TImpl> Impl_;
};

DEFINE_REFCOUNTED_TYPE(TTransactionManager)

////////////////////////////////////////////////////////////////////////////////

} // namespace NTransactionClient
} // namespace NYT<|MERGE_RESOLUTION|>--- conflicted
+++ resolved
@@ -74,23 +74,12 @@
     EDurability GetDurability() const;
 
     //! Returns the transaction timeout.
-    /*!
-     *  \note Thread affinity: any
-     */
     TDuration GetTimeout() const;
 
 
     //! Called to mark a given cell as a transaction participant.
-<<<<<<< HEAD
     //! The transaction must have already been started at the participant.
-    /*!
-     *  \note Thread affinity: ClientThread
-     */
     void AddTabletParticipant(const NElection::TCellId& cellId);
-=======
-    //! Starts the corresponding transaction and returns the async result.
-    TFuture<void> AddTabletParticipant(const NElection::TCellId& cellId);
->>>>>>> e7908b0a
 
 
     //! Raised when the transaction is committed.
@@ -101,12 +90,8 @@
 
 private:
     class TImpl;
-<<<<<<< HEAD
     using TImplPtr = TIntrusivePtr<TImpl>;
     const TImplPtr Impl_;
-=======
-    const TIntrusivePtr<TImpl> Impl_;
->>>>>>> e7908b0a
 
     friend class TTransactionManager;
     DECLARE_NEW_FRIEND();
