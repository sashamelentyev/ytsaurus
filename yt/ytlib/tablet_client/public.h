#pragma once

#include <yt/ytlib/hydra/public.h>

#include <yt/ytlib/object_client/public.h>

#include <yt/core/misc/public.h>

namespace NYT {
namespace NTabletClient {

///////////////////////////////////////////////////////////////////////////////

namespace NProto {

class TColumnFilter;
class TReqLookupRows;
class TReqRegisterTransactionActions;
class TRspRegisterTransactionActions;
class TTableReplicaStatistics;

} // namespace NProto

///////////////////////////////////////////////////////////////////////////////

DEFINE_ENUM(ETabletState,
    // Individual states
    ((Mounting)        (0))
    ((Mounted)         (1))
    ((Unmounting)      (2))
    ((Unmounted)       (3))
    ((Freezing)        (4))
    ((Frozen)          (5))
    ((Unfreezing)      (6))

    // Aggregated states
    ((None)          (100))
    ((Mixed)         (101))
);

DEFINE_ENUM(EErrorCode,
    ((TransactionLockConflict)  (1700))
    ((NoSuchTablet)             (1701))
    ((TabletNotMounted)         (1702))
<<<<<<< HEAD
    ((InvalidMountRevision)     (1703))
=======
    ((AllWritesDisabled)        (1703))
>>>>>>> 2bd59e87
);

static const int TypicalPeerCount = 5;
static const int MaxPeerCount = 10;

///////////////////////////////////////////////////////////////////////////////

DEFINE_BIT_ENUM(EReplicationLogDataFlags,
    ((None)      (0x0000))
    ((Missing)   (0x0001))
    ((Aggregate) (0x0002))
);

struct TReplicationLogTable
{
    static const Stroka ChangeTypeColumnName;
    static const Stroka KeyColumnNamePrefix;
    static const Stroka ValueColumnNamePrefix;
    static const Stroka FlagsColumnNamePrefix;
};

///////////////////////////////////////////////////////////////////////////////

//! Signatures enable checking tablet transaction integrity.
/*!
 *  When a transaction is created, its signature is #InitialTransactionSignature.
 *  Each change within a transaction is annotated with a signature; these signatures are
 *  added to the transaction's signature. For a commit to be successful, the final signature must
 *  be equal to #FinalTransactionSignature.
 */
using TTransactionSignature = ui32;
const TTransactionSignature InitialTransactionSignature = 0;
const TTransactionSignature FinalTransactionSignature = 0xffffffffU;

using TTabletCellId = NHydra::TCellId;
extern const TTabletCellId NullTabletCellId;

using TTabletId = NObjectClient::TObjectId;
extern const TTabletId NullTabletId;

using TStoreId = NObjectClient::TObjectId;
extern const TStoreId NullStoreId;

using TPartitionId = NObjectClient::TObjectId;
extern const TPartitionId NullPartitionId;

using TTabletCellBundleId = NObjectClient::TObjectId;
extern const TTabletCellBundleId NullTabletCellBundleId;

using TTableReplicaId = NObjectClient::TObjectId;

///////////////////////////////////////////////////////////////////////////////

DECLARE_REFCOUNTED_STRUCT(TTableMountInfo)
DECLARE_REFCOUNTED_STRUCT(TTabletInfo)
DECLARE_REFCOUNTED_STRUCT(ITableMountCache)

DECLARE_REFCOUNTED_CLASS(TTabletCellOptions)
DECLARE_REFCOUNTED_CLASS(TTabletCellConfig)
DECLARE_REFCOUNTED_CLASS(TTableMountCacheConfig)

class TWireProtocolReader;
class TWireProtocolWriter;

///////////////////////////////////////////////////////////////////////////////

} // namespace NTabletClient
} // namespace NYT
<|MERGE_RESOLUTION|>--- conflicted
+++ resolved
@@ -42,11 +42,8 @@
     ((TransactionLockConflict)  (1700))
     ((NoSuchTablet)             (1701))
     ((TabletNotMounted)         (1702))
-<<<<<<< HEAD
-    ((InvalidMountRevision)     (1703))
-=======
     ((AllWritesDisabled)        (1703))
->>>>>>> 2bd59e87
+    ((InvalidMountRevision)     (1704))
 );
 
 static const int TypicalPeerCount = 5;
