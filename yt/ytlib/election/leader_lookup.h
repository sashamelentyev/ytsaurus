--- conflicted
+++ resolved
@@ -27,11 +27,7 @@
 
     //! Lookup configuration.
     struct TConfig
-<<<<<<< HEAD
         : TConfigBase
-=======
-        : public TConfigBase
->>>>>>> 2c2cc0a9
     {
         //! List of peer addresses.
         yvector<Stroka> Addresses;
@@ -40,8 +36,6 @@
         TDuration RpcTimeout;
 
         TConfig()
-<<<<<<< HEAD
-=======
         {
             Register("addresses", Addresses).NonEmpty();
             Register("rpc_timeout", RpcTimeout).Default(TDuration::Seconds(5));
@@ -50,12 +44,9 @@
         }
 
         void Read(TJsonObject* json)
->>>>>>> 2c2cc0a9
         {
-            Register("addresses", Addresses);
-            Register("rpc_timeout", RpcTimeout).Default(TDuration::MilliSeconds(300));
-
-            SetDefaults();
+            // TODO: read timeout
+            NYT::TryRead(json, L"Addresses", &Addresses);
         }
     };
 
