#pragma once

#include "rpc_proxy_client_base.h"

#include <yt/ytlib/api/client.h>

#include <yt/core/rpc/public.h>

namespace NYT {
namespace NRpcProxy {

////////////////////////////////////////////////////////////////////////////////

class TRpcProxyClient
    : public NApi::IClient
    , public TRpcProxyClientBase
{
public:
    TRpcProxyClient(
        TRpcProxyConnectionPtr connection,
        NRpc::IChannelPtr channel);
    ~TRpcProxyClient();

    virtual TFuture<void> Terminate() override
    {
        Y_UNIMPLEMENTED();
    }

    // Transactions
    virtual NApi::ITransactionPtr AttachTransaction(
        const NTransactionClient::TTransactionId&,
        const NApi::TTransactionAttachOptions&) override
    {
        Y_UNIMPLEMENTED();
    };

    // Tables
    virtual TFuture<void> MountTable(
        const NYPath::TYPath& path,
        const NApi::TMountTableOptions& options) override;

    virtual TFuture<void> UnmountTable(
        const NYPath::TYPath& path,
        const NApi::TUnmountTableOptions& options) override;

    virtual TFuture<void> RemountTable(
        const NYPath::TYPath& path,
        const NApi::TRemountTableOptions& options) override;

    virtual TFuture<void> FreezeTable(
        const NYPath::TYPath& path,
        const NApi::TFreezeTableOptions& options) override;

    virtual TFuture<void> UnfreezeTable(
        const NYPath::TYPath& path,
        const NApi::TUnfreezeTableOptions& options) override;

    virtual TFuture<void> ReshardTable(
        const NYPath::TYPath& path,
        const std::vector<NTableClient::TOwningKey>& pivotKeys,
        const NApi::TReshardTableOptions& options) override;

    virtual TFuture<void> ReshardTable(
        const NYPath::TYPath& path,
        int tabletCount,
        const NApi::TReshardTableOptions& options) override;

    virtual TFuture<void> TrimTable(
        const NYPath::TYPath& path,
        int tabletIndex,
        i64 trimmedRowCount,
        const NApi::TTrimTableOptions& options) override;

    virtual TFuture<void> AlterTable(
        const NYPath::TYPath& path,
        const NApi::TAlterTableOptions& options) override;

    virtual TFuture<void> AlterTableReplica(
        const NTabletClient::TTableReplicaId& replicaId,
        const NApi::TAlterTableReplicaOptions& options) override;

    // Security
    virtual TFuture<void> AddMember(
        const TString&,
        const TString&,
        const NApi::TAddMemberOptions&) override
    {
        Y_UNIMPLEMENTED();
    }

    virtual TFuture<void> RemoveMember(
        const TString&,
        const TString&,
        const NApi::TRemoveMemberOptions&) override
    {
        Y_UNIMPLEMENTED();
    }

    virtual TFuture<NApi::TCheckPermissionResult> CheckPermission(
        const TString&,
        const NYPath::TYPath&,
        NYTree::EPermission,
        const NApi::TCheckPermissionOptions&) override
    {
        Y_UNIMPLEMENTED();
    }

    // Scheduler
    virtual TFuture<NScheduler::TOperationId> StartOperation(
        NScheduler::EOperationType,
        const NYson::TYsonString&,
        const NApi::TStartOperationOptions&) override
    {
        Y_UNIMPLEMENTED();
    }

    virtual TFuture<void> AbortOperation(
        const NScheduler::TOperationId&,
        const NApi::TAbortOperationOptions&) override
    {
        Y_UNIMPLEMENTED();
    }

    virtual TFuture<void> SuspendOperation(
        const NScheduler::TOperationId&,
        const NApi::TSuspendOperationOptions&) override
    {
        Y_UNIMPLEMENTED();
    }

    virtual TFuture<void> ResumeOperation(
        const NScheduler::TOperationId&,
        const NApi::TResumeOperationOptions&) override
    {
        Y_UNIMPLEMENTED();
    }

    virtual TFuture<void> CompleteOperation(
        const NScheduler::TOperationId&,
        const NApi::TCompleteOperationOptions&) override
    {
        Y_UNIMPLEMENTED();
    }

    virtual TFuture<NYson::TYsonString> GetOperation(
        const NScheduler::TOperationId&,
        const NApi::TGetOperationOptions&) override
    {
        Y_UNIMPLEMENTED();
    }

    virtual TFuture<void> DumpJobContext(
        const NJobTrackerClient::TJobId&,
        const NYPath::TYPath&,
        const NApi::TDumpJobContextOptions&) override
    {
        Y_UNIMPLEMENTED();
    }

    virtual TFuture<NConcurrency::IAsyncZeroCopyInputStreamPtr> GetJobInput(
        const NJobTrackerClient::TJobId&,
        const NApi::TGetJobInputOptions&) override
    {
        Y_UNIMPLEMENTED();
    }

    virtual TFuture<TSharedRef> GetJobStderr(
        const NJobTrackerClient::TOperationId&,
        const NJobTrackerClient::TJobId&,
        const NApi::TGetJobStderrOptions&) override
<<<<<<< HEAD
    {
        Y_UNIMPLEMENTED();
    }

    virtual TFuture<NApi::TListOperationsResult> ListOperations(
        const NApi::TListOperationsOptions& options) override
=======
>>>>>>> 4dd5329c
    {
        Y_UNIMPLEMENTED();
    }

    virtual TFuture<std::vector<NApi::TJob>> ListJobs(
        const NJobTrackerClient::TOperationId&,
        const NApi::TListJobsOptions&) override
    {
        Y_UNIMPLEMENTED();
    }

    virtual TFuture<NYson::TYsonString> StraceJob(
        const NJobTrackerClient::TJobId&,
        const NApi::TStraceJobOptions&) override
    {
        Y_UNIMPLEMENTED();
    }

    virtual TFuture<void> SignalJob(
        const NJobTrackerClient::TJobId&,
        const TString&,
        const NApi::TSignalJobOptions&) override
    {
        Y_UNIMPLEMENTED();
    }

    virtual TFuture<void> AbandonJob(
        const NJobTrackerClient::TJobId&,
        const NApi::TAbandonJobOptions&) override
    {
        Y_UNIMPLEMENTED();
    }

    virtual TFuture<NYson::TYsonString> PollJobShell(
        const NJobTrackerClient::TJobId&,
        const NYson::TYsonString&,
        const NApi::TPollJobShellOptions&) override
    {
        Y_UNIMPLEMENTED();
    }

    virtual TFuture<void> AbortJob(
        const NJobTrackerClient::TJobId&,
        const NApi::TAbortJobOptions&) override
    {
        Y_UNIMPLEMENTED();
    }

    // Metadata
    virtual TFuture<NApi::TClusterMeta> GetClusterMeta(
        const NApi::TGetClusterMetaOptions&) override
    {
        Y_UNIMPLEMENTED();
    }

    virtual TFuture<NApi::TSkynetSharePartsLocationsPtr> LocateSkynetShare(
        const NYPath::TRichYPath&,
        const NApi::TLocateSkynetShareOptions&) override
    {
        Y_UNIMPLEMENTED();
    }

private:
    const TRpcProxyConnectionPtr Connection_;
    const NRpc::IChannelPtr Channel_;

    virtual TRpcProxyConnectionPtr GetRpcProxyConnection() override;
    virtual NRpc::IChannelPtr GetChannel() override;
};

DEFINE_REFCOUNTED_TYPE(TRpcProxyClient)

////////////////////////////////////////////////////////////////////////////////

} // namespace NRpcProxy
} // namespace NYT<|MERGE_RESOLUTION|>--- conflicted
+++ resolved
@@ -168,15 +168,12 @@
         const NJobTrackerClient::TOperationId&,
         const NJobTrackerClient::TJobId&,
         const NApi::TGetJobStderrOptions&) override
-<<<<<<< HEAD
     {
         Y_UNIMPLEMENTED();
     }
 
     virtual TFuture<NApi::TListOperationsResult> ListOperations(
-        const NApi::TListOperationsOptions& options) override
-=======
->>>>>>> 4dd5329c
+        const NApi::TListOperationsOptions&) override
     {
         Y_UNIMPLEMENTED();
     }
