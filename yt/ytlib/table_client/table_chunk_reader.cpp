--- conflicted
+++ resolved
@@ -680,10 +680,7 @@
 ////////////////////////////////////////////////////////////////////////////////
 
 TTableChunkReader::TTableChunkReader(
-<<<<<<< HEAD
-=======
     TTableChunkReaderProviderPtr provider,
->>>>>>> 19d90dc1
     TSequentialReaderConfigPtr config,
     const TChannel& channel,
     NChunkClient::IAsyncReaderPtr chunkReader,
@@ -692,14 +689,10 @@
     const NYTree::TYsonString& rowAttributes,
     int partitionTag,
     TChunkReaderOptionsPtr options)
-<<<<<<< HEAD
-    : SequentialReader(nullptr)
-=======
     : Provider(provider)
     , Facade(this)
     , IsFinished(false)
-    , SequentialReader(NULL)
->>>>>>> 19d90dc1
+    , SequentialReader(nullptr)
     , Channel(channel)
     , Options(options)
     , RowAttributes(rowAttributes)
