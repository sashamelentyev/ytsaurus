--- conflicted
+++ resolved
@@ -802,15 +802,11 @@
     TUnversionedRow row,
     const TTableSchema& schema)
 {
-<<<<<<< HEAD
-    ValidateDataRow(row, keyColumnCount, nullptr, schema);
-
-    if (row.GetCount() == keyColumnCount) {
+    ValidateDataRow(row, nullptr, schema);
+
+    if (row.GetCount() == schema.GetKeyColumnCount()) {
         THROW_ERROR_EXCEPTION("Write row must contain at least one non-key column");
     }
-=======
-    ValidateDataRow(row, nullptr, schema);
->>>>>>> 21e4b210
 }
 
 void ValidateClientKey(TKey key)
