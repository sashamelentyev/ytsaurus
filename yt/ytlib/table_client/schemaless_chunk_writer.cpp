#include "schemaless_chunk_writer.h"
#include "chunk_meta_extensions.h"
#include "config.h"
#include "name_table.h"
#include "partitioner.h"
#include "schemaless_block_writer.h"
#include "schemaless_row_reorderer.h"
#include "table_ypath_proxy.h"
#include "helpers.h"
#include "row_buffer.h"

#include <yt/ytlib/api/client.h>
#include <yt/ytlib/api/transaction.h>

#include <yt/ytlib/table_chunk_format/column_writer.h>
#include <yt/ytlib/table_chunk_format/schemaless_column_writer.h>
#include <yt/ytlib/table_chunk_format/data_block_writer.h>

#include <yt/ytlib/chunk_client/chunk_writer.h>
#include <yt/ytlib/chunk_client/dispatcher.h>
#include <yt/ytlib/chunk_client/encoding_chunk_writer.h>
#include <yt/ytlib/chunk_client/multi_chunk_writer_base.h>
#include <yt/ytlib/chunk_client/helpers.h>

#include <yt/ytlib/cypress_client/cypress_ypath_proxy.h>

#include <yt/ytlib/object_client/object_service_proxy.h>
#include <yt/ytlib/object_client/helpers.h>

#include <yt/ytlib/transaction_client/helpers.h>
#include <yt/ytlib/transaction_client/transaction_listener.h>
#include <yt/ytlib/transaction_client/config.h>

#include <yt/ytlib/query_client/column_evaluator.h>

#include <yt/ytlib/api/transaction.h>
#include <yt/ytlib/api/config.h>
#include <yt/ytlib/api/native_connection.h>

#include <yt/ytlib/ypath/rich.h>

#include <yt/core/concurrency/scheduler.h>

#include <yt/core/misc/random.h>

#include <yt/core/ytree/helpers.h>

namespace NYT {
namespace NTableClient {

using namespace NChunkClient;
using namespace NChunkClient::NProto;
using namespace NConcurrency;
using namespace NCypressClient;
using namespace NObjectClient;
using namespace NTableClient::NProto;
using namespace NTableChunkFormat;
using namespace NRpc;
using namespace NApi;
using namespace NTransactionClient;
using namespace NNodeTrackerClient;
using namespace NYPath;
using namespace NYTree;
using namespace NYson;
using namespace NApi;

using NYT::ToProto;
using NYT::FromProto;

static const i64 PartitionRowCountThreshold = (i64)100 * 1000;
static const i64 PartitionRowCountLimit = std::numeric_limits<i32>::max() - PartitionRowCountThreshold;

////////////////////////////////////////////////////////////////////////////////

const i64 MinRowRangeDataWeight = (i64) 64 * 1024;

////////////////////////////////////////////////////////////////////////////////

class TUnversionedChunkWriterBase
    : public ISchemalessChunkWriter
{
public:
    TUnversionedChunkWriterBase(
        TChunkWriterConfigPtr config,
        TChunkWriterOptionsPtr options,
        IChunkWriterPtr chunkWriter,
        IBlockCachePtr blockCache,
        const TTableSchema& schema,
        const TChunkTimestamps& chunkTimestamps)
        : Logger(TableClientLogger)
        , Schema_(schema)
        , ChunkTimestamps_(chunkTimestamps)
        , ChunkNameTable_(TNameTable::FromSchema(schema))
        , Config_(config)
        , Options_(options)
        , EncodingChunkWriter_(New<TEncodingChunkWriter>(
            config,
            options,
            chunkWriter,
            blockCache,
            Logger))
        , RandomGenerator_(RandomNumber<ui64>())
        , SamplingThreshold_(static_cast<ui64>(std::numeric_limits<ui64>::max() * Config_->SampleRate))
    { }

    virtual TFuture<void> Open() override
    {
        return VoidFuture;
    }

    virtual TFuture<void> Close() override
    {
        if (RowCount_ == 0) {
            // Empty chunk.
            return VoidFuture;
        }

        return BIND(&TUnversionedChunkWriterBase::DoClose, MakeStrong(this))
            .AsyncVia(TDispatcher::Get()->GetWriterInvoker())
            .Run();
    }

    virtual TFuture<void> GetReadyEvent() override
    {
        return EncodingChunkWriter_->GetReadyEvent();
    }

    virtual i64 GetMetaSize() const override
    {
        // Other meta parts are negligible.
        return BlockMetaExtSize_ + SamplesExtSize_ + ChunkNameTable_->GetByteSize();
    }

    virtual i64 GetDataSize() const override
    {
        return EncodingChunkWriter_->GetDataStatistics().compressed_data_size();
    }

    virtual bool IsCloseDemanded() const override
    {
        return false;
    }

    virtual NChunkClient::NProto::TChunkMeta GetMasterMeta() const override
    {
        TChunkMeta meta;
        SetProtoExtension(meta.mutable_extensions(), EncodingChunkWriter_->MiscExt());
        FillCommonMeta(&meta);

        if (IsSorted()) {
            SetProtoExtension(meta.mutable_extensions(), BoundaryKeysExt_);
        }

        return meta;
    }

    virtual NChunkClient::NProto::TChunkMeta GetSchedulerMeta() const override
    {
        return GetMasterMeta();
    }

    virtual NChunkClient::NProto::TChunkMeta GetNodeMeta() const override
    {
        return GetMasterMeta();
    }

    virtual NChunkClient::NProto::TDataStatistics GetDataStatistics() const override
    {
        auto dataStatistics = EncodingChunkWriter_->GetDataStatistics();
        dataStatistics.set_row_count(RowCount_);
        return dataStatistics;
    }

    virtual TNameTablePtr GetNameTable() const override
    {
        return ChunkNameTable_;
    }

    virtual const TTableSchema& GetSchema() const override
    {
        return Schema_;
    }

protected:
    NLogging::TLogger Logger;
    const TTableSchema Schema_;
    const TChunkTimestamps ChunkTimestamps_;

    TNameTablePtr ChunkNameTable_;

    const TChunkWriterConfigPtr Config_;
    const TChunkWriterOptionsPtr Options_;

    i64 RowCount_ = 0;
    i64 DataWeight_ = 0;

    const TEncodingChunkWriterPtr EncodingChunkWriter_;
    TOwningKey LastKey_;

    NProto::TBlockMetaExt BlockMetaExt_;

    virtual ETableChunkFormat GetTableChunkFormat() const = 0;
    virtual bool SupportBoundaryKeys() const = 0;

    bool IsSorted() const
    {
        return Schema_.IsSorted() && SupportBoundaryKeys();
    }

    void RegisterBlock(TBlock& block, TUnversionedRow lastRow)
    {
        if (IsSorted()) {
            ToProto(
                block.Meta.mutable_last_key(),
                lastRow.Begin(),
                lastRow.Begin() + Schema_.GetKeyColumnCount());
        }

        block.Meta.set_block_index(BlockMetaExt_.blocks_size());

        BlockMetaExtSize_ += block.Meta.ByteSize();
        BlockMetaExt_.add_blocks()->Swap(&block.Meta);

        EncodingChunkWriter_->WriteBlock(std::move(block.Data));
    }

    void ProcessRowset(const std::vector<TUnversionedRow>& rows)
    {
        if (rows.empty()) {
            return;
        }

        EmitRandomSamples(rows);

        if (IsSorted()) {
            CaptureBoundaryKeys(rows);
        }
    }

    virtual void PrepareChunkMeta()
    {
        auto& miscExt = EncodingChunkWriter_->MiscExt();
        miscExt.set_sorted(IsSorted());
<<<<<<< HEAD
        miscExt.set_unique_keys(Options_->ValidateUniqueKeys);
=======
        miscExt.set_unique_keys(Schema_.GetUniqueKeys());
>>>>>>> 2bd59e87
        miscExt.set_row_count(RowCount_);
        miscExt.set_data_weight(DataWeight_);

        if (ChunkTimestamps_.MinTimestamp != NullTimestamp) {
            miscExt.set_min_timestamp(ChunkTimestamps_.MinTimestamp);
        }
        if (ChunkTimestamps_.MaxTimestamp != NullTimestamp) {
            miscExt.set_max_timestamp(ChunkTimestamps_.MaxTimestamp);
        }

        auto& meta = EncodingChunkWriter_->Meta();
        FillCommonMeta(&meta);

        auto nameTableExt = ToProto<TNameTableExt>(ChunkNameTable_);
        SetProtoExtension(meta.mutable_extensions(), nameTableExt);

        auto schemaExt = ToProto<TTableSchemaExt>(Schema_);
        SetProtoExtension(meta.mutable_extensions(), schemaExt);

        SetProtoExtension(meta.mutable_extensions(), BlockMetaExt_);

        SetProtoExtension(meta.mutable_extensions(), SamplesExt_);

        if (IsSorted()) {
            ToProto(BoundaryKeysExt_.mutable_max(), LastKey_);
            SetProtoExtension(meta.mutable_extensions(), BoundaryKeysExt_);
        }

        if (Schema_.IsSorted()) {
            // Sorted or partition chunks.
            TKeyColumnsExt keyColumnsExt;
            NYT::ToProto(keyColumnsExt.mutable_names(), Schema_.GetKeyColumns());
            SetProtoExtension(meta.mutable_extensions(), keyColumnsExt);
        }
    }

    virtual void DoClose()
    {
        PrepareChunkMeta();
        EncodingChunkWriter_->Close();
    }

    void ValidateRowWeight(i64 weight)
    {
        if (!Options_->ValidateRowWeight || weight < Config_->MaxRowWeight) {
            return;
        }

        THROW_ERROR_EXCEPTION(EErrorCode::RowWeightLimitExceeded, "Row weight is too large")
            << TErrorAttribute("row_weight", weight)
            << TErrorAttribute("row_weight_limit", Config_->MaxRowWeight);
    }

private:
    i64 BlockMetaExtSize_ = 0;

    NProto::TBoundaryKeysExt BoundaryKeysExt_;

    TRandomGenerator RandomGenerator_;
    const ui64 SamplingThreshold_;
    NProto::TSamplesExt SamplesExt_;
    i64 SamplesExtSize_ = 0;


    void FillCommonMeta(NChunkClient::NProto::TChunkMeta* meta) const
    {
        meta->set_type(static_cast<int>(EChunkType::Table));
        meta->set_version(static_cast<int>(GetTableChunkFormat()));
    }

    void EmitRandomSamples(const std::vector<TUnversionedRow>& rows)
    {
        for (auto row : rows) {
            if (RandomGenerator_.Generate<ui64>() < SamplingThreshold_) {
                EmitSample(row);
            }
        }

        if (SamplesExtSize_ == 0) {
            EmitSample(rows.front());
        }
    }

    void CaptureBoundaryKeys(const std::vector<TUnversionedRow>& rows)
    {
        if (!BoundaryKeysExt_.has_min()) {
            ToProto(
                BoundaryKeysExt_.mutable_min(),
                rows.front().Begin(),
                rows.front().Begin() + Schema_.GetKeyColumnCount());
        }

        LastKey_ = TOwningKey(rows.back().Begin(), rows.back().Begin() + Schema_.GetKeyColumnCount());
    }

    void EmitSample(TUnversionedRow row)
    {
        SmallVector<TUnversionedValue, TypicalColumnCount> sampleValues;
        for (auto it = row.Begin(); it != row.End(); ++it) {
            sampleValues.push_back(*it);
            auto& value = sampleValues.back();
            if (value.Type == EValueType::Any) {
                // Composite types are non-comparable, so we don't store it inside samples.
                value.Length = 0;
            }

            if (value.Type == EValueType::String) {
                value.Length = std::min(static_cast<int>(value.Length), MaxSampleSize);
            }
        }

        auto entry = SerializeToString(sampleValues.begin(), sampleValues.end());
        SamplesExt_.add_entries(entry);
        SamplesExtSize_ += entry.length();
    }
};

////////////////////////////////////////////////////////////////////////////////

class TSchemalessChunkWriter
    : public TUnversionedChunkWriterBase
{
public:
    TSchemalessChunkWriter(
        TChunkWriterConfigPtr config,
        TChunkWriterOptionsPtr options,
        IChunkWriterPtr chunkWriter,
        IBlockCachePtr blockCache,
        const TTableSchema& schema,
        const TChunkTimestamps& chunkTimestamps)
        : TUnversionedChunkWriterBase(
            config,
            options,
            chunkWriter,
            blockCache,
            schema,
            chunkTimestamps)
    {
        Logger.AddTag("HorizontalUnversionedChunkWriter: %p", this);
        BlockWriter_.reset(new THorizontalSchemalessBlockWriter);
    }

    virtual i64 GetDataSize() const override
    {
        return TUnversionedChunkWriterBase::GetDataSize() +
           (BlockWriter_ ? BlockWriter_->GetBlockSize() : 0);
    }

    virtual bool Write(const std::vector<TUnversionedRow>& rows) override
    {
        for (auto row : rows) {
            i64 weight = GetDataWeight(row);
            ValidateRowWeight(weight);
            DataWeight_ += weight;

            ++RowCount_;
            BlockWriter_->WriteRow(row);

            if (BlockWriter_->GetBlockSize() >= Config_->BlockSize) {
                auto block = BlockWriter_->FlushBlock();
                block.Meta.set_chunk_row_count(RowCount_);
                RegisterBlock(block, row);
                BlockWriter_.reset(new THorizontalSchemalessBlockWriter);
            }
        }

        ProcessRowset(rows);
        return EncodingChunkWriter_->IsReady();
    }

private:
    std::unique_ptr<THorizontalSchemalessBlockWriter> BlockWriter_;

    virtual ETableChunkFormat GetTableChunkFormat() const override
    {
        return ETableChunkFormat::SchemalessHorizontal;
    }

    virtual bool SupportBoundaryKeys() const
    {
        return true;
    }

    void DoClose()
    {
        if (BlockWriter_->GetRowCount() > 0) {
            auto block = BlockWriter_->FlushBlock();
            block.Meta.set_chunk_row_count(RowCount_);
            RegisterBlock(block, LastKey_.Get());
        }

        TUnversionedChunkWriterBase::DoClose();
    }
};

////////////////////////////////////////////////////////////////////////////////

class TColumnUnversionedChunkWriter
    : public TUnversionedChunkWriterBase
{
public:
    TColumnUnversionedChunkWriter(
        TChunkWriterConfigPtr config,
        TChunkWriterOptionsPtr options,
        IChunkWriterPtr chunkWriter,
        IBlockCachePtr blockCache,
        const TTableSchema& schema,
        const TChunkTimestamps& chunkTimestamps)
        : TUnversionedChunkWriterBase(
            config,
            options,
            chunkWriter,
            blockCache,
            schema,
            chunkTimestamps)
        , DataToBlockFlush_(Config_->BlockSize)
    {
        Logger.AddTag("ColumnUnversionedChunkWriter: %p", this);

        // Only scan-optimized version for now.
        yhash_map<Stroka, TDataBlockWriter*> groupBlockWriters;
        for (const auto& column : Schema_.Columns()) {
            if (column.Group && groupBlockWriters.find(*column.Group) == groupBlockWriters.end()) {
                auto blockWriter = std::make_unique<TDataBlockWriter>();
                groupBlockWriters[*column.Group] = blockWriter.get();
                BlockWriters_.emplace_back(std::move(blockWriter));
            }
        }

        auto getBlockWriter = [&] (const NTableClient::TColumnSchema& columnSchema) -> TDataBlockWriter* {
            if (columnSchema.Group) {
                return groupBlockWriters[*columnSchema.Group];
            } else {
                BlockWriters_.emplace_back(std::make_unique<TDataBlockWriter>());
                return BlockWriters_.back().get();
            }
        };

        for (int columnIndex = 0; columnIndex < Schema_.Columns().size(); ++columnIndex) {
            const auto& column = Schema_.Columns()[columnIndex];
            ValueColumnWriters_.emplace_back(CreateUnversionedColumnWriter(
                column,
                columnIndex,
                getBlockWriter(column)));
        }

        if (!Schema_.GetStrict()) {
             auto blockWriter = std::make_unique<TDataBlockWriter>();
             ValueColumnWriters_.emplace_back(CreateSchemalessColumnWriter(
                Schema_.Columns().size(), 
                blockWriter.get()));
             BlockWriters_.emplace_back(std::move(blockWriter));
        }

        YCHECK(BlockWriters_.size() > 0);
    }

    virtual bool Write(const std::vector<TUnversionedRow>& rows) override
    {
        auto* data = const_cast<TUnversionedRow*>(rows.data());

        int startRowIndex = 0;
        while (startRowIndex < rows.size()) {
            i64 weight = 0;
            int rowIndex = startRowIndex;
            for (; rowIndex < rows.size() && weight < DataToBlockFlush_; ++rowIndex) {
                auto rowWeight = GetDataWeight(rows[rowIndex]);
                ValidateRowWeight(rowWeight);
                DataWeight_ += rowWeight;
                weight += rowWeight;
            }

            auto range = MakeRange(data + startRowIndex, data + rowIndex);
            for (auto& columnWriter : ValueColumnWriters_) {
                columnWriter->WriteUnversionedValues(range);
            }

            RowCount_ += range.Size();
            DataWeight_ += weight;

            startRowIndex = rowIndex;

            TryFlushBlock(rows[rowIndex - 1]);
        }

        ProcessRowset(rows);

        return EncodingChunkWriter_->IsReady();
    }

    virtual i64 GetDataSize() const override
    {
        i64 result = TUnversionedChunkWriterBase::GetDataSize();
        for (const auto& blockWriter : BlockWriters_) {
            result += blockWriter->GetCurrentSize();
        }
        return result;
    }

private:
    std::vector<std::unique_ptr<TDataBlockWriter>> BlockWriters_;
    std::vector<std::unique_ptr<IValueColumnWriter>> ValueColumnWriters_;

    i64 DataToBlockFlush_;

    virtual ETableChunkFormat GetTableChunkFormat() const override
    {
        return ETableChunkFormat::UnversionedColumnar;
    }

    virtual bool SupportBoundaryKeys() const
    {
        return true;
    }

    void TryFlushBlock(TUnversionedRow lastRow)
    {
        while (true) {
            i64 totalSize = 0;
            i64 maxWriterSize = -1;
            int maxWriterIndex = -1;

            for (int i = 0; i < BlockWriters_.size(); ++i) {
                auto size = BlockWriters_[i]->GetCurrentSize();
                totalSize += size;
                if (size > maxWriterSize) {
                    maxWriterIndex = i;
                    maxWriterSize = size;
                }
            }

            YCHECK(maxWriterIndex >= 0);

            if (totalSize > Config_->MaxBufferSize || maxWriterSize > Config_->BlockSize) {
                FinishBlock(maxWriterIndex, lastRow);
            } else {
                DataToBlockFlush_ = std::min(Config_->MaxBufferSize - totalSize, Config_->BlockSize - maxWriterSize);
                DataToBlockFlush_ = std::max(MinRowRangeDataWeight, DataToBlockFlush_);

                break;
            }
        }
    }

    void FinishBlock(int blockWriterIndex, TUnversionedRow lastRow)
    {
        auto block = BlockWriters_[blockWriterIndex]->DumpBlock(BlockMetaExt_.blocks_size(), RowCount_);
        block.Meta.set_chunk_row_count(RowCount_);
        RegisterBlock(block, lastRow);
    }

    virtual void DoClose() override
    {
        using NYT::ToProto;

        for (int i = 0; i < BlockWriters_.size(); ++i) {
            if (BlockWriters_[i]->GetCurrentSize() > 0) {
                FinishBlock(i, LastKey_.Get());
            }
        }

        TUnversionedChunkWriterBase::DoClose();
    }

    virtual void PrepareChunkMeta() override
    {
        TUnversionedChunkWriterBase::PrepareChunkMeta();

        auto& meta = EncodingChunkWriter_->Meta();

        NProto::TColumnMetaExt columnMetaExt;
        for (const auto& valueColumnWriter : ValueColumnWriters_) {
            *columnMetaExt.add_columns() = valueColumnWriter->ColumnMeta();
        }

        SetProtoExtension(meta.mutable_extensions(), columnMetaExt);
    }
};

////////////////////////////////////////////////////////////////////////////////

ISchemalessChunkWriterPtr CreateSchemalessChunkWriter(
    TChunkWriterConfigPtr config,
    TChunkWriterOptionsPtr options,
    const TTableSchema& schema,
    IChunkWriterPtr chunkWriter,
    const TChunkTimestamps& chunkTimestamps,
    IBlockCachePtr blockCache)
{
    if (options->OptimizeFor == EOptimizeFor::Lookup) {
        return New<TSchemalessChunkWriter>(
            config,
            options,
            chunkWriter,
            blockCache,
            schema,
            chunkTimestamps);
    } else {
        return New<TColumnUnversionedChunkWriter>(
            config,
            options,
            chunkWriter,
            blockCache,
            schema,
            chunkTimestamps);
    }
}

////////////////////////////////////////////////////////////////////////////////

class TPartitionChunkWriter
    : public TUnversionedChunkWriterBase
{
public:
    TPartitionChunkWriter(
        TChunkWriterConfigPtr config,
        TChunkWriterOptionsPtr options,
        IChunkWriterPtr chunkWriter,
        IBlockCachePtr blockCache,
        const TTableSchema& schema,
        IPartitionerPtr partitioner)
        : TUnversionedChunkWriterBase(
            config,
            options,
            chunkWriter,
            blockCache,
            schema,
            TChunkTimestamps())
        , Partitioner_(partitioner)
    {
        Logger.AddTag("PartitionChunkWriter: %p", this);

        int partitionCount = Partitioner_->GetPartitionCount();
        BlockWriters_.reserve(partitionCount);

        BlockReserveSize_ = Config_->MaxBufferSize / partitionCount;

        for (int partitionIndex = 0; partitionIndex < partitionCount; ++partitionIndex) {
            BlockWriters_.emplace_back(new THorizontalSchemalessBlockWriter(BlockReserveSize_));
            CurrentBufferCapacity_ += BlockWriters_.back()->GetCapacity();

            auto* partitionAttributes = PartitionsExt_.add_partitions();
            partitionAttributes->set_row_count(0);
            partitionAttributes->set_uncompressed_data_size(0);
        }
    }

    virtual bool Write(const std::vector<TUnversionedRow>& rows) override
    {
        for (auto row : rows) {
            WriteRow(row);
        }

        return EncodingChunkWriter_->IsReady();
    }

    virtual i64 GetDataSize() const override
    {
        return TUnversionedChunkWriterBase::GetDataSize() + CurrentBufferCapacity_;
    }

    virtual TChunkMeta GetSchedulerMeta() const override
    {
        auto meta = TUnversionedChunkWriterBase::GetSchedulerMeta();
        SetProtoExtension(meta.mutable_extensions(), PartitionsExt_);
        return meta;
    }

    virtual bool IsCloseDemanded() const override
    {
        return LargestPartitionRowCount_ > PartitionRowCountLimit;
    }

    virtual i64 GetMetaSize() const override
    {
        return TUnversionedChunkWriterBase::GetMetaSize() +
            // PartitionsExt.
            2 * sizeof(i64) * BlockWriters_.size();
    }

private:
    const IPartitionerPtr Partitioner_;

    TPartitionsExt PartitionsExt_;

    std::vector<std::unique_ptr<THorizontalSchemalessBlockWriter>> BlockWriters_;

    i64 CurrentBufferCapacity_ = 0;

    int LargestPartitionIndex_ = 0;
    i64 LargestPartitionSize_ = 0;

    i64 LargestPartitionRowCount_ = 0;

    i64 BlockReserveSize_;
    i64 FlushedRowCount_ = 0;

    virtual ETableChunkFormat GetTableChunkFormat() const override
    {
        return ETableChunkFormat::SchemalessHorizontal;
    }

    virtual bool SupportBoundaryKeys() const
    {
        return false;
    }

    void WriteRow(TUnversionedRow row)
    {
        ++RowCount_;

        i64 weight = GetDataWeight(row);
        ValidateRowWeight(weight);
        DataWeight_ += weight;

        auto partitionIndex = Partitioner_->GetPartitionIndex(row);
        auto& blockWriter = BlockWriters_[partitionIndex];

        CurrentBufferCapacity_ -= blockWriter->GetCapacity();
        i64 oldSize = blockWriter->GetBlockSize();

        blockWriter->WriteRow(row);

        CurrentBufferCapacity_ += blockWriter->GetCapacity();
        i64 newSize = blockWriter->GetBlockSize();

        auto* partitionAttributes = PartitionsExt_.mutable_partitions(partitionIndex);
        partitionAttributes->set_row_count(partitionAttributes->row_count() + 1);
        partitionAttributes->set_uncompressed_data_size(partitionAttributes->uncompressed_data_size() + newSize - oldSize);

        LargestPartitionRowCount_ = std::max(
            partitionAttributes->row_count(),
            LargestPartitionRowCount_);

        if (newSize > LargestPartitionSize_) {
            LargestPartitionIndex_ = partitionIndex;
            LargestPartitionSize_ = newSize;
        }

        if (LargestPartitionSize_ >= Config_->BlockSize || CurrentBufferCapacity_ >= Config_->MaxBufferSize) {
            CurrentBufferCapacity_ -= BlockWriters_[LargestPartitionIndex_]->GetCapacity();

            FlushBlock(LargestPartitionIndex_);
            BlockWriters_[LargestPartitionIndex_].reset(new THorizontalSchemalessBlockWriter(BlockReserveSize_));
            CurrentBufferCapacity_ += BlockWriters_[LargestPartitionIndex_]->GetCapacity();

            InitLargestPartition();
        }
    }

    void InitLargestPartition()
    {
        LargestPartitionIndex_ = 0;
        LargestPartitionSize_ = BlockWriters_.front()->GetBlockSize();
        for (int partitionIndex = 1; partitionIndex < BlockWriters_.size(); ++partitionIndex) {
            auto& blockWriter = BlockWriters_[partitionIndex];
            if (blockWriter->GetBlockSize() > LargestPartitionSize_) {
                LargestPartitionSize_ = blockWriter->GetBlockSize();
                LargestPartitionIndex_ = partitionIndex;
            }
        }
    }

    void FlushBlock(int partitionIndex)
    {
        auto& blockWriter = BlockWriters_[partitionIndex];
        auto block = blockWriter->FlushBlock();
        block.Meta.set_partition_index(partitionIndex);
        FlushedRowCount_ += block.Meta.row_count();
        block.Meta.set_chunk_row_count(FlushedRowCount_);

        // Don't store last block keys in partition chunks.
        RegisterBlock(block, TUnversionedRow());
    }

    virtual void DoClose() override
    {
        for (int partitionIndex = 0; partitionIndex < BlockWriters_.size(); ++partitionIndex) {
            if (BlockWriters_[partitionIndex]->GetRowCount() > 0) {
                FlushBlock(partitionIndex);
            }
        }

        TUnversionedChunkWriterBase::DoClose();
    }

    virtual void PrepareChunkMeta() override
    {
        TUnversionedChunkWriterBase::PrepareChunkMeta();

        LOG_DEBUG("Partition totals: %v", PartitionsExt_.DebugString());

        auto& meta = EncodingChunkWriter_->Meta();

        SetProtoExtension(meta.mutable_extensions(), PartitionsExt_);
    }
};

////////////////////////////////////////////////////////////////////////////////

ISchemalessChunkWriterPtr CreatePartitionChunkWriter(
    TChunkWriterConfigPtr config,
    TChunkWriterOptionsPtr options,
    const TTableSchema& schema,
    IChunkWriterPtr chunkWriter,
    IPartitionerPtr partitioner,
    IBlockCachePtr blockCache)
{
    return New<TPartitionChunkWriter>(
        config,
        options,
        chunkWriter,
        blockCache,
        schema,
        partitioner);
}

////////////////////////////////////////////////////////////////////////////////

struct TSchemalessChunkWriterTag {};

class TSchemalessMultiChunkWriter
    : public TNontemplateMultiChunkWriterBase
    , public ISchemalessMultiChunkWriter
{
public:
    TSchemalessMultiChunkWriter(
        TMultiChunkWriterConfigPtr config,
        TTableWriterOptionsPtr options,
        INativeClientPtr client,
        TCellTag cellTag,
        const TTransactionId& transactionId,
        const TChunkListId& parentChunkListId,
        std::function<ISchemalessChunkWriterPtr(IChunkWriterPtr)> createChunkWriter,
        TNameTablePtr nameTable,
        const TTableSchema& schema,
        TOwningKey lastKey,
        IThroughputThrottlerPtr throttler,
        IBlockCachePtr blockCache)
        : TNontemplateMultiChunkWriterBase(
            config,
            options,
            client,
            cellTag,
            transactionId,
            parentChunkListId,
            throttler,
            blockCache)
        , CreateChunkWriter_(createChunkWriter)
        , Options_(options)
        , NameTable_(nameTable)
        , Schema_(schema)
        , LastKey_(lastKey)
    { }

    bool Write(const std::vector<TUnversionedRow>& rows) override
    {
        YCHECK(!SwitchingSession_);

        try {
            auto reorderedRows = ReorderAndValidateRows(rows);

            // Return true if current writer is ready for more data and
            // we didn't switch to the next chunk.
            bool readyForMore = CurrentWriter_->Write(reorderedRows);
            bool switched = TrySwitchSession();
            return readyForMore && !switched;
        } catch (const std::exception& ex) {
            Error_ = TError(ex);
            return false;
        }
    }

    TFuture<void> GetReadyEvent() override
    {
        if (Error_.IsOK()) {
            return TNontemplateMultiChunkWriterBase::GetReadyEvent();
        } else {
            return MakeFuture(Error_);
        }
    }

    virtual TNameTablePtr GetNameTable() const override
    {
        return NameTable_;
    }

    virtual const TTableSchema& GetSchema() const override
    {
        return Schema_;
    }

private:
    const std::function<ISchemalessChunkWriterPtr(IChunkWriterPtr)> CreateChunkWriter_;

    const TTableWriterOptionsPtr Options_;
    const TNameTablePtr NameTable_;
    const TTableSchema Schema_;

    ISchemalessChunkWriterPtr CurrentWriter_;

    TUnversionedOwningRowBuilder KeyBuilder_;
    TOwningKey LastKey_;
    TError Error_;

    TRowBufferPtr RowBuffer_ = New<TRowBuffer>(TSchemalessChunkWriterTag());

    // Maps global name table indexes into chunk name table indexes.
    std::vector<int> IdMapping_;

    // For duplicate id validation.
    SmallVector<i64, TypicalColumnCount> IdValidationMarks_;
    i64 CurrentIdValidationMark_ = 1;

    virtual IChunkWriterBasePtr CreateTemplateWriter(IChunkWriterPtr underlyingWriter) override
    {
        CurrentWriter_ = CreateChunkWriter_(underlyingWriter);
        IdMapping_.clear();
        return CurrentWriter_;
    }

    std::vector<TUnversionedRow> ReorderAndValidateRows(const std::vector<TUnversionedRow>& rows)
    {
        RowBuffer_->Clear();

        std::vector<TUnversionedRow> result;
        result.reserve(rows.size());

        for (auto row : rows) {
            ValidateDuplicateIds(row);

            int maxColumnCount = Schema_.Columns().size() + (Schema_.GetStrict() ? 0 : row.GetCount());
            auto mutableRow = TMutableUnversionedRow::Allocate(RowBuffer_->GetPool(), maxColumnCount);
            int columnCount = Schema_.Columns().size();

            for (int i = 0; i < Schema_.Columns().size(); ++i) {
                // Id for schema columns in chunk name table always coincide with column index in schema.
                mutableRow[i] = MakeUnversionedSentinelValue(EValueType::Null, i);
            }

            for (const auto* valueIt = row.Begin(); valueIt != row.End(); ++valueIt) {
                if (IdMapping_.size() <= valueIt->Id) {
                    IdMapping_.resize(valueIt->Id + 1, -1);
                }

                if (IdMapping_[valueIt->Id] == -1) {
                    IdMapping_[valueIt->Id] = CurrentWriter_->GetNameTable()->GetIdOrRegisterName(NameTable_->GetName(valueIt->Id));
                }

                int id = IdMapping_[valueIt->Id];
                if (id < Schema_.Columns().size()) {
                    // Validate schema column types.
                    const auto& column = Schema_.Columns()[id];
                    if (valueIt->Type != column.Type &&
                        valueIt->Type != EValueType::Null &&
                        column.Type != EValueType::Any)
                    {
                        THROW_ERROR_EXCEPTION(
                            EErrorCode::SchemaViolation,
                            "Invalid type of column %Qv: expected %Qlv or %Qlv but got %Qlv",
                            column.Name,
                            column.Type,
                            EValueType::Null,
                            valueIt->Type);
                    }

                    mutableRow[id] = *valueIt;
                    mutableRow[id].Id = id;
                } else {
                    // Validate non-schema columns for
                    if (Schema_.GetStrict()) {
                        THROW_ERROR_EXCEPTION(
                            EErrorCode::SchemaViolation,
                            "Unknown column %Qv in strict schema",
                            NameTable_->GetName(valueIt->Id));
                    }

                    mutableRow[columnCount] = *valueIt;
                    mutableRow[columnCount].Id = id;
                    ++columnCount;
                }
            }

            ValidateColumnCount(columnCount);
            mutableRow.SetCount(columnCount);

            EvaluateComputedColumns(mutableRow);

            result.push_back(mutableRow);
        }

        ValidateSortAndUnique(result);
        return result;
    }

    void EvaluateComputedColumns(TMutableUnversionedRow row)
    {
        if (Options_->EvaluateComputedColumns) {
            auto evaluator = Client_->GetNativeConnection()->GetColumnEvaluatorCache()->Find(Schema_);
            evaluator->EvaluateKeys(row, RowBuffer_);
        }
    }

    void ValidateColumnCount(int columnCount)
    {
        if (!Options_->ValidateColumnCount || columnCount < MaxColumnId) {
            return;
        }

        THROW_ERROR_EXCEPTION("Too many columns in row")
                << TErrorAttribute("column_count", columnCount)
                << TErrorAttribute("max_column_count", MaxColumnId);
    }

    void ValidateDuplicateIds(TUnversionedRow row)
    {
        if (!Options_->ValidateDuplicateIds) {
            return;
        }

        auto mark = CurrentIdValidationMark_++;
        for (const auto* value = row.Begin(); value != row.End(); ++value) {
            auto id = value->Id;
            if (id >= IdValidationMarks_.size()) {
                IdValidationMarks_.resize(std::max(IdValidationMarks_.size() * 2, static_cast<size_t>(id) + 1));
            }
            auto& idMark = IdValidationMarks_[id];
            if (idMark == mark) {
                THROW_ERROR_EXCEPTION("Duplicate column in unversioned row")
                     << TErrorAttribute("id", id)
                     << TErrorAttribute("column_name", NameTable_->GetName(id));
            }
            idMark = mark;
        }
    }

    void ValidateSortAndUnique(const std::vector<TUnversionedRow>& rows)
    {
        if (!Schema_.IsSorted() || !Options_->ValidateSorted || rows.empty()) {
            return;
        }

        ValidateSortOrder(LastKey_.Get(), rows.front());

        for (int i = 1; i < rows.size(); ++i) {
            ValidateSortOrder(rows[i-1], rows[i]);
        }

        const auto& lastKey = rows.back();
        for (int i = 0; i < Schema_.GetKeyColumnCount(); ++i) {
            KeyBuilder_.AddValue(lastKey[i]);
        }
        LastKey_ = KeyBuilder_.FinishRow();
    }

    void ValidateSortOrder(TUnversionedRow lhs, TUnversionedRow rhs)
    {
        int cmp = CompareRows(lhs, rhs, Schema_.GetKeyColumnCount());
        if (cmp < 0) {
            return;
        }

        if (cmp == 0 && !Options_->ValidateUniqueKeys) {
            return;
        }

        // Output error.
        TUnversionedOwningRowBuilder leftBuilder, rightBuilder;
        for (int i = 0; i < Schema_.GetKeyColumnCount(); ++i) {
            leftBuilder.AddValue(lhs[i]);
            rightBuilder.AddValue(rhs[i]);
        }

        if (cmp == 0) {
            THROW_ERROR_EXCEPTION(
                EErrorCode::UniqueKeyViolation,
                "Duplicated key: %v",
                leftBuilder.FinishRow().Get());
        } else {
            if (Options_->ExplodeOnValidationError) {
                Y_UNREACHABLE();
            }

            THROW_ERROR_EXCEPTION(
                EErrorCode::SortOrderViolation,
                "Sort order violation: %v > %v",
                leftBuilder.FinishRow().Get(),
                rightBuilder.FinishRow().Get());
        }
    }
};

////////////////////////////////////////////////////////////////////////////////

ISchemalessMultiChunkWriterPtr CreateSchemalessMultiChunkWriter(
    TTableWriterConfigPtr config,
    TTableWriterOptionsPtr options,
    TNameTablePtr nameTable,
    const TTableSchema& schema,
    TOwningKey lastKey,
    INativeClientPtr client,
    TCellTag cellTag,
    const TTransactionId& transactionId,
    const TChunkListId& parentChunkListId,
    IThroughputThrottlerPtr throttler,
    IBlockCachePtr blockCache)
{
    auto createChunkWriter = [=] (IChunkWriterPtr underlyingWriter) {
        return CreateSchemalessChunkWriter(
            config,
            options,
            schema,
            underlyingWriter,
            TChunkTimestamps(),
            blockCache);
    };

    return New<TSchemalessMultiChunkWriter>(
        config,
        options,
        client,
        cellTag,
        transactionId,
        parentChunkListId,
        createChunkWriter,
        nameTable,
        schema,
        lastKey,
        throttler,
        blockCache);
}

////////////////////////////////////////////////////////////////////////////////

ISchemalessMultiChunkWriterPtr CreatePartitionMultiChunkWriter(
    TTableWriterConfigPtr config,
    TTableWriterOptionsPtr options,
    TNameTablePtr nameTable,
    const TTableSchema& schema,
    INativeClientPtr client,
    TCellTag cellTag,
    const TTransactionId& transactionId,
    const TChunkListId& parentChunkListId,
    IPartitionerPtr partitioner,
    IThroughputThrottlerPtr throttler,
    IBlockCachePtr blockCache)
{
    auto createChunkWriter = [=] (IChunkWriterPtr underlyingWriter) {
        return CreatePartitionChunkWriter(
            config,
            options,
            schema,
            underlyingWriter,
            partitioner,
            blockCache);
    };

    return New<TSchemalessMultiChunkWriter>(
        config,
        options,
        client,
        cellTag,
        transactionId,
        parentChunkListId,
        createChunkWriter,
        nameTable,
        schema,
        TOwningKey(),
        throttler,
        blockCache);
}

////////////////////////////////////////////////////////////////////////////////

class TSchemalessTableWriter
    : public ISchemalessWriter
    , public TTransactionListener
{
public:
    TSchemalessTableWriter(
        TTableWriterConfigPtr config,
        TTableWriterOptionsPtr options,
        const TRichYPath& richPath,
        TNameTablePtr nameTable,
        INativeClientPtr client,
        ITransactionPtr transaction,
        IThroughputThrottlerPtr throttler,
        IBlockCachePtr blockCache)
        : Logger(TableClientLogger)
        , Config_(CloneYsonSerializable(config))
        , Options_(options)
        , RichPath_(richPath)
        , NameTable_(nameTable)
        , Client_(client)
        , Transaction_(transaction)
        , Throttler_(throttler)
        , BlockCache_(blockCache)
        , TransactionId_(transaction ? transaction->GetId() : NullTransactionId)
    {
        if (Transaction_) {
            ListenTransaction(Transaction_);
        }

        Config_->WorkloadDescriptor.Annotations.push_back(Format("TablePath: %v", RichPath_.GetPath()));

        Logger.AddTag("Path: %v, TransactionId: %v",
            RichPath_.GetPath(),
            TransactionId_);
    }

    virtual TFuture<void> Open() override
    {
        return BIND(&TSchemalessTableWriter::DoOpen, MakeStrong(this))
            .AsyncVia(NChunkClient::TDispatcher::Get()->GetWriterInvoker())
            .Run();
    }

    virtual bool Write(const std::vector<TUnversionedRow>& rows) override
    {
        YCHECK(UnderlyingWriter_);
        if (IsAborted()) {
            return false;
        }

        return UnderlyingWriter_->Write(rows);
    }

    virtual TFuture<void> GetReadyEvent() override
    {
        if (IsAborted()) {
            return MakeFuture(TError("Transaction %v aborted",
                 TransactionId_));
        }
        return UnderlyingWriter_->GetReadyEvent();
    }

    virtual TFuture<void> Close() override
    {
        return BIND(&TSchemalessTableWriter::DoClose, MakeStrong(this))
            .AsyncVia(NChunkClient::TDispatcher::Get()->GetWriterInvoker())
            .Run();
    }

    virtual TNameTablePtr GetNameTable() const override
    {
        return NameTable_;
    }

    virtual const TTableSchema& GetSchema() const override
    {
        return TableUploadOptions_.TableSchema;
    }

private:
    NLogging::TLogger Logger;

    const TTableWriterConfigPtr Config_;
    const TTableWriterOptionsPtr Options_;
    const TRichYPath RichPath_;
    const TNameTablePtr NameTable_;
    const INativeClientPtr Client_;
    const ITransactionPtr Transaction_;
    const IThroughputThrottlerPtr Throttler_;
    const IBlockCachePtr BlockCache_;

    TTableUploadOptions TableUploadOptions_;

    TTransactionId TransactionId_;

    TCellTag CellTag_ = InvalidCellTag;
    TObjectId ObjectId_;

    ITransactionPtr UploadTransaction_;
    TChunkListId ChunkListId_;

    TOwningKey LastKey_;

    ISchemalessMultiChunkWriterPtr UnderlyingWriter_;

    void DoOpen()
    {
        const auto& path = RichPath_.GetPath();
        TUserObject userObject;
        userObject.Path = path;

        GetUserObjectBasicAttributes(
            Client_,
            TMutableRange<TUserObject>(&userObject, 1),
            Transaction_ ? Transaction_->GetId() : NullTransactionId,
            Logger,
            EPermission::Write);

        ObjectId_ = userObject.ObjectId;
        CellTag_ = userObject.CellTag;

        if (userObject.Type != EObjectType::Table) {
            THROW_ERROR_EXCEPTION("Invalid type of %v: expected %Qlv, actual %Qlv",
                path,
                EObjectType::Table,
                userObject.Type);
        }

        auto uploadMasterChannel = Client_->GetMasterChannelOrThrow(EMasterChannelKind::Leader, CellTag_);
        auto objectIdPath = FromObjectId(ObjectId_);

        {
            LOG_INFO("Requesting extended table attributes");

            auto channel = Client_->GetMasterChannelOrThrow(EMasterChannelKind::Follower);
            TObjectServiceProxy proxy(channel);

            auto req = TCypressYPathProxy::Get(objectIdPath);
            SetTransactionId(req, Transaction_);
            std::vector<Stroka> attributeKeys{
                "account",
                "compression_codec",
                "erasure_codec",
                "schema_mode",
                "replication_factor",
                "row_count",
                "schema",
                "vital",
                "optimize_for"
            };
            ToProto(req->mutable_attributes()->mutable_keys(), attributeKeys);

            auto rspOrError = WaitFor(proxy.Execute(req));
            THROW_ERROR_EXCEPTION_IF_FAILED(
                rspOrError,
                "Error requesting extended attributes of table %v",
                path);

            const auto& rsp = rspOrError.Value();
            auto node = ConvertToNode(TYsonString(rsp->value()));
            const auto& attributes = node->Attributes();

            TableUploadOptions_ = GetTableUploadOptions(
                RichPath_,
                attributes.Get<TTableSchema>("schema"),
                attributes.Get<ETableSchemaMode>("schema_mode"),
                attributes.Get<i64>("row_count"));

            Options_->ReplicationFactor = attributes.Get<int>("replication_factor");
            Options_->CompressionCodec = attributes.Get<NCompression::ECodec>("compression_codec");
            Options_->ErasureCodec = attributes.Get<NErasure::ECodec>("erasure_codec");
            Options_->Account = attributes.Get<Stroka>("account");
            Options_->ChunksVital = attributes.Get<bool>("vital");
            Options_->ValidateSorted = TableUploadOptions_.TableSchema.IsSorted();
            Options_->ValidateUniqueKeys = TableUploadOptions_.TableSchema.GetUniqueKeys();
            Options_->OptimizeFor = attributes.Get<EOptimizeFor>("optimize_for", EOptimizeFor::Lookup);
            Options_->EvaluateComputedColumns = TableUploadOptions_.TableSchema.HasComputedColumns();

            LOG_INFO("Extended attributes received (Account: %v, CompressionCodec: %v, ErasureCodec: %v)",
                Options_->Account,
                Options_->CompressionCodec,
                Options_->ErasureCodec);
        }

        {
            LOG_INFO("Starting table upload");

            auto channel = Client_->GetMasterChannelOrThrow(EMasterChannelKind::Leader);
            TObjectServiceProxy proxy(channel);

            auto batchReq = proxy.ExecuteBatch();

            {
                auto req = TTableYPathProxy::BeginUpload(objectIdPath);
                req->set_update_mode(static_cast<int>(TableUploadOptions_.UpdateMode));
                req->set_lock_mode(static_cast<int>(TableUploadOptions_.LockMode));
                req->set_upload_transaction_title(Format("Upload to %v", path));
                req->set_upload_transaction_timeout(ToProto(Config_->UploadTransactionTimeout));
                SetTransactionId(req, Transaction_);
                GenerateMutationId(req);
                batchReq->AddRequest(req, "begin_upload");
            }

            auto batchRspOrError = WaitFor(batchReq->Invoke());
            THROW_ERROR_EXCEPTION_IF_FAILED(
                GetCumulativeError(batchRspOrError),
                "Error starting upload to table %v",
                path);
            const auto& batchRsp = batchRspOrError.Value();

            {
                auto rsp = batchRsp->GetResponse<TTableYPathProxy::TRspBeginUpload>("begin_upload").Value();
                auto uploadTransactionId = FromProto<TTransactionId>(rsp->upload_transaction_id());

                TTransactionAttachOptions options;
                options.AutoAbort = true;

                UploadTransaction_ = Client_->AttachTransaction(uploadTransactionId, options);
                ListenTransaction(UploadTransaction_);

                LOG_INFO("Table upload started (UploadTransactionId: %v)",
                    uploadTransactionId);
            }
        }

        {
            LOG_INFO("Requesting table upload parameters");

            auto channel = Client_->GetMasterChannelOrThrow(EMasterChannelKind::Follower, CellTag_);
            TObjectServiceProxy proxy(channel);

            auto req =  TTableYPathProxy::GetUploadParams(objectIdPath);
            req->set_fetch_last_key(TableUploadOptions_.UpdateMode == EUpdateMode::Append &&
                TableUploadOptions_.TableSchema.IsSorted());

            SetTransactionId(req, UploadTransaction_);

            auto rspOrError = WaitFor(proxy.Execute(req));
            THROW_ERROR_EXCEPTION_IF_FAILED(
                rspOrError,
                "Error requesting upload parameters for table %v",
                path);

            const auto& rsp = rspOrError.Value();
            ChunkListId_ = FromProto<TChunkListId>(rsp->chunk_list_id());
            auto lastKey = FromProto<TOwningKey>(rsp->last_key());
            if (lastKey) {
                YCHECK(lastKey.GetCount() >= TableUploadOptions_.TableSchema.GetKeyColumnCount());
                LastKey_ = TOwningKey(
                    lastKey.Begin(),
                    lastKey.Begin() + TableUploadOptions_.TableSchema.GetKeyColumnCount());
            }

            LOG_INFO("Table upload parameters received (ChunkListId: %v, HasLastKey: %v)",
                     ChunkListId_,
                     static_cast<bool>(LastKey_));
        }

        UnderlyingWriter_ = CreateSchemalessMultiChunkWriter(
            Config_,
            Options_,
            NameTable_,
            TableUploadOptions_.TableSchema,
            LastKey_,
            Client_,
            CellTag_,
            UploadTransaction_->GetId(),
            ChunkListId_,
            Throttler_,
            BlockCache_);

        WaitFor(UnderlyingWriter_->Open())
            .ThrowOnError();

        LOG_INFO("Table opened");
    }

    void DoClose()
    {
        const auto& path = RichPath_.GetPath();
        auto objectIdPath = FromObjectId(ObjectId_);

        LOG_INFO("Closing table");
        {
            auto error = WaitFor(UnderlyingWriter_->Close());
            THROW_ERROR_EXCEPTION_IF_FAILED(error, "Error closing chunk writer");
        }

        UploadTransaction_->Ping();
        UploadTransaction_->Detach();

        auto channel = Client_->GetMasterChannelOrThrow(EMasterChannelKind::Leader);
        TObjectServiceProxy proxy(channel);

        auto batchReq = proxy.ExecuteBatch();

        {
            auto req = TTableYPathProxy::EndUpload(objectIdPath);
            *req->mutable_statistics() = UnderlyingWriter_->GetDataStatistics();
            ToProto(req->mutable_table_schema(), TableUploadOptions_.TableSchema);
            req->set_schema_mode(static_cast<int>(TableUploadOptions_.SchemaMode));
            SetTransactionId(req, UploadTransaction_);
            GenerateMutationId(req);
            batchReq->AddRequest(req, "end_upload");
        }

        auto batchRspOrError = WaitFor(batchReq->Invoke());
        THROW_ERROR_EXCEPTION_IF_FAILED(
            GetCumulativeError(batchRspOrError),
            "Error finishing upload to table %v",
            path);

        LOG_INFO("Table closed");
    }
};

////////////////////////////////////////////////////////////////////////////////

ISchemalessWriterPtr CreateSchemalessTableWriter(
    TTableWriterConfigPtr config,
    TTableWriterOptionsPtr options,
    const TRichYPath& richPath,
    TNameTablePtr nameTable,
    INativeClientPtr client,
    ITransactionPtr transaction,
    IThroughputThrottlerPtr throttler,
    IBlockCachePtr blockCache)
{
    return New<TSchemalessTableWriter>(
        config,
        options,
        richPath,
        nameTable,
        client,
        transaction,
        throttler,
        blockCache);
}

////////////////////////////////////////////////////////////////////////////////

} // namespace NTableClient
} // namespace NYT<|MERGE_RESOLUTION|>--- conflicted
+++ resolved
@@ -241,11 +241,7 @@
     {
         auto& miscExt = EncodingChunkWriter_->MiscExt();
         miscExt.set_sorted(IsSorted());
-<<<<<<< HEAD
-        miscExt.set_unique_keys(Options_->ValidateUniqueKeys);
-=======
         miscExt.set_unique_keys(Schema_.GetUniqueKeys());
->>>>>>> 2bd59e87
         miscExt.set_row_count(RowCount_);
         miscExt.set_data_weight(DataWeight_);
 
