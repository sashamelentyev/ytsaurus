﻿#include "stdafx.h"
#include "table_reader.h"
#include "config.h"
#include "table_chunk_reader.h"
#include "multi_chunk_sequential_reader.h"
#include "private.h"

#include <ytlib/actions/async_pipeline.h>
#include <ytlib/misc/sync.h>

#include <ytlib/chunk_client/block_cache.h>
#include <ytlib/chunk_client/chunk_meta_extensions.h>

#include <ytlib/cypress_client/cypress_ypath_proxy.h>

#include <ytlib/transaction_client/transaction.h>

#include <ytlib/node_tracker_client/node_directory.h>

namespace NYT {
namespace NTableClient {

using namespace NCypressClient;
<<<<<<< HEAD
using namespace NTableClient;
using namespace NChunkClient;
using namespace NNodeTrackerClient;
=======
using namespace NChunkClient;
>>>>>>> 717eb1b7

////////////////////////////////////////////////////////////////////////////////

TFuture<TError> ConvertToTErrorFuture(TFuture<TValueOrError<void>> future)
{
    return future.Apply(BIND([](TValueOrError<void> error) -> TError {
        return error;
    }));
}

TAsyncTableReader::TAsyncTableReader(
    TTableReaderConfigPtr config,
    NRpc::IChannelPtr masterChannel,
    NTransactionClient::ITransactionPtr transaction,
    NChunkClient::IBlockCachePtr blockCache,
    const NYPath::TRichYPath& richPath)
    : Config(config)
    , MasterChannel(masterChannel)
    , Transaction(transaction)
    , TransactionId(transaction ? transaction->GetId() : NullTransactionId)
    , BlockCache(blockCache)
    , NodeDirectory(New<TNodeDirectory>())
    , RichPath(richPath)
    , IsOpen(false)
    , IsReadStarted_(false)
    , Proxy(masterChannel)
    , Logger(TableReaderLogger)
{
    YCHECK(masterChannel);

    Logger.AddTag(Sprintf("Path: %s, TransactihonId: %s",
        ~RichPath.GetPath(),
        ~ToString(TransactionId)));
}

TFuture<TTableYPathProxy::TRspFetchPtr> TAsyncTableReader::FetchTableInfo()
{
    LOG_INFO("Fetching table info");

    auto fetchReq = TTableYPathProxy::Fetch(RichPath);
    SetTransactionId(fetchReq, TransactionId);
    fetchReq->add_extension_tags(TProtoExtensionTag<NChunkClient::NProto::TMiscExt>::Value);
    // ToDo(psushin): enable ignoring lost chunks.

    return Proxy.Execute(fetchReq);
}

TAsyncError TAsyncTableReader::OpenChunkReader(TTableYPathProxy::TRspFetchPtr fetchRsp)
{
    THROW_ERROR_EXCEPTION_IF_FAILED(*fetchRsp, "Error fetching table info");

    NodeDirectory->MergeFrom(fetchRsp->node_directory());

    auto inputChunks = FromProto<NChunkClient::NProto::TInputChunk>(fetchRsp->chunks());

    auto provider = New<TTableChunkReaderProvider>(
        Config,
        New<TChunkReaderOptions>());
    Reader = New<TTableChunkSequenceReader>(
        Config,
        MasterChannel,
        BlockCache,
        NodeDirectory,
        std::move(inputChunks),
        provider);
    return Reader->AsyncOpen();
}

void TAsyncTableReader::OnChunkReaderOpened()
{
    if (Transaction) {
        ListenTransaction(Transaction);
    }

    IsOpen = true;

    LOG_INFO("Table reader opened");
}

TAsyncError TAsyncTableReader::AsyncOpen()
{
    VERIFY_THREAD_AFFINITY(Client);
    YASSERT(!IsOpen);

    LOG_INFO("Opening table reader");

    auto this_ = MakeStrong(this);
    return ConvertToTErrorFuture(
        StartAsyncPipeline(NChunkClient::TDispatcher::Get()->GetReaderInvoker())
            ->Add(BIND(&TThis::FetchTableInfo, this_))
            ->Add(BIND(&TThis::OpenChunkReader, this_))
            ->Add(BIND(&TThis::OnChunkReaderOpened, this_))
            ->Run());
}

bool TAsyncTableReader::FetchNextItem()
{
    VERIFY_THREAD_AFFINITY(Client);
    YASSERT(IsOpen);

    if (Reader->IsValid()) {
        if (IsReadStarted_) {
            return Reader->FetchNextItem();
        }
        IsReadStarted_ = true;
        return true;
    }
    return false;
}

TAsyncError TAsyncTableReader::GetReadyEvent()
{
    if (IsAborted()) {
        return MakePromise<TError>(TError("Transaction aborted"));
    }
    return Reader->GetReadyEvent();
}

bool TAsyncTableReader::IsValid() const
{
    return Reader->IsValid();
}

const TRow& TAsyncTableReader::GetRow() const
{
    return Reader->CurrentReader()->GetRow();
}

i64 TAsyncTableReader::GetRowIndex() const
{
    return Reader->GetItemIndex();
}

i64 TAsyncTableReader::GetRowCount() const
{
    return Reader->GetItemCount();
}

std::vector<NChunkClient::TChunkId> TAsyncTableReader::GetFailedChunks() const
{
    return Reader->GetFailedChunks();
}

const NYTree::TYsonString& TAsyncTableReader::GetRowAttributes() const
{
    return Reader->CurrentReader()->GetRowAttributes();
}

////////////////////////////////////////////////////////////////////////////////

TTableReader::TTableReader(
    TTableReaderConfigPtr config,
    NRpc::IChannelPtr masterChannel,
    NTransactionClient::ITransactionPtr transaction,
    NChunkClient::IBlockCachePtr blockCache,
    const NYPath::TRichYPath& richPath)
    : AsyncReader_(
        New<TAsyncTableReader>(
            config,
            masterChannel,
            transaction,
            blockCache,
            richPath))
{ }

void TTableReader::Open()
{
    Sync(~AsyncReader_, &TAsyncTableReader::AsyncOpen);
}

const TRow* TTableReader::GetRow()
{
    if (AsyncReader_->IsValid() && !AsyncReader_->FetchNextItem()) {
        Sync(~AsyncReader_, &TAsyncTableReader::GetReadyEvent);
    }

    return AsyncReader_->IsValid() ? &(AsyncReader_->GetRow()) : nullptr;
}

i64 TTableReader::GetRowIndex() const
{
    return AsyncReader_->GetRowIndex();
}

i64 TTableReader::GetRowCount() const
{
    return AsyncReader_->GetRowCount();
}

std::vector<NChunkClient::TChunkId> TTableReader::GetFailedChunks() const
{
    return AsyncReader_->GetFailedChunks();
}

const NYTree::TYsonString& TTableReader::GetRowAttributes() const
{
    return AsyncReader_->GetRowAttributes();
}

const TNonOwningKey& TTableReader::GetKey() const
{
    YUNREACHABLE();
}

////////////////////////////////////////////////////////////////////////////////

} // namespace NTableClient
} // namespace NYT<|MERGE_RESOLUTION|>--- conflicted
+++ resolved
@@ -21,13 +21,8 @@
 namespace NTableClient {
 
 using namespace NCypressClient;
-<<<<<<< HEAD
-using namespace NTableClient;
 using namespace NChunkClient;
 using namespace NNodeTrackerClient;
-=======
-using namespace NChunkClient;
->>>>>>> 717eb1b7
 
 ////////////////////////////////////////////////////////////////////////////////
 
@@ -80,7 +75,6 @@
     THROW_ERROR_EXCEPTION_IF_FAILED(*fetchRsp, "Error fetching table info");
 
     NodeDirectory->MergeFrom(fetchRsp->node_directory());
-
     auto inputChunks = FromProto<NChunkClient::NProto::TInputChunk>(fetchRsp->chunks());
 
     auto provider = New<TTableChunkReaderProvider>(
