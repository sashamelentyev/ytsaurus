﻿#include "stdafx.h"
#include "table_reader.h"
#include "config.h"
#include "table_chunk_reader.h"
#include "private.h"

#include <core/misc/sync.h>

#include <core/concurrency/fiber.h>

#include <ytlib/ytree/ypath_proxy.h>

#include <ytlib/chunk_client/block_cache.h>
#include <ytlib/chunk_client/chunk_meta_extensions.h>
#include <ytlib/chunk_client/multi_chunk_sequential_reader.h>

#include <ytlib/cypress_client/cypress_ypath_proxy.h>

#include <ytlib/transaction_client/transaction.h>

#include <ytlib/node_tracker_client/node_directory.h>

namespace NYT {
namespace NTableClient {

using namespace NYTree;
using namespace NObjectClient;
using namespace NCypressClient;
using namespace NChunkClient;
using namespace NNodeTrackerClient;
using namespace NConcurrency;

////////////////////////////////////////////////////////////////////////////////

TAsyncTableReader::TAsyncTableReader(
    TTableReaderConfigPtr config,
    NRpc::IChannelPtr masterChannel,
    NTransactionClient::ITransactionPtr transaction,
    NChunkClient::IBlockCachePtr blockCache,
    const NYPath::TRichYPath& richPath)
    : Config(config)
    , MasterChannel(masterChannel)
    , Transaction(transaction)
    , TransactionId(transaction ? transaction->GetId() : NullTransactionId)
    , BlockCache(blockCache)
    , NodeDirectory(New<TNodeDirectory>())
    , RichPath(richPath.Simplify())
    , IsOpen(false)
    , IsReadStarted_(false)
    , ObjectProxy(masterChannel)
    , Logger(TableReaderLogger)
{
    YCHECK(masterChannel);

    Logger.AddTag(Sprintf("Path: %s, TransactihonId: %s",
        ~RichPath.GetPath(),
        ~ToString(TransactionId)));
}

<<<<<<< HEAD
void TAsyncTableReader::Open()
=======
TObjectServiceProxy::TInvExecuteBatch TAsyncTableReader::FetchTableInfo()
>>>>>>> 5e9613ed
{
    YCHECK(!IsOpen);

    LOG_INFO("Opening table reader");

    const auto& path = RichPath.GetPath();
    auto batchReq = ObjectProxy.ExecuteBatch();

<<<<<<< HEAD
    auto fetchRsp = WaitFor(Proxy.Execute(fetchReq));

    THROW_ERROR_EXCEPTION_IF_FAILED(*fetchRsp, "Error fetching table info");
=======
    {
        auto req = TYPathProxy::Get(path + "/@type");
        SetTransactionId(req, TransactionId);
        SetSuppressAccessTracking(req, Config->SuppressAccessTracking);
        batchReq->AddRequest(req, "get_type");
    }

    {
        auto req = TTableYPathProxy::Fetch(path);
        ToProto(req->mutable_attributes(), RichPath.Attributes());
        req->add_extension_tags(TProtoExtensionTag<NChunkClient::NProto::TMiscExt>::Value);
        SetTransactionId(req, TransactionId);
        SetSuppressAccessTracking(req, Config->SuppressAccessTracking);
        // ToDo(psushin): enable ignoring lost chunks.
        batchReq->AddRequest(req, "fetch");
    }
>>>>>>> 5e9613ed

    return batchReq->Invoke();
}

TAsyncError TAsyncTableReader::OpenChunkReader(TObjectServiceProxy::TRspExecuteBatchPtr batchRsp)
{
    THROW_ERROR_EXCEPTION_IF_FAILED(*batchRsp, "Error fetching table info");

    {
        auto rsp = batchRsp->GetResponse<TYPathProxy::TRspGet>("get_type");
        THROW_ERROR_EXCEPTION_IF_FAILED(*rsp, "Error getting object type");

        auto type = ConvertTo<EObjectType>(TYsonString(rsp->value()));
        if (type != EObjectType::Table) {
            THROW_ERROR_EXCEPTION("Invalid type of %s: expected %s, actual %s",
                ~RichPath.GetPath(),
                ~FormatEnum(EObjectType(EObjectType::Table)).Quote(),
                ~FormatEnum(type).Quote());
        }
    }

<<<<<<< HEAD
    Reader = New<TTableChunkSequenceReader>(
        Config,
        MasterChannel,
        BlockCache,
        NodeDirectory,
        std::move(chunkSpecs),
        provider);
=======
    {
        auto rsp = batchRsp->GetResponse<TTableYPathProxy::TRspFetch>("fetch");
        THROW_ERROR_EXCEPTION_IF_FAILED(*rsp, "Error fetching table chunks");

        NodeDirectory->MergeFrom(rsp->node_directory());
        auto chunkSpecs = FromProto<NChunkClient::NProto::TChunkSpec>(rsp->chunks());

        auto provider = New<TTableChunkReaderProvider>(
            chunkSpecs,
            Config,
            New<TChunkReaderOptions>());

        Reader = New<TTableChunkSequenceReader>(
            Config,
            MasterChannel,
            BlockCache,
            NodeDirectory,
            std::move(chunkSpecs),
            provider);
        return Reader->AsyncOpen();
    }
}
>>>>>>> 5e9613ed

    auto error = WaitFor(Reader->AsyncOpen());

    THROW_ERROR_EXCEPTION_IF_FAILED(error);

    if (Transaction) {
        ListenTransaction(Transaction);
    }

    IsOpen = true;

    LOG_INFO("Table reader opened");
}

bool TAsyncTableReader::FetchNextItem()
{
    YCHECK(IsOpen);

    if (Reader->GetFacade()) {
        if (IsReadStarted_) {
            return Reader->FetchNext();
        }
        IsReadStarted_ = true;
        return true;
    }
    return false;
}

TAsyncError TAsyncTableReader::GetReadyEvent()
{
    if (IsAborted()) {
        return MakePromise<TError>(TError("Transaction aborted"));
    }
    return Reader->GetReadyEvent();
}

bool TAsyncTableReader::IsValid() const
{
    return Reader->GetFacade() != nullptr;
}

const TRow& TAsyncTableReader::GetRow() const
{
    return Reader->GetFacade()->GetRow();
}

i64 TAsyncTableReader::GetSessionRowIndex() const
{
    return Reader->GetProvider()->GetRowIndex();
}

i64 TAsyncTableReader::GetSessionRowCount() const
{
    return Reader->GetProvider()->GetRowCount();
}

i64 TAsyncTableReader::GetTableRowIndex() const
{
    return Reader->GetFacade()->GetTableRowIndex();
}

std::vector<NChunkClient::TChunkId> TAsyncTableReader::GetFailedChunkIds() const
{
    return Reader->GetFailedChunkIds();
}

int TAsyncTableReader::GetTableIndex() const
{
    return Reader->GetFacade()->GetTableIndex();
}

NChunkClient::NProto::TDataStatistics TAsyncTableReader::GetDataStatistics() const
{
    return Reader->GetProvider()->GetDataStatistics();
}

////////////////////////////////////////////////////////////////////////////////

} // namespace NTableClient
} // namespace NYT<|MERGE_RESOLUTION|>--- conflicted
+++ resolved
@@ -57,11 +57,7 @@
         ~ToString(TransactionId)));
 }
 
-<<<<<<< HEAD
 void TAsyncTableReader::Open()
-=======
-TObjectServiceProxy::TInvExecuteBatch TAsyncTableReader::FetchTableInfo()
->>>>>>> 5e9613ed
 {
     YCHECK(!IsOpen);
 
@@ -70,11 +66,6 @@
     const auto& path = RichPath.GetPath();
     auto batchReq = ObjectProxy.ExecuteBatch();
 
-<<<<<<< HEAD
-    auto fetchRsp = WaitFor(Proxy.Execute(fetchReq));
-
-    THROW_ERROR_EXCEPTION_IF_FAILED(*fetchRsp, "Error fetching table info");
-=======
     {
         auto req = TYPathProxy::Get(path + "/@type");
         SetTransactionId(req, TransactionId);
@@ -91,14 +82,9 @@
         // ToDo(psushin): enable ignoring lost chunks.
         batchReq->AddRequest(req, "fetch");
     }
->>>>>>> 5e9613ed
-
-    return batchReq->Invoke();
-}
-
-TAsyncError TAsyncTableReader::OpenChunkReader(TObjectServiceProxy::TRspExecuteBatchPtr batchRsp)
-{
-    THROW_ERROR_EXCEPTION_IF_FAILED(*batchRsp, "Error fetching table info");
+
+    auto batchRsp = WaitFor(batchReq->Invoke());
+    THROW_ERROR_EXCEPTION_IF_FAILED(*fetchRsp, "Error fetching table info");
 
     {
         auto rsp = batchRsp->GetResponse<TYPathProxy::TRspGet>("get_type");
@@ -113,15 +99,6 @@
         }
     }
 
-<<<<<<< HEAD
-    Reader = New<TTableChunkSequenceReader>(
-        Config,
-        MasterChannel,
-        BlockCache,
-        NodeDirectory,
-        std::move(chunkSpecs),
-        provider);
-=======
     {
         auto rsp = batchRsp->GetResponse<TTableYPathProxy::TRspFetch>("fetch");
         THROW_ERROR_EXCEPTION_IF_FAILED(*rsp, "Error fetching table chunks");
@@ -141,14 +118,10 @@
             NodeDirectory,
             std::move(chunkSpecs),
             provider);
-        return Reader->AsyncOpen();
-    }
-}
->>>>>>> 5e9613ed
-
-    auto error = WaitFor(Reader->AsyncOpen());
-
-    THROW_ERROR_EXCEPTION_IF_FAILED(error);
+	    auto error = WaitFor(Reader->AsyncOpen());
+
+    	THROW_ERROR_EXCEPTION_IF_FAILED(error);
+    }
 
     if (Transaction) {
         ListenTransaction(Transaction);
