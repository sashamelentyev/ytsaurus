--- conflicted
+++ resolved
@@ -67,11 +67,7 @@
         return false;
     }
 
-<<<<<<< HEAD
-    NodeId = rsp->nodeid();
-=======
-    NodeId = TNodeId::FromProto(rsp->GetNodeId());
->>>>>>> ea891b92
+    NodeId = TNodeId::FromProto(rsp->nodeid());
     return true;
 }
 
@@ -91,11 +87,7 @@
             ~error.ToString());
     }
 
-<<<<<<< HEAD
-    NodeId = rsp->nodeid();
-=======
-    NodeId = TNodeId::FromProto(rsp->GetNodeId());
->>>>>>> ea891b92
+    NodeId = TNodeId::FromProto(rsp->nodeid());
 }
 
 void TTableWriter::Write(const TColumn& column, TValue value)
@@ -113,13 +105,7 @@
     Sync(~Writer, &TChunkSequenceWriter::AsyncClose);
 
     auto req = TTableYPathProxy::AddTableChunks();
-<<<<<<< HEAD
-    FOREACH(const auto& chunkId, Writer->GetWrittenChunks()) {
-        req->add_chunkids(chunkId.ToProto());
-    }
-=======
-    ToProto<TChunkId, Stroka>(*req->MutableChunkIds(), Writer->GetWrittenChunks());
->>>>>>> ea891b92
+    ToProto<TChunkId, Stroka>(*req->mutable_chunkids(), Writer->GetWrittenChunks());
 
     auto rsp = Proxy.Execute(
         GetYPathFromNodeId(NodeId),
