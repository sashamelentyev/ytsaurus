--- conflicted
+++ resolved
@@ -25,21 +25,12 @@
 // TODO(babenko): use totalReplicaCount
 
 TTableWriter::TTableWriter(
-<<<<<<< HEAD
     TChunkSequenceWriterConfigPtr config,
-    NRpc::IChannel::TPtr masterChannel,
+    NRpc::IChannelPtr masterChannel,
     NTransactionClient::ITransaction::TPtr transaction,
     NTransactionClient::TTransactionManager::TPtr transactionManager,
     const NYTree::TYPath& path,
     const TNullable<TKeyColumns>& keyColumns)
-=======
-    TConfig::TPtr config,
-    const TOptions& options,
-    NRpc::IChannelPtr masterChannel,
-    ITransaction::TPtr transaction,
-    TTransactionManager::TPtr transactionManager,
-    const TYPath& path)
->>>>>>> 65d4425b
     : Config(config)
     , MasterChannel(masterChannel)
     , Transaction(transaction)
