--- conflicted
+++ resolved
@@ -46,13 +46,8 @@
     virtual bool FetchNextItem() override;
     virtual TAsyncError GetReadyEvent() override;
 
-<<<<<<< HEAD
     virtual bool IsValid() const override;
     virtual const TRow& GetRow() const override;
-=======
-    virtual const TRow* GetRow() override;
-    virtual const NChunkClient::TNonOwningKey& GetKey() const override;
->>>>>>> 717eb1b7
     virtual const NYTree::TYsonString& GetRowAttributes() const override;
 
     virtual i64 GetRowIndex() const override;
@@ -112,7 +107,7 @@
     virtual void Open() override;
 
     virtual const TRow* GetRow() override;
-    virtual const TNonOwningKey& GetKey() const override;
+    virtual const NChunkClient::TNonOwningKey& GetKey() const override;
     virtual const NYTree::TYsonString& GetRowAttributes() const override;
 
     virtual i64 GetRowIndex() const override;
