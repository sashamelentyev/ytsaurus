#include "stdafx.h"
#include "private.h"

namespace NYT {
namespace NTableClient {

using namespace NVersionedTableClient;

////////////////////////////////////////////////////////////////////////////////

NLog::TLogger TableReaderLogger("TableReader");
NLog::TLogger TableWriterLogger("TableWriter");

<<<<<<< HEAD
const int FormatVersion = 1;

const size_t MaxKeySize = 4 * 1024;

////////////////////////////////////////////////////////////////////////////////

TUnversionedValue MakeKeyPart(const TStringBuf& yson, NYson::TStatelessLexer& lexer)
{
    NYson::TToken token;
    lexer.GetToken(yson, &token);
    YCHECK(!token.IsEmpty());

    switch (token.GetType()) {
        case NYson::ETokenType::Integer:
            return MakeUnversionedIntegerValue(token.GetIntegerValue());

        case NYson::ETokenType::Double:
            return MakeUnversionedDoubleValue(token.GetDoubleValue());

        case NYson::ETokenType::String:
            return MakeUnversionedStringValue(token.GetStringValue());

        default:
            return MakeUnversionedAnyValue(yson);
    }
}

////////////////////////////////////////////////////////////////////////////////

namespace {

int CompareKeyParts(const NChunkClient::NProto::TKeyPart& lhs, const NChunkClient::NProto::TKeyPart& rhs)
{
    if (lhs.type() != rhs.type()) {
        return lhs.type() - rhs.type();
    }

    if (lhs.has_double_value()) {
        if (lhs.double_value() > rhs.double_value())
            return 1;
        if (lhs.double_value() < rhs.double_value())
            return -1;
        return 0;
    }

    if (lhs.has_int_value()) {

        if (lhs.int_value() > rhs.int_value())
            return 1;
        if (lhs.int_value() < rhs.int_value())
            return -1;
        return 0;
    }

    if (lhs.has_str_value()) {
        return lhs.str_value().compare(rhs.str_value());
    }

    return 0;
}

} // namespace

NChunkClient::NProto::TKey GetKeySuccessor(const NChunkClient::NProto::TKey& key)
{
    NChunkClient::NProto::TKey result;
    result.CopyFrom(key);
    auto* sentinelPart = result.add_parts();
    sentinelPart->set_type(EKeyPartType::MinSentinel);
    return result;
}

int CompareKeys(
    const NChunkClient::NProto::TKey& lhs, 
    const NChunkClient::NProto::TKey& rhs, 
    int prefixLength)
{
    int lhsSize = std::min(lhs.parts_size(), prefixLength);
    int rhsSize = std::min(rhs.parts_size(), prefixLength);
    int minSize = std::min(lhsSize, rhsSize);
    for (int index = 0; index < minSize; ++index) {
        int result = CompareKeyParts(lhs.parts(index), rhs.parts(index));
        if (result != 0) {
            return result;
        }
    }
    return lhsSize - rhsSize;
}

void ToProto(NChunkClient::NProto::TKey* protoKey, NVersionedTableClient::TUnversionedRow row)
{
    protoKey->clear_parts();
    for (int i = 0; i < row.GetCount(); ++i) {
        auto* keyPart = protoKey->add_parts();
        switch (row[i].Type) {
            case NVersionedTableClient::EValueType::Null:
                keyPart->set_type(EKeyPartType::Null);
                break;

            case NVersionedTableClient::EValueType::Integer:
                keyPart->set_type(EKeyPartType::Integer);
                keyPart->set_int_value(row[i].Data.Integer);
                break;

            case NVersionedTableClient::EValueType::Double:
                keyPart->set_type(EKeyPartType::Double);
                keyPart->set_double_value(row[i].Data.Double);
                break;

            case NVersionedTableClient::EValueType::String:
                keyPart->set_type(EKeyPartType::String);
                keyPart->set_str_value(row[i].Data.String, row[i].Length);
                break;

            case NVersionedTableClient::EValueType::Any:
                keyPart->set_type(EKeyPartType::Composite);
                break;

            default:
                YUNREACHABLE();
        }
    }
}

=======
>>>>>>> 99d8a6aa
////////////////////////////////////////////////////////////////////////////////

} // namespace NTableClient
} // namespace NYT
<|MERGE_RESOLUTION|>--- conflicted
+++ resolved
@@ -10,9 +10,6 @@
 
 NLog::TLogger TableReaderLogger("TableReader");
 NLog::TLogger TableWriterLogger("TableWriter");
-
-<<<<<<< HEAD
-const int FormatVersion = 1;
 
 const size_t MaxKeySize = 4 * 1024;
 
@@ -136,8 +133,6 @@
     }
 }
 
-=======
->>>>>>> 99d8a6aa
 ////////////////////////////////////////////////////////////////////////////////
 
 } // namespace NTableClient
