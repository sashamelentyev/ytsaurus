#pragma once

#include "common.h"

namespace NYT {
namespace NChunkServer {

////////////////////////////////////////////////////////////////////////////////

struct TJobList
{
    TJobList(const NChunkClient::TChunkId& chunkId)
        : ChunkId_(chunkId)
    { }

    TJobList(const TJobList& other)
        : ChunkId_(other.ChunkId_)
        , JobIds_(other.JobIds_)
    { }

    TAutoPtr<TJobList> Clone() const
    {
        return new TJobList(*this);
    }

    void Save(TOutputStream* output) const
    {
        ::Save(output, JobIds_);
    }

    static TAutoPtr<TJobList> Load(const NChunkClient::TChunkId& chunkId, TInputStream* input)
    {
        TAutoPtr<TJobList> jobList = new TJobList(chunkId);
        ::Load(input, jobList->JobIds_);
        return jobList;
    }

    void AddJob(const TJobId& id)
    {
        JobIds_.push_back(id);
    }

    void RemoveJob(const TJobId& id)
    {
        auto it = std::find(JobIds_.begin(), JobIds_.end(), id);
        if (it != JobIds_.end()) {
            JobIds_.erase(it);
        }
    }
    
<<<<<<< HEAD
    DECLARE_BYVAL_RO_PROPERTY(ChunkId, NChunkClient::TChunkId);
    DECLARE_BYREF_RO_PROPERTY(JobIds, yvector<TJobId>);
=======
    DECLARE_BYVAL_RO_PROPERTY(TChunkId, ChunkId);
    DECLARE_BYREF_RO_PROPERTY(yvector<TJobId>, JobIds);
>>>>>>> f05539bf
};

////////////////////////////////////////////////////////////////////////////////

} // namespace NChunkServer
} // namespace NYT<|MERGE_RESOLUTION|>--- conflicted
+++ resolved
@@ -48,13 +48,8 @@
         }
     }
     
-<<<<<<< HEAD
-    DECLARE_BYVAL_RO_PROPERTY(ChunkId, NChunkClient::TChunkId);
-    DECLARE_BYREF_RO_PROPERTY(JobIds, yvector<TJobId>);
-=======
-    DECLARE_BYVAL_RO_PROPERTY(TChunkId, ChunkId);
+    DECLARE_BYVAL_RO_PROPERTY(NChunkClient::TChunkId, ChunkId);
     DECLARE_BYREF_RO_PROPERTY(yvector<TJobId>, JobIds);
->>>>>>> f05539bf
 };
 
 ////////////////////////////////////////////////////////////////////////////////
