#include "stdafx.h"
#include "chunk.h"

#include "common.h"
#include "chunk_tree_statistics.h"

#include <ytlib/cell_master/load_context.h>

namespace NYT {
namespace NChunkServer {

using namespace NCellMaster;
using namespace NObjectServer;
using namespace NChunkHolder::NProto;

////////////////////////////////////////////////////////////////////////////////

static NLog::TLogger& Logger = ChunkServerLogger;

////////////////////////////////////////////////////////////////////////////////

TChunk::TChunk(const TChunkId& id)
    : TObjectWithIdBase(id)
<<<<<<< HEAD
{
    // We must set required proto fields to ensure successful work of #Save
    ChunkInfo_.set_meta_checksum(0);
    ChunkInfo_.set_size(UnknownSize);
    ChunkMeta_.set_type(EChunkType::Unknown);
}

TChunk::~TChunk()
=======
    , ReplicationFactor_(1)
    , Size_(UnknownSize)
>>>>>>> 65d4425b
{ }

TChunkTreeStatistics TChunk::GetStatistics() const
{
    TChunkTreeStatistics result;

    YASSERT(GetSize() != TChunk::UnknownSize);
    result.CompressedSize = GetSize();
    result.ChunkCount = 1;

    auto attributes = DeserializeAttributes();
    switch (attributes.type()) {
        case EChunkType::File: {
            const auto& fileAttributes = attributes.GetExtension(NFileClient::NProto::TFileChunkAttributes::file_attributes);
            result.UncompressedSize = fileAttributes.uncompressed_size();
            break;
        }

        case EChunkType::Table: {
            const auto& tableAttributes = attributes.GetExtension(NTableClient::NProto::TTableChunkAttributes::table_attributes);
            result.RowCount = tableAttributes.row_count();
            result.UncompressedSize = tableAttributes.uncompressed_size();
            break;
        }

        default:
            YUNREACHABLE();
    }

    return result;
}

void TChunk::Save(TOutputStream* output) const
{
    TObjectWithIdBase::Save(output);
<<<<<<< HEAD
    YVERIFY(ChunkInfo_.SerializeToStream(output));
    YVERIFY(ChunkMeta_.SerializeToStream(output));
=======
    ::Save(output, ReplicationFactor_);
    ::Save(output, Size_);
    ::Save(output, Attributes_);
>>>>>>> 65d4425b
    ::Save(output, StoredLocations_);
    SaveNullableSet(output, CachedLocations_);
}

void TChunk::Load(const TLoadContext& context, TInputStream* input)
{
    UNUSED(context);
    TObjectWithIdBase::Load(input);
<<<<<<< HEAD
    YVERIFY(ChunkInfo_.ParseFromStream(input));
    YVERIFY(ChunkMeta_.ParseFromStream(input));
=======
    ::Load(input, ReplicationFactor_);
    ::Load(input, Size_);
    ::Load(input, Attributes_);
>>>>>>> 65d4425b
    ::Load(input, StoredLocations_);
    LoadNullableSet(input, CachedLocations_);
}

void TChunk::AddLocation(THolderId holderId, bool cached)
{
    if (cached) {
        if (!CachedLocations_) {
            CachedLocations_.Reset(new yhash_set<THolderId>());
        }
        YVERIFY(CachedLocations_->insert(holderId).second);
    } else {
        StoredLocations_.push_back(holderId);
    }
}

void TChunk::RemoveLocation(THolderId holderId, bool cached)
{
    if (cached) {
        YASSERT(~CachedLocations_);
        YVERIFY(CachedLocations_->erase(holderId) == 1);
        if (CachedLocations_->empty()) {
            CachedLocations_.Destroy();
        }
    } else {
        for (auto it = StoredLocations_.begin(); it != StoredLocations_.end(); ++it) {
            if (*it == holderId) {
                StoredLocations_.erase(it);
                return;
            }
        }
        YUNREACHABLE();
    }
}

yvector<THolderId> TChunk::GetLocations() const
{
    yvector<THolderId> result(StoredLocations_.begin(), StoredLocations_.end());
    if (~CachedLocations_) {
        result.insert(result.end(), CachedLocations_->begin(), CachedLocations_->end());
    }
    return result;
}

bool TChunk::IsConfirmed() const
{
    return ChunkMeta_.type() != EChunkType::Unknown;
}

bool TChunk::ValidateChunkInfo(const NChunkHolder::NProto::TChunkInfo& chunkInfo) const
{
    if (ChunkInfo_.size() == UnknownSize)
        return true;

    if (chunkInfo.has_meta_checksum() && ChunkInfo_.has_meta_checksum() &&
        ChunkInfo_.meta_checksum() != chunkInfo.meta_checksum())
    {
        return false;
    }

    return ChunkInfo_.size() == chunkInfo.size();
}

const i64 TChunk::UnknownSize = -1;

////////////////////////////////////////////////////////////////////////////////

} // namespace NChunkServer
} // namespace NYT<|MERGE_RESOLUTION|>--- conflicted
+++ resolved
@@ -21,19 +21,14 @@
 
 TChunk::TChunk(const TChunkId& id)
     : TObjectWithIdBase(id)
-<<<<<<< HEAD
+    , ReplicationFactor_(1)
 {
     // We must set required proto fields to ensure successful work of #Save
-    ChunkInfo_.set_meta_checksum(0);
     ChunkInfo_.set_size(UnknownSize);
     ChunkMeta_.set_type(EChunkType::Unknown);
 }
 
 TChunk::~TChunk()
-=======
-    , ReplicationFactor_(1)
-    , Size_(UnknownSize)
->>>>>>> 65d4425b
 { }
 
 TChunkTreeStatistics TChunk::GetStatistics() const
@@ -69,14 +64,9 @@
 void TChunk::Save(TOutputStream* output) const
 {
     TObjectWithIdBase::Save(output);
-<<<<<<< HEAD
     YVERIFY(ChunkInfo_.SerializeToStream(output));
     YVERIFY(ChunkMeta_.SerializeToStream(output));
-=======
     ::Save(output, ReplicationFactor_);
-    ::Save(output, Size_);
-    ::Save(output, Attributes_);
->>>>>>> 65d4425b
     ::Save(output, StoredLocations_);
     SaveNullableSet(output, CachedLocations_);
 }
@@ -85,14 +75,9 @@
 {
     UNUSED(context);
     TObjectWithIdBase::Load(input);
-<<<<<<< HEAD
     YVERIFY(ChunkInfo_.ParseFromStream(input));
     YVERIFY(ChunkMeta_.ParseFromStream(input));
-=======
     ::Load(input, ReplicationFactor_);
-    ::Load(input, Size_);
-    ::Load(input, Attributes_);
->>>>>>> 65d4425b
     ::Load(input, StoredLocations_);
     LoadNullableSet(input, CachedLocations_);
 }
