SET( YT_SOURCE_FILES ${YT_SOURCE_FILES}
    ${CMAKE_SOURCE_DIR}/yt/ytlib/chunk_server/common.cpp

    ${CMAKE_SOURCE_DIR}/yt/ytlib/chunk_server/chunk_service_rpc.h
    ${CMAKE_SOURCE_DIR}/yt/ytlib/chunk_server/chunk_service.cpp

    ${CMAKE_SOURCE_DIR}/yt/ytlib/chunk_server/holder.cpp
    ${CMAKE_SOURCE_DIR}/yt/ytlib/chunk_server/chunk.cpp
    ${CMAKE_SOURCE_DIR}/yt/ytlib/chunk_server/chunk_list.cpp
    ${CMAKE_SOURCE_DIR}/yt/ytlib/chunk_server/job.cpp
    ${CMAKE_SOURCE_DIR}/yt/ytlib/chunk_server/job_list.cpp

<<<<<<< HEAD
    ${CMAKE_SOURCE_DIR}/yt/ytlib/chunk_server/chunk_manager.cpp
    ${CMAKE_SOURCE_DIR}/yt/ytlib/chunk_server/chunk_placement.cpp
    ${CMAKE_SOURCE_DIR}/yt/ytlib/chunk_server/chunk_replication.cpp
    ${CMAKE_SOURCE_DIR}/yt/ytlib/chunk_server/holder_expiration.cpp
=======
    chunk_manager.proto
    chunk_manager.cpp

    chunk_placement.cpp

    chunk_replication.cpp

    holder_lease_tracker.cpp

    holder_authority.cpp
>>>>>>> 7c8b8a40

    ${CMAKE_SOURCE_DIR}/yt/ytlib/chunk_server/cypress_integration.cpp
)

PROTOC( ${CMAKE_SOURCE_DIR}/yt/ytlib/chunk_server/chunk_service_rpc.proto YT_SOURCE_FILES )
PROTOC( ${CMAKE_SOURCE_DIR}/yt/ytlib/chunk_server/chunk_manager.proto YT_SOURCE_FILES )<|MERGE_RESOLUTION|>--- conflicted
+++ resolved
@@ -10,23 +10,11 @@
     ${CMAKE_SOURCE_DIR}/yt/ytlib/chunk_server/job.cpp
     ${CMAKE_SOURCE_DIR}/yt/ytlib/chunk_server/job_list.cpp
 
-<<<<<<< HEAD
     ${CMAKE_SOURCE_DIR}/yt/ytlib/chunk_server/chunk_manager.cpp
     ${CMAKE_SOURCE_DIR}/yt/ytlib/chunk_server/chunk_placement.cpp
     ${CMAKE_SOURCE_DIR}/yt/ytlib/chunk_server/chunk_replication.cpp
-    ${CMAKE_SOURCE_DIR}/yt/ytlib/chunk_server/holder_expiration.cpp
-=======
-    chunk_manager.proto
-    chunk_manager.cpp
-
-    chunk_placement.cpp
-
-    chunk_replication.cpp
-
-    holder_lease_tracker.cpp
-
-    holder_authority.cpp
->>>>>>> 7c8b8a40
+    ${CMAKE_SOURCE_DIR}/yt/ytlib/chunk_server/holder_lease_tracker.cpp
+    ${CMAKE_SOURCE_DIR}/yt/ytlib/chunk_server/holder_authority.cpp
 
     ${CMAKE_SOURCE_DIR}/yt/ytlib/chunk_server/cypress_integration.cpp
 )
