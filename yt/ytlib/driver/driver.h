#pragma once

#include "common.h"
#include "public.h"

#include <ytlib/misc/configurable.h>
#include <ytlib/misc/error.h>
#include <ytlib/ytree/public.h>
#include <ytlib/ytree/yson_consumer.h>
#include <ytlib/ytree/yson_writer.h>
<<<<<<< HEAD
// TODO: consider using forward declarations.
#include <ytlib/election/leader_lookup.h>
#include <ytlib/transaction_client/transaction_manager.h>
#include <ytlib/file_client/public.h>
#include <ytlib/file_client/config.h>
#include <ytlib/table_client/public.h>
#include <ytlib/table_client/config.h>
#include <ytlib/chunk_client/client_block_cache.h>
=======
>>>>>>> 551720e1

namespace NYT {
namespace NDriver {

////////////////////////////////////////////////////////////////////////////////

struct IDriverHost
{
    virtual ~IDriverHost()
    { }

    virtual TSharedPtr<TInputStream>  GetInputStream() = 0;
    virtual TSharedPtr<TOutputStream> GetOutputStream() = 0;
    virtual TSharedPtr<TOutputStream> GetErrorStream() = 0;
};

////////////////////////////////////////////////////////////////////////////////

struct IDriver
    : public TRefCounted
{
<<<<<<< HEAD
public:
    struct TConfig
        : public TConfigurable
    {
        typedef TIntrusivePtr<TConfig> TPtr;

        NYTree::EYsonFormat OutputFormat;
        TDuration OperationWaitTimeout;
        NElection::TLeaderLookup::TConfigPtr Masters;
        NTransactionClient::TTransactionManager::TConfig::TPtr TransactionManager;
        NFileClient::TFileReaderConfigPtr FileReader;
        NFileClient::TFileWriterConfigPtr FileWriter;
        NTableClient::TChunkSequenceReaderConfigPtr ChunkSequenceReader;
        NTableClient::TChunkSequenceWriterConfigPtr ChunkSequenceWriter;
        NChunkClient::TClientBlockCacheConfigPtr BlockCache;

        TConfig()
        {
            Register("output_format", OutputFormat)
                .Default(NYTree::EYsonFormat::Text);
            Register("operation_wait_timeout", OperationWaitTimeout)
                .Default(TDuration::Seconds(3));
            Register("masters", Masters);
            Register("transaction_manager", TransactionManager)
                .DefaultNew();
            Register("file_reader", FileReader)
                .DefaultNew();
            Register("file_writer", FileWriter)
                .DefaultNew();
            Register("chunk_sequence_reader", ChunkSequenceReader)
                .DefaultNew();
            Register("chunk_sequence_writer", ChunkSequenceWriter)
                .DefaultNew();
            Register("block_cache", BlockCache)
                .DefaultNew();
        }
    };

    TDriver(
        TConfig::TPtr config,
        IDriverStreamProvider* streamProvider);
    ~TDriver();

    TError Execute(NYTree::INodePtr command);

private:
    class TImpl;
=======
    virtual TError Execute(const Stroka& commandName, NYTree::INodePtr requestNode) = 0;
    virtual TCommandDescriptor GetDescriptor(const Stroka& commandName) = 0;
};
>>>>>>> 551720e1

////////////////////////////////////////////////////////////////////////////////

IDriverPtr CreateDriver(TDriverConfigPtr config, IDriverHost* driverHost);

////////////////////////////////////////////////////////////////////////////////

} // namespace NDriver
} // namespace NYT
<|MERGE_RESOLUTION|>--- conflicted
+++ resolved
@@ -8,17 +8,6 @@
 #include <ytlib/ytree/public.h>
 #include <ytlib/ytree/yson_consumer.h>
 #include <ytlib/ytree/yson_writer.h>
-<<<<<<< HEAD
-// TODO: consider using forward declarations.
-#include <ytlib/election/leader_lookup.h>
-#include <ytlib/transaction_client/transaction_manager.h>
-#include <ytlib/file_client/public.h>
-#include <ytlib/file_client/config.h>
-#include <ytlib/table_client/public.h>
-#include <ytlib/table_client/config.h>
-#include <ytlib/chunk_client/client_block_cache.h>
-=======
->>>>>>> 551720e1
 
 namespace NYT {
 namespace NDriver {
@@ -40,59 +29,9 @@
 struct IDriver
     : public TRefCounted
 {
-<<<<<<< HEAD
-public:
-    struct TConfig
-        : public TConfigurable
-    {
-        typedef TIntrusivePtr<TConfig> TPtr;
-
-        NYTree::EYsonFormat OutputFormat;
-        TDuration OperationWaitTimeout;
-        NElection::TLeaderLookup::TConfigPtr Masters;
-        NTransactionClient::TTransactionManager::TConfig::TPtr TransactionManager;
-        NFileClient::TFileReaderConfigPtr FileReader;
-        NFileClient::TFileWriterConfigPtr FileWriter;
-        NTableClient::TChunkSequenceReaderConfigPtr ChunkSequenceReader;
-        NTableClient::TChunkSequenceWriterConfigPtr ChunkSequenceWriter;
-        NChunkClient::TClientBlockCacheConfigPtr BlockCache;
-
-        TConfig()
-        {
-            Register("output_format", OutputFormat)
-                .Default(NYTree::EYsonFormat::Text);
-            Register("operation_wait_timeout", OperationWaitTimeout)
-                .Default(TDuration::Seconds(3));
-            Register("masters", Masters);
-            Register("transaction_manager", TransactionManager)
-                .DefaultNew();
-            Register("file_reader", FileReader)
-                .DefaultNew();
-            Register("file_writer", FileWriter)
-                .DefaultNew();
-            Register("chunk_sequence_reader", ChunkSequenceReader)
-                .DefaultNew();
-            Register("chunk_sequence_writer", ChunkSequenceWriter)
-                .DefaultNew();
-            Register("block_cache", BlockCache)
-                .DefaultNew();
-        }
-    };
-
-    TDriver(
-        TConfig::TPtr config,
-        IDriverStreamProvider* streamProvider);
-    ~TDriver();
-
-    TError Execute(NYTree::INodePtr command);
-
-private:
-    class TImpl;
-=======
     virtual TError Execute(const Stroka& commandName, NYTree::INodePtr requestNode) = 0;
     virtual TCommandDescriptor GetDescriptor(const Stroka& commandName) = 0;
 };
->>>>>>> 551720e1
 
 ////////////////////////////////////////////////////////////////////////////////
 
