--- conflicted
+++ resolved
@@ -187,12 +187,8 @@
         auto req = TYPathProxy::Get(objectIdPath + "/@");
         SetTransactionId(req, Transaction_);
         SetSuppressAccessTracking(req, Config_->SuppressAccessTracking);
-<<<<<<< HEAD
-        std::vector<Stroka> attributeKeys{
+        std::vector<TString> attributeKeys{
             "chunk_count",
-=======
-        std::vector<TString> attributeKeys{
->>>>>>> 9d274efe
             "dynamic",
             "schema"
         };
