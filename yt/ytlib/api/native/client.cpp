--- conflicted
+++ resolved
@@ -364,13 +364,8 @@
         TransactionManager_ = New<TTransactionManager>(
             Connection_->GetConfig()->TransactionManager,
             Connection_->GetConfig()->PrimaryMaster->CellId,
-<<<<<<< HEAD
             Connection_,
-            Options_.User,
-=======
-            Connection_->GetMasterChannelOrThrow(EMasterChannelKind::Leader),
             Options_.GetUser(),
->>>>>>> cbf794fd
             Connection_->GetTimestampProvider(),
             Connection_->GetCellDirectory());
 
