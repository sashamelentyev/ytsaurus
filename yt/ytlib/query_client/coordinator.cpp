--- conflicted
+++ resolved
@@ -41,16 +41,11 @@
         ? 0
         : 2 * std::min(query->InputRowLimit, std::numeric_limits<i64>::max() / 2) / refiners.size();
 
-<<<<<<< HEAD
+    auto subqueryOutputRowLimit = query->OutputRowLimit;
+
     auto subqueryPattern = New<TQuery>(
         subqueryInputRowLimit,
-=======
-    auto subqueryOutputRowLimit = query->OutputRowLimit;
-
-    auto subqueryPattern = New<TQuery>(
-        query->InputRowLimit,
->>>>>>> 35243da2
-        query->OutputRowLimit);
+        subqueryOutputRowLimit);
 
     subqueryPattern->TableSchema = query->TableSchema;
     subqueryPattern->KeyColumns = query->KeyColumns;
@@ -96,39 +91,17 @@
         topQuery->ProjectClause = query->ProjectClause;
     } else {
         subqueryPattern->Limit = query->Limit;
-<<<<<<< HEAD
-=======
-        
->>>>>>> 35243da2
 
         if (query->OrderClause) {
             subqueryPattern->OrderClause = query->OrderClause;
             topQuery->ProjectClause = query->ProjectClause;
         } else {
             subqueryPattern->ProjectClause = query->ProjectClause;
-<<<<<<< HEAD
         }
     }
 
     topQuery->TableSchema = subqueryPattern->GetTableSchema();
-    
-    std::vector<TConstQueryPtr> subqueries;
-
-    for (const auto& refiner : refiners) {
-        // Set initial schema and key columns
-        auto subquery = New<TQuery>(*subqueryPattern);
-
-        if (query->WhereClause) {
-            subquery->WhereClause = refiner(query->WhereClause, subquery->TableSchema, subquery->KeyColumns);
-=======
->>>>>>> 35243da2
-        }
-
-        subqueries.push_back(subquery);
-    }
-
-    topQuery->TableSchema = subqueryPattern->GetTableSchema();
-    
+
     std::vector<TConstQueryPtr> subqueries;
 
     for (const auto& refiner : refiners) {
@@ -141,7 +114,7 @@
         }
 
         subqueries.push_back(subquery);
-    }    
+    }
 
     return std::make_pair(topQuery, subqueries);
 }
