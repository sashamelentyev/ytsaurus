#include "stdafx.h"
#include "plan_helpers.h"
#include "key_trie.h"

#include "private.h"
#include "helpers.h"

#include "plan_fragment.h"

#include <ytlib/new_table_client/schema.h>
#include <ytlib/new_table_client/name_table.h>
#include <ytlib/new_table_client/unversioned_row.h>

namespace NYT {
namespace NQueryClient {

using namespace NVersionedTableClient;

using ::ToString;

////////////////////////////////////////////////////////////////////////////////

//! Computes key index for a given column name.
int ColumnNameToKeyPartIndex(const TKeyColumns& keyColumns, const Stroka& columnName)
{
    for (int index = 0; index < keyColumns.size(); ++index) {
        if (keyColumns[index] == columnName) {
            return index;
        }
    }
    return -1;
}

//! Descends down to conjuncts and disjuncts and extract all constraints.
TKeyTrieNode ExtractMultipleConstraints(
    const TConstExpressionPtr& expr,
    const TKeyColumns& keyColumns,
    TRowBuffer* rowBuffer)
{
    if (!expr) {
        return TKeyTrieNode::Universal();
    }

    if (auto binaryOpExpr = expr->As<TBinaryOpExpression>()) {
        auto opcode = binaryOpExpr->Opcode;
        auto lhsExpr = binaryOpExpr->Lhs;
        auto rhsExpr = binaryOpExpr->Rhs;

        if (opcode == EBinaryOp::And) {
            return IntersectKeyTrie(
                ExtractMultipleConstraints(lhsExpr, keyColumns, rowBuffer),
                ExtractMultipleConstraints(rhsExpr, keyColumns, rowBuffer));
        } if (opcode == EBinaryOp::Or) {
            return UniteKeyTrie(
                ExtractMultipleConstraints(lhsExpr, keyColumns, rowBuffer),
                ExtractMultipleConstraints(rhsExpr, keyColumns, rowBuffer));
        } else {
            if (rhsExpr->As<TReferenceExpression>()) {
                // Ensure that references are on the left.
                std::swap(lhsExpr, rhsExpr);
                opcode = GetReversedBinaryOpcode(opcode);
            }

            auto referenceExpr = lhsExpr->As<TReferenceExpression>();
            auto constantExpr = rhsExpr->As<TLiteralExpression>();

            auto result = TKeyTrieNode::Universal();

            if (referenceExpr && constantExpr) {
                int keyPartIndex = ColumnNameToKeyPartIndex(keyColumns, referenceExpr->ColumnName);
                if (keyPartIndex >= 0) {
                    auto value = TValue(constantExpr->Value);

                    auto& bounds = result.Bounds;
                    switch (opcode) {
                        case EBinaryOp::Equal:
                            result.Offset = keyPartIndex;
                            result.Next.emplace(value, TKeyTrieNode::Universal());
                            break;
                        case EBinaryOp::NotEqual:
                            result.Offset = keyPartIndex;
                            bounds.emplace_back(MakeUnversionedSentinelValue(EValueType::Min), true);
                            bounds.emplace_back(value, false);
                            bounds.emplace_back(value, false);
                            bounds.emplace_back(MakeUnversionedSentinelValue(EValueType::Max), true);

                            break;
                        case EBinaryOp::Less:
                            result.Offset = keyPartIndex;
                            bounds.emplace_back(MakeUnversionedSentinelValue(EValueType::Min), true);
                            bounds.emplace_back(value, false);

                            break;
                        case EBinaryOp::LessOrEqual:
                            result.Offset = keyPartIndex;
                            bounds.emplace_back(MakeUnversionedSentinelValue(EValueType::Min), true);
                            bounds.emplace_back(value, true);

                            break;
                        case EBinaryOp::Greater:
                            result.Offset = keyPartIndex;
                            bounds.emplace_back(value, false);
                            bounds.emplace_back(MakeUnversionedSentinelValue(EValueType::Max), true);

                            break;
                        case EBinaryOp::GreaterOrEqual:
                            result.Offset = keyPartIndex;
                            bounds.emplace_back(value, true);
                            bounds.emplace_back(MakeUnversionedSentinelValue(EValueType::Max), true);

                            break;
                        default:
                            break;
                    }
                }
            }

            return result;
        }
    } else if (auto functionExpr = expr->As<TFunctionExpression>()) {
        auto functionName = to_lower(functionExpr->FunctionName);
        auto result = TKeyTrieNode::Universal();

        if (functionName == "is_prefix") {
            auto lhsExpr = functionExpr->Arguments[0];
            auto rhsExpr = functionExpr->Arguments[1];

            auto referenceExpr = rhsExpr->As<TReferenceExpression>();
            auto constantExpr = lhsExpr->As<TLiteralExpression>();

            if (referenceExpr && constantExpr) {
                int keyPartIndex = ColumnNameToKeyPartIndex(keyColumns, referenceExpr->ColumnName);
                if (keyPartIndex >= 0) {
                    auto value = TValue(constantExpr->Value);

                    YCHECK(value.Type == EValueType::String);

                    result.Offset = keyPartIndex;
                    result.Bounds.emplace_back(value, true);

                    ui32 length = value.Length;
                    while (length > 0 && value.Data.String[length - 1] == std::numeric_limits<char>::max()) {
                        --length;
                    }

                    if (length > 0) {
                        char* newValue = rowBuffer->GetUnalignedPool()->AllocateUnaligned(length);
                        memcpy(newValue, value.Data.String, length);
                        ++newValue[length - 1];

                        value.Length = length;
                        value.Data.String = newValue;
                    } else {
                        value = MakeSentinelValue<TUnversionedValue>(EValueType::Max);
                    }
                    result.Bounds.emplace_back(value, false);
                }
            }
        }

        return result;
    } else if (auto inExpr = expr->As<TInOpExpression>()) {
        int keySize = inExpr->Arguments.size();
        auto emitConstraint = [&] (int index, const TRow& literalTuple) {
            auto referenceExpr = inExpr->Arguments[index]->As<TReferenceExpression>();

            auto result = TKeyTrieNode::Universal();
            if (referenceExpr) {
                int keyPartIndex = ColumnNameToKeyPartIndex(keyColumns, referenceExpr->ColumnName);

                if (keyPartIndex >= 0) {
                    result.Offset = keyPartIndex;
                    result.Next.emplace(literalTuple[index], TKeyTrieNode::Universal());
                }
            }

            return result;
        };

        auto result = TKeyTrieNode::Empty();

        for (int rowIndex = 0; rowIndex < inExpr->Values.size(); ++rowIndex) {
            auto rowConstraint = TKeyTrieNode::Universal();
            for (int keyIndex = 0; keyIndex < keySize; ++keyIndex) {
                rowConstraint = IntersectKeyTrie(rowConstraint, emitConstraint(keyIndex, inExpr->Values[rowIndex].Get()));
            }
            result.Unite(rowConstraint);
        }

        return result;
    }

    return TKeyTrieNode::Universal();
}

TConstExpressionPtr MakeAndExpression(const TConstExpressionPtr& lhs, const TConstExpressionPtr& rhs)
{
    if (auto literalExpr = lhs->As<TLiteralExpression>()) {
        TValue value = literalExpr->Value;
        if (value.Type == EValueType::Boolean) {
            return value.Data.Boolean ? rhs : lhs;
        }
    }

    if (auto literalExpr = rhs->As<TLiteralExpression>()) {
        TValue value = literalExpr->Value;
        if (value.Type == EValueType::Boolean) {
            return value.Data.Boolean ? lhs : rhs;
        }
    }

    return New<TBinaryOpExpression>(
        NullSourceLocation,
        InferBinaryExprType(
            EBinaryOp::And,
            lhs->Type,
            rhs->Type,
            ""),
        EBinaryOp::And,
        lhs,
        rhs);
}

TConstExpressionPtr MakeOrExpression(const TConstExpressionPtr& lhs, const TConstExpressionPtr& rhs)
{
    if (auto literalExpr = lhs->As<TLiteralExpression>()) {
        TValue value = literalExpr->Value;
        if (value.Type == EValueType::Boolean) {
            return value.Data.Boolean ? lhs : rhs;
        }
    }

    if (auto literalExpr = rhs->As<TLiteralExpression>()) {
        TValue value = literalExpr->Value;
        if (value.Type == EValueType::Boolean) {
            return value.Data.Boolean ? rhs : lhs;
        }
    }

    return New<TBinaryOpExpression>(
        NullSourceLocation,
        InferBinaryExprType(
            EBinaryOp::Or,
            lhs->Type,
            rhs->Type,
            ""),
        EBinaryOp::Or,
        lhs,
        rhs);
}

TConstExpressionPtr RefinePredicate(
    const TKeyRange& keyRange,
    int commonPrefixSize,
    const TConstExpressionPtr& expr,
    const TKeyColumns& keyColumns)
{
    auto trueLiteral = New<TLiteralExpression>(
        NullSourceLocation,
        EValueType::Boolean,
        MakeUnversionedBooleanValue(true));
    auto falseLiteral = New<TLiteralExpression>(
        NullSourceLocation,
        EValueType::Boolean,
        MakeUnversionedBooleanValue(false));

    if (auto binaryOpExpr = expr->As<TBinaryOpExpression>()) {
        auto opcode = binaryOpExpr->Opcode;
        auto lhsExpr = binaryOpExpr->Lhs;
        auto rhsExpr = binaryOpExpr->Rhs;

        if (opcode == EBinaryOp::And) {
            return MakeAndExpression( // eliminate constants
                RefinePredicate(keyRange, commonPrefixSize, lhsExpr, keyColumns),
                RefinePredicate(keyRange, commonPrefixSize, rhsExpr, keyColumns));
        } if (opcode == EBinaryOp::Or) {
            return MakeOrExpression(
                RefinePredicate(keyRange, commonPrefixSize, lhsExpr, keyColumns),
                RefinePredicate(keyRange, commonPrefixSize, rhsExpr, keyColumns));
        } else {
            if (rhsExpr->As<TReferenceExpression>()) {
                // Ensure that references are on the left.
                std::swap(lhsExpr, rhsExpr);
                opcode = GetReversedBinaryOpcode(opcode);
            }

            auto referenceExpr = lhsExpr->As<TReferenceExpression>();
            auto constantExpr = rhsExpr->As<TLiteralExpression>();

            if (referenceExpr && constantExpr) {
                int keyPartIndex = ColumnNameToKeyPartIndex(keyColumns, referenceExpr->ColumnName);
                if (keyPartIndex >= 0 && keyPartIndex < commonPrefixSize) {
                    auto value = TValue(constantExpr->Value);

                    std::vector<TBound> bounds;

                    switch (opcode) {
                        case EBinaryOp::Equal:
                            bounds.emplace_back(value, true);
                            bounds.emplace_back(value, true);
                            break;

                        case EBinaryOp::NotEqual:
                            bounds.emplace_back(MakeUnversionedSentinelValue(EValueType::Min), true);
                            bounds.emplace_back(value, false);
                            bounds.emplace_back(value, false);
                            bounds.emplace_back(MakeUnversionedSentinelValue(EValueType::Max), true);
                            break;

                        case EBinaryOp::Less:
                            bounds.emplace_back(MakeUnversionedSentinelValue(EValueType::Min), true);
                            bounds.emplace_back(value, false);
                            break;

                        case EBinaryOp::LessOrEqual:
                            bounds.emplace_back(MakeUnversionedSentinelValue(EValueType::Min), true);
                            bounds.emplace_back(value, true);
                            break;

                        case EBinaryOp::Greater:
                            bounds.emplace_back(value, false);
                            bounds.emplace_back(MakeUnversionedSentinelValue(EValueType::Max), true);
                            break;

                        case EBinaryOp::GreaterOrEqual:
                            bounds.emplace_back(value, true);
                            bounds.emplace_back(MakeUnversionedSentinelValue(EValueType::Max), true);
                            break;

                        default:
                            break;
                    }

                    if (!bounds.empty()) {
                        auto lowerBound = keyRange.first[keyPartIndex];
                        auto upperBound = keyRange.second[keyPartIndex];
                        bool upperIncluded = keyPartIndex != keyRange.second.GetCount();

                        std::vector<TBound> dataBounds;

                        dataBounds.emplace_back(lowerBound, true);
                        dataBounds.emplace_back(upperBound, upperIncluded);

                        auto resultBounds = IntersectBounds(bounds, dataBounds);

                        if (resultBounds.empty()) {
                            return falseLiteral;
                        } else if (resultBounds == dataBounds) {
                            return trueLiteral;
                        }
                    }
                }
            }
        }
    } else if (auto inExpr = expr->As<TInOpExpression>()) {
        int keySize = inExpr->Arguments.size();

        std::vector<TOwningRow> filteredValues;

        auto emitConstraint = [&] (int index, const TRow& literalTuple) {
            auto referenceExpr = inExpr->Arguments[index]->As<TReferenceExpression>();

            auto result = TKeyTrieNode::Universal();
            if (referenceExpr) {
                int keyPartIndex = ColumnNameToKeyPartIndex(keyColumns, referenceExpr->ColumnName);

                if (keyPartIndex >= 0) {
                    result.Offset = keyPartIndex;
                    result.Next.emplace(literalTuple[index], TKeyTrieNode::Universal());
                }
            }

            return result;
        };

        for (int rowIndex = 0; rowIndex < inExpr->Values.size(); ++rowIndex) {
            auto rowConstraint = TKeyTrieNode::Universal();
            for (int keyIndex = 0; keyIndex < keySize; ++keyIndex) {
                rowConstraint = IntersectKeyTrie(rowConstraint, emitConstraint(keyIndex, inExpr->Values[rowIndex].Get()));
            }

            auto ranges = GetRangesFromTrieWithinRange(keyRange, rowConstraint);

            if (!ranges.empty()) {
                filteredValues.push_back(inExpr->Values[rowIndex]);
            }
        }

        return New<TInOpExpression>(NullSourceLocation, inExpr->Arguments, filteredValues);
    }

    return expr;
}

TKeyRange Unite(const TKeyRange& first, const TKeyRange& second)
{
    const auto& lower = ChooseMinKey(first.first, second.first);
    const auto& upper = ChooseMaxKey(first.second, second.second);
    return std::make_pair(lower, upper);
}

TKeyRange Intersect(const TKeyRange& first, const TKeyRange& second)
{
    const auto* leftmost = &first;
    const auto* rightmost = &second;

    if (leftmost->first > rightmost->first) {
        std::swap(leftmost, rightmost);
    }

    if (rightmost->first > leftmost->second) {
        // Empty intersection.
        return std::make_pair(rightmost->first, rightmost->first);
    }

    if (rightmost->second > leftmost->second) {
        return std::make_pair(rightmost->first, leftmost->second);
    } else {
        return std::make_pair(rightmost->first, rightmost->second);
    }
}

bool IsEmpty(const TKeyRange& keyRange)
{
    return keyRange.first >= keyRange.second;
}

<<<<<<< HEAD
bool AllReferencesAreInSchema(const TConstExpressionPtr& expr, const TTableSchema& tableSchema)
=======
bool AreAllReferencesInSchema(const TConstExpressionPtr& expr, const TTableSchema& tableSchema)
>>>>>>> 251206e8
{
    if (auto referenceExpr = expr->As<TReferenceExpression>()) {
        return tableSchema.FindColumn(referenceExpr->ColumnName);
    } else if (expr->As<TLiteralExpression>()) {
        return true;
    } else if (auto binaryOpExpr = expr->As<TBinaryOpExpression>()) {
<<<<<<< HEAD
        return AllReferencesAreInSchema(binaryOpExpr->Lhs, tableSchema) && AllReferencesAreInSchema(binaryOpExpr->Rhs, tableSchema);
    } else if (auto functionExpr = expr->As<TFunctionExpression>()) {
        bool result = true;
        for (const auto& argument : functionExpr->Arguments) {
            result = result && AllReferencesAreInSchema(argument, tableSchema);
=======
        return AreAllReferencesInSchema(binaryOpExpr->Lhs, tableSchema) && AreAllReferencesInSchema(binaryOpExpr->Rhs, tableSchema);
    } else if (auto functionExpr = expr->As<TFunctionExpression>()) {
        bool result = true;
        for (const auto& argument : functionExpr->Arguments) {
            result = result && AreAllReferencesInSchema(argument, tableSchema);
>>>>>>> 251206e8
        }
        return result;
    } else if (auto inExpr = expr->As<TInOpExpression>()) {
        bool result = true;
        for (const auto& argument : inExpr->Arguments) {
<<<<<<< HEAD
            result = result && AllReferencesAreInSchema(argument, tableSchema);
=======
            result = result && AreAllReferencesInSchema(argument, tableSchema);
>>>>>>> 251206e8
        }
        return result;
    }

    return false;
}

<<<<<<< HEAD
TConstExpressionPtr ExtractPredicateForColumnsSubset(const TConstExpressionPtr& expr, const TTableSchema& tableSchema)
=======
TConstExpressionPtr ExtractPredicateForColumnSubset(
    const TConstExpressionPtr& expr,
    const TTableSchema& tableSchema)
>>>>>>> 251206e8
{
    if (!expr) {
        return nullptr;
    }

<<<<<<< HEAD
    if (AllReferencesAreInSchema(expr, tableSchema)) {
=======
    if (AreAllReferencesInSchema(expr, tableSchema)) {
>>>>>>> 251206e8
        return expr;
    } else if (auto binaryOpExpr = expr->As<TBinaryOpExpression>()) {
        auto opcode = binaryOpExpr->Opcode;
        if (opcode == EBinaryOp::And) {
            return MakeAndExpression(
<<<<<<< HEAD
                ExtractPredicateForColumnsSubset(binaryOpExpr->Lhs, tableSchema),
                ExtractPredicateForColumnsSubset(binaryOpExpr->Rhs, tableSchema));
        } if (opcode == EBinaryOp::Or) {
            return MakeOrExpression(
                ExtractPredicateForColumnsSubset(binaryOpExpr->Lhs, tableSchema),
                ExtractPredicateForColumnsSubset(binaryOpExpr->Rhs, tableSchema));
=======
                ExtractPredicateForColumnSubset(binaryOpExpr->Lhs, tableSchema),
                ExtractPredicateForColumnSubset(binaryOpExpr->Rhs, tableSchema));
        } if (opcode == EBinaryOp::Or) {
            return MakeOrExpression(
                ExtractPredicateForColumnSubset(binaryOpExpr->Lhs, tableSchema),
                ExtractPredicateForColumnSubset(binaryOpExpr->Rhs, tableSchema));
>>>>>>> 251206e8
        }
    }

    return New<TLiteralExpression>(
        NullSourceLocation,
        EValueType::Boolean,
        MakeUnversionedBooleanValue(true));
}
////////////////////////////////////////////////////////////////////////////////

} // namespace NQueryClient
} // namespace NYT
<|MERGE_RESOLUTION|>--- conflicted
+++ resolved
@@ -425,40 +425,24 @@
     return keyRange.first >= keyRange.second;
 }
 
-<<<<<<< HEAD
-bool AllReferencesAreInSchema(const TConstExpressionPtr& expr, const TTableSchema& tableSchema)
-=======
 bool AreAllReferencesInSchema(const TConstExpressionPtr& expr, const TTableSchema& tableSchema)
->>>>>>> 251206e8
 {
     if (auto referenceExpr = expr->As<TReferenceExpression>()) {
         return tableSchema.FindColumn(referenceExpr->ColumnName);
     } else if (expr->As<TLiteralExpression>()) {
         return true;
     } else if (auto binaryOpExpr = expr->As<TBinaryOpExpression>()) {
-<<<<<<< HEAD
-        return AllReferencesAreInSchema(binaryOpExpr->Lhs, tableSchema) && AllReferencesAreInSchema(binaryOpExpr->Rhs, tableSchema);
-    } else if (auto functionExpr = expr->As<TFunctionExpression>()) {
-        bool result = true;
-        for (const auto& argument : functionExpr->Arguments) {
-            result = result && AllReferencesAreInSchema(argument, tableSchema);
-=======
         return AreAllReferencesInSchema(binaryOpExpr->Lhs, tableSchema) && AreAllReferencesInSchema(binaryOpExpr->Rhs, tableSchema);
     } else if (auto functionExpr = expr->As<TFunctionExpression>()) {
         bool result = true;
         for (const auto& argument : functionExpr->Arguments) {
             result = result && AreAllReferencesInSchema(argument, tableSchema);
->>>>>>> 251206e8
         }
         return result;
     } else if (auto inExpr = expr->As<TInOpExpression>()) {
         bool result = true;
         for (const auto& argument : inExpr->Arguments) {
-<<<<<<< HEAD
-            result = result && AllReferencesAreInSchema(argument, tableSchema);
-=======
             result = result && AreAllReferencesInSchema(argument, tableSchema);
->>>>>>> 251206e8
         }
         return result;
     }
@@ -466,43 +450,26 @@
     return false;
 }
 
-<<<<<<< HEAD
-TConstExpressionPtr ExtractPredicateForColumnsSubset(const TConstExpressionPtr& expr, const TTableSchema& tableSchema)
-=======
 TConstExpressionPtr ExtractPredicateForColumnSubset(
     const TConstExpressionPtr& expr,
     const TTableSchema& tableSchema)
->>>>>>> 251206e8
 {
     if (!expr) {
         return nullptr;
     }
 
-<<<<<<< HEAD
-    if (AllReferencesAreInSchema(expr, tableSchema)) {
-=======
     if (AreAllReferencesInSchema(expr, tableSchema)) {
->>>>>>> 251206e8
         return expr;
     } else if (auto binaryOpExpr = expr->As<TBinaryOpExpression>()) {
         auto opcode = binaryOpExpr->Opcode;
         if (opcode == EBinaryOp::And) {
             return MakeAndExpression(
-<<<<<<< HEAD
-                ExtractPredicateForColumnsSubset(binaryOpExpr->Lhs, tableSchema),
-                ExtractPredicateForColumnsSubset(binaryOpExpr->Rhs, tableSchema));
-        } if (opcode == EBinaryOp::Or) {
-            return MakeOrExpression(
-                ExtractPredicateForColumnsSubset(binaryOpExpr->Lhs, tableSchema),
-                ExtractPredicateForColumnsSubset(binaryOpExpr->Rhs, tableSchema));
-=======
                 ExtractPredicateForColumnSubset(binaryOpExpr->Lhs, tableSchema),
                 ExtractPredicateForColumnSubset(binaryOpExpr->Rhs, tableSchema));
         } if (opcode == EBinaryOp::Or) {
             return MakeOrExpression(
                 ExtractPredicateForColumnSubset(binaryOpExpr->Lhs, tableSchema),
                 ExtractPredicateForColumnSubset(binaryOpExpr->Rhs, tableSchema));
->>>>>>> 251206e8
         }
     }
 
