--- conflicted
+++ resolved
@@ -78,15 +78,9 @@
         }
 
         if (!shouldNotWait) {
-<<<<<<< HEAD
-            NProfiling::TAggregatingTimingGuard timingGuard(&executionContext->Statistics->AsyncTime);
+            NProfiling::TAggregatingTimingGuard timingGuard(&context->Statistics->AsyncTime);
             WaitFor(writer->GetReadyEvent())
                 .ThrowOnError();
-=======
-            NProfiling::TAggregatingTimingGuard timingGuard(&context->Statistics->AsyncTime);
-            auto error = WaitFor(writer->GetReadyEvent());
-            THROW_ERROR_EXCEPTION_IF_FAILED(error);
->>>>>>> 72d24c96
         }
         batch->clear();
         rowBuffer->Clear();
