#include "folding_profiler.h"
#include "cg_fragment_compiler.h"
#include "functions.h"
#include "functions_cg.h"
#include "query_helpers.h"

namespace NYT {
namespace NQueryClient {
namespace {

////////////////////////////////////////////////////////////////////////////////

DEFINE_ENUM(EFoldingObjectType,
    (ScanOp)
    (SplitterOp)
    (JoinOp)
    (FilterOp)
    (GroupOp)
    (HavingOp)
    (OrderOp)
    (ProjectOp)

    (LiteralExpr)
    (ReferenceExpr)
    (FunctionExpr)
    (UnaryOpExpr)
    (BinaryOpExpr)
    (InOpExpr)

    (NamedExpression)
    (AggregateItem)

    (TableSchema)
    (IsFinal)
    (IsMerge)
    (UseDisjointGroupBy)
    (TotalsMode)
);

//! Computes a strong structural hash used to cache query fragments.

////////////////////////////////////////////////////////////////////////////////

std::vector<EValueType> GetTypesFromSchema(const TTableSchema& tableSchema)
{
    std::vector<EValueType> result;

    for (const auto& column : tableSchema.Columns()) {
        result.push_back(column.Type);
    }

    return result;
}

////////////////////////////////////////////////////////////////////////////////

class TSchemaProfiler
    : private TNonCopyable
{
public:
    TSchemaProfiler(llvm::FoldingSetNodeID* id)
        : Id_(id)
    { }

    void Profile(const TTableSchema& tableSchema);

protected:
    void Fold(int numeric);
    void Fold(size_t numeric);
    void Fold(const char* str);

    llvm::FoldingSetNodeID* Id_;

};

void TSchemaProfiler::Fold(int numeric)
{
    if (Id_) {
        Id_->AddInteger(numeric);
    }
}

void TSchemaProfiler::Fold(size_t numeric)
{
    if (Id_) {
        Id_->AddInteger(numeric);
    }
}

void TSchemaProfiler::Fold(const char* str)
{
    if (Id_) {
        Id_->AddString(str);
    }
}

void TSchemaProfiler::Profile(const TTableSchema& tableSchema)
{
    const auto& columns = tableSchema.Columns();
    Fold(static_cast<int>(EFoldingObjectType::TableSchema));
    for (int index = 0; index < columns.size(); ++index) {
        const auto& column = columns[index];
        Fold(static_cast<ui16>(column.Type));
        Fold(column.Name.c_str());
        int aux = (column.Expression ? 1 : 0) | ((column.Aggregate ? 1 : 0) << 1);
        Fold(aux);
        if (column.Expression) {
            Fold(column.Expression.Get().c_str());
        }
        if (column.Aggregate) {
            Fold(column.Aggregate.Get().c_str());
        }
    }
}

////////////////////////////////////////////////////////////////////////////////

class TExpressionProfiler
    : public TSchemaProfiler
{
public:
    TExpressionProfiler(
        llvm::FoldingSetNodeID* id,
        TCGVariables* variables,
        const TConstFunctionProfilerMapPtr& functionProfilers)
        : TSchemaProfiler(id)
        , Variables_(variables)
        , FunctionProfilers_(functionProfilers)
    {
        YCHECK(variables);
    }

    TCodegenExpression Profile(TConstExpressionPtr expr, const TTableSchema& schema);

protected:
    TCGVariables* Variables_;

    TConstFunctionProfilerMapPtr FunctionProfilers_;
};

TCodegenExpression TExpressionProfiler::Profile(TConstExpressionPtr expr, const TTableSchema& schema)
{
    Fold(static_cast<ui16>(expr->Type));
    if (auto literalExpr = expr->As<TLiteralExpression>()) {
        Fold(static_cast<int>(EFoldingObjectType::LiteralExpr));
        Fold(static_cast<ui16>(TValue(literalExpr->Value).Type));

        int index = Variables_->AddOpaque<TOwningValue>(literalExpr->Value);

        return MakeCodegenLiteralExpr(index, literalExpr->Type);
    } else if (auto referenceExpr = expr->As<TReferenceExpression>()) {
        Fold(static_cast<int>(EFoldingObjectType::ReferenceExpr));
        auto indexInSchema = schema.GetColumnIndexOrThrow(referenceExpr->ColumnName);
        Fold(indexInSchema);

        return MakeCodegenReferenceExpr(
            indexInSchema,
            referenceExpr->Type,
            referenceExpr->ColumnName);
    } else if (auto functionExpr = expr->As<TFunctionExpression>()) {
        Fold(static_cast<int>(EFoldingObjectType::FunctionExpr));
        Fold(functionExpr->FunctionName.c_str());

        std::vector<TCodegenExpression> codegenArgs;
        std::vector<EValueType> argumentTypes;
        std::vector<bool> literalArgs;
        for (const auto& argument : functionExpr->Arguments) {
            codegenArgs.push_back(Profile(argument, schema));
            argumentTypes.push_back(argument->Type);
            literalArgs.push_back(argument->As<TLiteralExpression>() != nullptr);
        }

        int index = Variables_->AddOpaque<TFunctionContext>(std::move(literalArgs));

        const auto& function = FunctionProfilers_->GetFunction(functionExpr->FunctionName);

        return function->Profile(
            MakeCodegenFunctionContext(index),
            std::move(codegenArgs),
            std::move(argumentTypes),
            functionExpr->Type,
            "{" + InferName(functionExpr, true) + "}",
            Id_);
    } else if (auto unaryOp = expr->As<TUnaryOpExpression>()) {
        Fold(static_cast<int>(EFoldingObjectType::UnaryOpExpr));
        Fold(static_cast<int>(unaryOp->Opcode));

        return MakeCodegenUnaryOpExpr(
            unaryOp->Opcode,
            Profile(unaryOp->Operand, schema),
            unaryOp->Type,
            "{" + InferName(unaryOp, true) + "}");
    } else if (auto binaryOp = expr->As<TBinaryOpExpression>()) {
        Fold(static_cast<int>(EFoldingObjectType::BinaryOpExpr));
        Fold(static_cast<int>(binaryOp->Opcode));

        return MakeCodegenBinaryOpExpr(
            binaryOp->Opcode,
            Profile(binaryOp->Lhs, schema),
            Profile(binaryOp->Rhs, schema),
            binaryOp->Type,
            "{" + InferName(binaryOp, true) + "}");
    } else if (auto inOp = expr->As<TInOpExpression>()) {
        Fold(static_cast<int>(EFoldingObjectType::InOpExpr));

        std::vector<TCodegenExpression> codegenArgs;
        for (const auto& argument : inOp->Arguments) {
            codegenArgs.push_back(Profile(argument, schema));
        }

        int index = Variables_->AddOpaque<TSharedRange<TRow>>(inOp->Values);

        return MakeCodegenInOpExpr(codegenArgs, index);
    }

    Y_UNREACHABLE();
}

////////////////////////////////////////////////////////////////////////////////

class TQueryProfiler
    : public TExpressionProfiler
{
public:
    TQueryProfiler(
        llvm::FoldingSetNodeID* id,
        TCGVariables* variables,
        const TConstFunctionProfilerMapPtr& functionProfilers,
        const TConstAggregateProfilerMapPtr& aggregateProfilers)
        : TExpressionProfiler(id, variables, functionProfilers)
        , AggregateProfilers_(aggregateProfilers)
    { }

    void Profile(
        TCodegenSource* codegenSource,
        TConstBaseQueryPtr query,
        size_t* slotCount,
        size_t finalSlot,
        size_t intermediateSlot,
        size_t totalsSlot,
        TTableSchema schema,
        bool isMerge);

    void Profile(TCodegenSource* codegenSource, TConstQueryPtr query, size_t* slotCount);

    void Profile(TCodegenSource* codegenSource, TConstFrontQueryPtr query, size_t* slotCount);

protected:
    TCodegenExpression Profile(const TNamedItem& namedExpression, const TTableSchema& schema);

    TConstAggregateProfilerMapPtr AggregateProfilers_;
};

void TQueryProfiler::Profile(
    TCodegenSource* codegenSource,
    TConstBaseQueryPtr query,
    size_t* slotCount,
    size_t finalSlot,
    size_t intermediateSlot,
    size_t totalsSlot,
    TTableSchema schema,
    bool isMerge)
{
<<<<<<< HEAD
    size_t dummySlot = (*slotCount)++;

    bool isFinal = query->IsFinal;
    bool isIntermediate = isMerge && !isFinal;
    bool useDisjointGroupBy = query->UseDisjointGroupBy;
=======
    Fold(static_cast<int>(EFoldingObjectType::ScanOp));

    size_t currentSlot = MakeCodegenScanOp(codegenSource, slotCount);

    auto schema = query->GetRenamedSchema();
    auto whereClause = query->WhereClause;

    for (const auto& joinClause : query->JoinClauses) {
        Fold(static_cast<int>(EFoldingObjectType::JoinOp));

        std::vector<std::pair<TCodegenExpression, bool>> selfKeys;

        for (const auto& column : joinClause->SelfEquations) {
            TConstExpressionPtr expression;
            bool isEvaluated;
            std::tie(expression, isEvaluated) = column;

            const auto& expressionSchema = isEvaluated ? joinClause->OriginalSchema : schema;
            selfKeys.emplace_back(TExpressionProfiler::Profile(expression, expressionSchema), isEvaluated);
        }

        TConstExpressionPtr selfFilter;
        std::tie(selfFilter, whereClause) = SplitPredicateByColumnSubset(whereClause, schema);

        if (selfFilter) {
            currentSlot = MakeCodegenFilterOp(
                codegenSource,
                slotCount,
                currentSlot,
                TExpressionProfiler::Profile(selfFilter, schema));
        }

        size_t joinBatchSize = std::numeric_limits<size_t>::max();

        if (query->IsOrdered()) {
            joinBatchSize = query->Limit;
        }

        TConstExpressionPtr foreignFilter;
        if (!joinClause->IsLeft) {
            std::tie(foreignFilter, whereClause) = SplitPredicateByColumnSubset(
                whereClause,
                joinClause->GetRenamedSchema());
        }

        int index = Variables_->AddOpaque<TJoinParameters>(GetJoinEvaluator(
            *joinClause,
            foreignFilter,
            schema,
            query->InputRowLimit,
            query->OutputRowLimit,
            joinBatchSize,
            query->IsOrdered()));

        YCHECK(joinClause->CommonKeyPrefix < 1000);

        Fold(joinClause->CommonKeyPrefix);

        currentSlot = MakeCodegenJoinOp(
            codegenSource,
            slotCount,
            currentSlot,
            index,
            selfKeys,
            joinClause->CommonKeyPrefix);

        schema = joinClause->GetTableSchema(schema);
    }
>>>>>>> 0f03f4da

    Fold(static_cast<int>(EFoldingObjectType::IsFinal));
    Fold(static_cast<int>(isFinal));
    Fold(static_cast<int>(EFoldingObjectType::IsMerge));
    Fold(static_cast<int>(isMerge));
    Fold(static_cast<int>(EFoldingObjectType::UseDisjointGroupBy));
    Fold(static_cast<int>(useDisjointGroupBy));

    if (auto groupClause = query->GroupClause.Get()) {
        Fold(static_cast<int>(EFoldingObjectType::GroupOp));

        std::vector<TCodegenExpression> codegenGroupExprs;
        std::vector<TCodegenExpression> codegenAggregateExprs;
        std::vector<TCodegenAggregate> codegenAggregates;

        std::vector<EValueType> keyTypes;

        for (const auto& groupItem : groupClause->GroupItems) {
            codegenGroupExprs.push_back(Profile(groupItem, schema));
            keyTypes.push_back(groupItem.Expression->Type);
        }

        for (const auto& aggregateItem : groupClause->AggregateItems) {
            Fold(static_cast<int>(EFoldingObjectType::AggregateItem));
            Fold(aggregateItem.AggregateFunction.c_str());
            Fold(aggregateItem.Name.c_str());

            const auto& aggregate = AggregateProfilers_->GetAggregate(aggregateItem.AggregateFunction);

            if (!isMerge) {
                codegenAggregateExprs.push_back(TExpressionProfiler::Profile(aggregateItem.Expression, schema));
            }

            codegenAggregates.push_back(aggregate->Profile(
                aggregateItem.Expression->Type,
                aggregateItem.StateType,
                aggregateItem.ResultType,
                aggregateItem.Name,
                Id_));
        }

        size_t keySize = keyTypes.size();

        auto initialize = MakeCodegenAggregateInitialize(
            codegenAggregates,
            keySize);

        auto aggregate = MakeCodegenEvaluateAggregateArgs(
            keySize,
            codegenAggregateExprs);

        auto update = MakeCodegenAggregateUpdate(
            codegenAggregates,
            keySize,
            isMerge);

        auto finalize = MakeCodegenAggregateFinalize(
            codegenAggregates,
            keySize);

        intermediateSlot = MakeCodegenGroupOp(
            codegenSource,
            slotCount,
            intermediateSlot,
            initialize,
            MakeCodegenEvaluateGroups(codegenGroupExprs),
            aggregate,
            update,
            keyTypes,
            isMerge,
            keySize + codegenAggregates.size(),
            groupClause->TotalsMode != ETotalsMode::None);

        Fold(static_cast<int>(EFoldingObjectType::TotalsMode));
        Fold(static_cast<int>(groupClause->TotalsMode));

        schema = groupClause->GetTableSchema(query->IsFinal);

        if (useDisjointGroupBy && !isMerge || isFinal) {
            intermediateSlot = MakeCodegenFinalizeOp(
                codegenSource,
                slotCount,
                intermediateSlot,
                finalize);

            if (groupClause->TotalsMode == ETotalsMode::BeforeHaving && !isIntermediate) {
                size_t totalsSlotNew;
                std::tie(totalsSlotNew, intermediateSlot) = MakeCodegenSplitOp(
                    codegenSource,
                    slotCount,
                    intermediateSlot);

                totalsSlot = MakeCodegenMergeOp(
                    codegenSource,
                    slotCount,
                    totalsSlot,
                    totalsSlotNew);
            }

            if (query->HavingClause) {
                Fold(static_cast<int>(EFoldingObjectType::HavingOp));
                intermediateSlot = MakeCodegenFilterOp(
                    codegenSource,
                    slotCount,
                    intermediateSlot,
                    TExpressionProfiler::Profile(query->HavingClause, schema));
            }

            if (groupClause->TotalsMode == ETotalsMode::AfterHaving && !isIntermediate) {
                size_t totalsSlotNew;
                std::tie(totalsSlotNew, intermediateSlot) = MakeCodegenSplitOp(
                    codegenSource,
                    slotCount,
                    intermediateSlot);

                totalsSlot = MakeCodegenMergeOp(
                    codegenSource,
                    slotCount,
                    totalsSlot,
                    totalsSlotNew);
            }

            finalSlot = MakeCodegenMergeOp(
                    codegenSource,
                    slotCount,
                    intermediateSlot,
                    finalSlot);
            intermediateSlot = dummySlot;
        }

        if (groupClause->TotalsMode != ETotalsMode::None) {
            totalsSlot = MakeCodegenGroupOp(
                codegenSource,
                slotCount,
                totalsSlot,
                initialize,
                MakeCodegenEvaluateGroups( // Codegen nulls here
                    std::vector<TCodegenExpression>(),
                    keyTypes),
                aggregate,
                update,
                keyTypes,
                true,
                keySize + codegenAggregates.size(),
                false);

            if (isFinal) {
                totalsSlot = MakeCodegenFinalizeOp(
                    codegenSource,
                    slotCount,
                    totalsSlot,
                    finalize);

                if (groupClause->TotalsMode == ETotalsMode::BeforeHaving && query->HavingClause) {
                    Fold(static_cast<int>(EFoldingObjectType::HavingOp));
                    totalsSlot = MakeCodegenFilterOp(
                        codegenSource,
                        slotCount,
                        totalsSlot,
                        TExpressionProfiler::Profile(query->HavingClause, schema));
                }
            }
        }
    } else {
        finalSlot = MakeCodegenMergeOp(
            codegenSource,
            slotCount,
            intermediateSlot,
            finalSlot);
        intermediateSlot = dummySlot;
    }

    if (auto orderClause = query->OrderClause.Get()) {
        Fold(static_cast<int>(EFoldingObjectType::OrderOp));

        std::vector<TCodegenExpression> codegenOrderExprs;
        std::vector<bool> isDesc;
        std::vector<EValueType> orderColumnTypes;

        for (const auto& item : orderClause->OrderItems) {
            codegenOrderExprs.push_back(TExpressionProfiler::Profile(item.first, schema));
            Fold(item.second);
            isDesc.push_back(item.second);
            orderColumnTypes.push_back(item.first->Type);
        }

        finalSlot = MakeCodegenOrderOp(
            codegenSource,
            slotCount,
            finalSlot,
            std::move(codegenOrderExprs),
            std::move(orderColumnTypes),
            GetTypesFromSchema(schema),
            std::move(isDesc));
    }

    if (auto projectClause = query->ProjectClause.Get()) {
        Fold(static_cast<int>(EFoldingObjectType::ProjectOp));

        std::vector<TCodegenExpression> codegenProjectExprs;

        for (const auto& item : projectClause->Projections) {
            codegenProjectExprs.push_back(Profile(item, schema));
        }

        finalSlot = MakeCodegenProjectOp(codegenSource, slotCount, finalSlot, codegenProjectExprs);
        totalsSlot = MakeCodegenProjectOp(codegenSource, slotCount, totalsSlot, codegenProjectExprs);

        schema = projectClause->GetTableSchema();
    }

    if (!isFinal) {
        finalSlot = MakeCodegenAddStreamOp(
                codegenSource,
                slotCount,
                finalSlot,
                GetTypesFromSchema(schema),
                EStreamTag::Final);

        totalsSlot = MakeCodegenAddStreamOp(
                codegenSource,
                slotCount,
                totalsSlot,
                GetTypesFromSchema(schema),
                EStreamTag::Totals);

        intermediateSlot = MakeCodegenAddStreamOp(
                codegenSource,
                slotCount,
                intermediateSlot,
                GetTypesFromSchema(schema),
                EStreamTag::Intermediate);
    }

    size_t resultSlot = MakeCodegenMergeOp(codegenSource, slotCount, finalSlot, totalsSlot);
    resultSlot = MakeCodegenMergeOp(codegenSource, slotCount, resultSlot, intermediateSlot);

    MakeCodegenWriteOp(codegenSource, resultSlot);
}

void TQueryProfiler::Profile(TCodegenSource* codegenSource, TConstQueryPtr query, size_t* slotCount)
{
    Fold(static_cast<int>(EFoldingObjectType::ScanOp));

    auto schema = query->GetRenamedSchema();
    TSchemaProfiler::Profile(schema);

    size_t currentSlot = MakeCodegenScanOp(codegenSource, slotCount);

    auto whereClause = query->WhereClause;

    for (const auto& joinClause : query->JoinClauses) {
        Fold(static_cast<int>(EFoldingObjectType::JoinOp));

        std::vector<std::pair<TCodegenExpression, bool>> selfKeys;

        for (const auto& column : joinClause->SelfEquations) {
            TConstExpressionPtr expression;
            bool isEvaluated;
            std::tie(expression, isEvaluated) = column;

            const auto& expressionSchema = isEvaluated ? joinClause->OriginalSchema : schema;
            selfKeys.emplace_back(TExpressionProfiler::Profile(expression, expressionSchema), isEvaluated);
        }

        TConstExpressionPtr selfFilter;
        std::tie(selfFilter, whereClause) = SplitPredicateByColumnSubset(whereClause, schema);

        if (selfFilter) {
            currentSlot = MakeCodegenFilterOp(
                codegenSource,
                slotCount,
                currentSlot,
                TExpressionProfiler::Profile(selfFilter, schema));
        }

        size_t joinBatchSize = std::numeric_limits<size_t>::max();

        if (query->IsOrdered()) {
            joinBatchSize = query->Limit;
        }

        TConstExpressionPtr joinPredicate = joinClause->Predicate;
        if (!joinClause->IsLeft) {
            TConstExpressionPtr foreignPredicate;
            std::tie(foreignPredicate, whereClause) = SplitPredicateByColumnSubset(
                whereClause,
                joinClause->GetRenamedSchema());

            if (joinPredicate) {
                joinPredicate = MakeAndExpression(joinPredicate, foreignPredicate);
            } else {
                joinPredicate = foreignPredicate;
            }
        }

        int index = Variables_->AddOpaque<TJoinParameters>(GetJoinEvaluator(
            *joinClause,
            joinPredicate,
            schema,
            query->InputRowLimit,
            query->OutputRowLimit,
            joinBatchSize,
            query->IsOrdered()));

        YCHECK(joinClause->CommonKeyPrefix < 1000);

        Fold(joinClause->CommonKeyPrefix);

        currentSlot = MakeCodegenJoinOp(
            codegenSource,
            slotCount,
            currentSlot,
            index,
            selfKeys,
            joinClause->CommonKeyPrefix);

        schema = joinClause->GetTableSchema(schema);
        TSchemaProfiler::Profile(schema);
    }

    if (whereClause) {
        Fold(static_cast<int>(EFoldingObjectType::FilterOp));
        currentSlot = MakeCodegenFilterOp(
            codegenSource,
            slotCount,
            currentSlot,
            TExpressionProfiler::Profile(whereClause, schema));
    }

    size_t dummySlot = (*slotCount)++;
    Profile(codegenSource, query, slotCount, dummySlot, currentSlot, dummySlot, schema, false);
}

void TQueryProfiler::Profile(TCodegenSource* codegenSource, TConstFrontQueryPtr query, size_t* slotCount)
{
    Fold(static_cast<int>(EFoldingObjectType::ScanOp));

    auto schema = query->GetRenamedSchema();
    TSchemaProfiler::Profile(schema);

    size_t currentSlot = MakeCodegenScanOp(codegenSource, slotCount);

    size_t finalSlot;
    size_t intermediateSlot;
    size_t totalsSlot;

    Fold(static_cast<int>(EFoldingObjectType::SplitterOp));

    std::tie(finalSlot, intermediateSlot, totalsSlot) = MakeCodegenSplitterOp(
        codegenSource,
        slotCount,
        currentSlot,
        schema.Columns().size());

    Profile(codegenSource, query, slotCount, finalSlot, intermediateSlot, totalsSlot, schema, true);
}

TCodegenExpression TQueryProfiler::Profile(const TNamedItem& namedExpression, const TTableSchema& schema)
{
    Fold(static_cast<int>(EFoldingObjectType::NamedExpression));
    Fold(namedExpression.Name.c_str());

    return TExpressionProfiler::Profile(namedExpression.Expression, schema);
}

} // namespace

////////////////////////////////////////////////////////////////////////////////

void Profile(
    const TTableSchema& tableSchema,
    llvm::FoldingSetNodeID* id)
{
    TSchemaProfiler profiler(id);
    profiler.Profile(tableSchema);
}

TCGExpressionCallbackGenerator Profile(
    TConstExpressionPtr expr,
    const TTableSchema& schema,
    llvm::FoldingSetNodeID* id,
    TCGVariables* variables,
    const TConstFunctionProfilerMapPtr& functionProfilers)
{
    TExpressionProfiler profiler(id, variables, functionProfilers);

    auto codegenExpr = profiler.Profile(expr, schema);

    return [
            MOVE(codegenExpr),
            opaqueValuesCount = variables->GetOpaqueCount()
        ] () {
            return CodegenExpression(std::move(codegenExpr), opaqueValuesCount);
        };
}

TCGQueryCallbackGenerator Profile(
    TConstBaseQueryPtr query,
    llvm::FoldingSetNodeID* id,
    TCGVariables* variables,
    const TConstFunctionProfilerMapPtr& functionProfilers,
    const TConstAggregateProfilerMapPtr& aggregateProfilers)
{
    TQueryProfiler profiler(id, variables, functionProfilers, aggregateProfilers);

    size_t slotCount = 0;
    TCodegenSource codegenSource = &CodegenEmptyOp;

    if (auto derivedQuery = dynamic_cast<const TQuery*>(query.Get())) {
        profiler.Profile(&codegenSource, derivedQuery, &slotCount);
    } else if (auto derivedQuery = dynamic_cast<const TFrontQuery*>(query.Get())) {
        profiler.Profile(&codegenSource, derivedQuery, &slotCount);
    } else {
        Y_UNREACHABLE();
    }

    return [
            MOVE(codegenSource),
            slotCount,
            opaqueValuesCount = variables->GetOpaqueCount()
        ] () {
            return CodegenEvaluate(&codegenSource, slotCount, opaqueValuesCount);
        };
}

////////////////////////////////////////////////////////////////////////////////

} // namespace NQueryClient
} // namespace NYT
<|MERGE_RESOLUTION|>--- conflicted
+++ resolved
@@ -261,82 +261,11 @@
     TTableSchema schema,
     bool isMerge)
 {
-<<<<<<< HEAD
     size_t dummySlot = (*slotCount)++;
 
     bool isFinal = query->IsFinal;
     bool isIntermediate = isMerge && !isFinal;
     bool useDisjointGroupBy = query->UseDisjointGroupBy;
-=======
-    Fold(static_cast<int>(EFoldingObjectType::ScanOp));
-
-    size_t currentSlot = MakeCodegenScanOp(codegenSource, slotCount);
-
-    auto schema = query->GetRenamedSchema();
-    auto whereClause = query->WhereClause;
-
-    for (const auto& joinClause : query->JoinClauses) {
-        Fold(static_cast<int>(EFoldingObjectType::JoinOp));
-
-        std::vector<std::pair<TCodegenExpression, bool>> selfKeys;
-
-        for (const auto& column : joinClause->SelfEquations) {
-            TConstExpressionPtr expression;
-            bool isEvaluated;
-            std::tie(expression, isEvaluated) = column;
-
-            const auto& expressionSchema = isEvaluated ? joinClause->OriginalSchema : schema;
-            selfKeys.emplace_back(TExpressionProfiler::Profile(expression, expressionSchema), isEvaluated);
-        }
-
-        TConstExpressionPtr selfFilter;
-        std::tie(selfFilter, whereClause) = SplitPredicateByColumnSubset(whereClause, schema);
-
-        if (selfFilter) {
-            currentSlot = MakeCodegenFilterOp(
-                codegenSource,
-                slotCount,
-                currentSlot,
-                TExpressionProfiler::Profile(selfFilter, schema));
-        }
-
-        size_t joinBatchSize = std::numeric_limits<size_t>::max();
-
-        if (query->IsOrdered()) {
-            joinBatchSize = query->Limit;
-        }
-
-        TConstExpressionPtr foreignFilter;
-        if (!joinClause->IsLeft) {
-            std::tie(foreignFilter, whereClause) = SplitPredicateByColumnSubset(
-                whereClause,
-                joinClause->GetRenamedSchema());
-        }
-
-        int index = Variables_->AddOpaque<TJoinParameters>(GetJoinEvaluator(
-            *joinClause,
-            foreignFilter,
-            schema,
-            query->InputRowLimit,
-            query->OutputRowLimit,
-            joinBatchSize,
-            query->IsOrdered()));
-
-        YCHECK(joinClause->CommonKeyPrefix < 1000);
-
-        Fold(joinClause->CommonKeyPrefix);
-
-        currentSlot = MakeCodegenJoinOp(
-            codegenSource,
-            slotCount,
-            currentSlot,
-            index,
-            selfKeys,
-            joinClause->CommonKeyPrefix);
-
-        schema = joinClause->GetTableSchema(schema);
-    }
->>>>>>> 0f03f4da
 
     Fold(static_cast<int>(EFoldingObjectType::IsFinal));
     Fold(static_cast<int>(isFinal));
@@ -582,7 +511,6 @@
     Fold(static_cast<int>(EFoldingObjectType::ScanOp));
 
     auto schema = query->GetRenamedSchema();
-    TSchemaProfiler::Profile(schema);
 
     size_t currentSlot = MakeCodegenScanOp(codegenSource, slotCount);
 
@@ -655,7 +583,6 @@
             joinClause->CommonKeyPrefix);
 
         schema = joinClause->GetTableSchema(schema);
-        TSchemaProfiler::Profile(schema);
     }
 
     if (whereClause) {
@@ -676,7 +603,6 @@
     Fold(static_cast<int>(EFoldingObjectType::ScanOp));
 
     auto schema = query->GetRenamedSchema();
-    TSchemaProfiler::Profile(schema);
 
     size_t currentSlot = MakeCodegenScanOp(codegenSource, slotCount);
 
