#include "functions_cg.h"
#include "cg_fragment_compiler.h"

#include <yt/ytlib/table_client/llvm_types.h>
#include <yt/ytlib/table_client/row_base.h>

#include <yt/core/codegen/routine_registry.h>

#include <llvm/IR/DiagnosticPrinter.h>

#include <llvm/IRReader/IRReader.h>

#include <llvm/Linker/Linker.h>

#include <llvm/Support/raw_ostream.h>
#include <llvm/Support/SourceMgr.h>

using namespace llvm;

namespace NYT {
namespace NQueryClient {

using NCodegen::MangleSymbol;
using NCodegen::DemangleSymbol;

////////////////////////////////////////////////////////////////////////////////

static const char* ExecutionContextStructName = "struct.TExpressionContext";
static const char* FunctionContextStructName = "struct.NYT::NQueryClient::TFunctionContext";
static const char* UnversionedValueStructName = "struct.TUnversionedValue";

<<<<<<< HEAD
namespace {
=======
StringRef ToStringRef(const Stroka& stroka)
{
    return StringRef(stroka.c_str(), stroka.length());
}

StringRef ToStringRef(const TSharedRef& sharedRef)
{
    return StringRef(sharedRef.Begin(), sharedRef.Size());
}
>>>>>>> ce6f042c

Stroka ToString(llvm::Type* tp)
{
    std::string str;
    llvm::raw_string_ostream stream(str);
    tp->print(stream);
    return Stroka(stream.str());
}

Type* GetOpaqueType(
    TCGExprContext& builder,
    const char* name)
{
    auto existingType = builder.Module
        ->GetModule()
        ->getTypeByName(name);

    if (existingType) {
        return existingType;
    }

    return StructType::create(
        builder->getContext(),
        name);
}

void PushExecutionContext(
    TCGExprContext& builder,
    std::vector<Value*>& argumentValues)
{
    auto fullContext = builder.GetBuffer();
    auto contextType = GetOpaqueType(builder, ExecutionContextStructName);
    auto contextStruct = builder->CreateBitCast(
        fullContext,
        PointerType::getUnqual(contextType));
    argumentValues.push_back(contextStruct);
}

void PushFunctionContext(
    TCGExprContext& builder,
    Value* functionContext,
    std::vector<Value*>& argumentValues)
{
    auto contextType = GetOpaqueType(builder, FunctionContextStructName);
    auto contextStruct = builder->CreateBitCast(
        functionContext,
        PointerType::getUnqual(contextType));
    argumentValues.push_back(contextStruct);
}

////////////////////////////////////////////////////////////////////////////////

void CheckCallee(
    TCGBaseContext& builder,
    const Stroka& functionName,
    llvm::Function* callee,
    llvm::FunctionType* functionType)
{
    if (!callee) {
        THROW_ERROR_EXCEPTION(
            "Could not find LLVM bitcode for function %Qv",
            functionName);
    } else if (callee->arg_size() != functionType->getNumParams()) {
        THROW_ERROR_EXCEPTION(
            "Wrong number of arguments in LLVM bitcode for function %Qv: expected %v, got %v",
            functionName,
            functionType->getNumParams(),
            callee->arg_size());
    }

    if (callee->getReturnType() != functionType->getReturnType()) {
        THROW_ERROR_EXCEPTION(
            "Wrong result type in LLVM bitcode: expected %Qv, got %Qv",
            ToString(functionType->getReturnType()),
            ToString(callee->getReturnType()));
    }

    auto i = 1;
    auto expected = functionType->param_begin();
    for (
        auto actual = callee->arg_begin();
        expected != functionType->param_end();
        expected++, actual++, i++)
    {
        if (actual->getType() != *expected) {
            THROW_ERROR_EXCEPTION(
                "Wrong type for argument %v in LLVM bitcode for function %Qv: expected %Qv, got %Qv",
                i,
                functionName,
                ToString(*expected),
                ToString(actual->getType()));
        }
    }
}

////////////////////////////////////////////////////////////////////////////////

void PushArgument(
    std::vector<Value*>& argumentValues,
    TCGValue argumentValue)
{
    argumentValues.push_back(argumentValue.GetData());
    if (IsStringLikeType(argumentValue.GetStaticType())) {
        argumentValues.push_back(argumentValue.GetLength());
    }
}

TCGValue PropagateNullArguments(
    std::vector<TCodegenExpression>& codegenArgs,
    std::vector<Value*>& argumentValues,
    std::function<Value*(std::vector<Value*>)> codegenBody,
    std::function<TCGValue(Value*)> codegenReturn,
    EValueType type,
    const Stroka& name,
    TCGExprContext& builder,
    Value* row)
{
    if (codegenArgs.empty()) {
        auto llvmResult = codegenBody(argumentValues);
        return codegenReturn(llvmResult);
    } else {
        auto currentArgValue = codegenArgs.back()(builder, row);
        codegenArgs.pop_back();

        PushArgument(argumentValues, currentArgValue);

        return CodegenIf<TCGExprContext, TCGValue>(
            builder,
            currentArgValue.IsNull(),
            [&] (TCGExprContext& builder) {
                return TCGValue::CreateNull(builder, type);
            },
            [&] (TCGExprContext& builder) {
                return PropagateNullArguments(
                    codegenArgs,
                    argumentValues,
                    std::move(codegenBody),
                    std::move(codegenReturn),
                    type,
                    name,
                    builder,
                    row);
            },
            Twine(name.c_str()));
    }
}

} // namespace

////////////////////////////////////////////////////////////////////////////////

TCodegenExpression TSimpleCallingConvention::MakeCodegenFunctionCall(
    TCodegenValue codegenFunctionContext,
    std::vector<TCodegenExpression> codegenArgs,
    std::function<Value*(std::vector<Value*>, TCGExprContext&)> codegenBody,
    EValueType type,
    const Stroka& name) const
{
    std::reverse(codegenArgs.begin(), codegenArgs.end());
    return [
        type,
        name,
        MOVE(codegenArgs),
        MOVE(codegenBody)
    ] (TCGExprContext& builder, Value* row) {
        auto llvmArgs = std::vector<Value*>();
        PushExecutionContext(builder, llvmArgs);

        auto callUdf = [&codegenBody, &builder] (std::vector<Value*> argValues) {
            return codegenBody(argValues, builder);
        };

        std::function<TCGValue(Value*)> codegenReturn;
        if (IsStringLikeType(type)) {
            auto resultPointer = builder->CreateAlloca(
                TDataTypeBuilder::get(
                    builder->getContext(),
                    EValueType::String));
            llvmArgs.push_back(resultPointer);

            auto resultLength = builder->CreateAlloca(
                TTypeBuilder::TLength::get(builder->getContext()));
            llvmArgs.push_back(resultLength);

            codegenReturn = [
                &,
                resultLength,
                resultPointer
            ] (Value* llvmResult) {
                return TCGValue::CreateFromValue(
                    builder,
                    builder->getFalse(),
                    builder->CreateLoad(resultLength),
                    builder->CreateLoad(resultPointer),
                    type,
                    Twine(name.c_str()));
            };
        } else {
            codegenReturn = [&] (Value* llvmResult) {
                    return TCGValue::CreateFromValue(
                        builder,
                        builder->getFalse(),
                        nullptr,
                        llvmResult,
                        type);
            };
        }

        auto codegenArgsCopy = codegenArgs;
        return PropagateNullArguments(
            codegenArgsCopy,
            llvmArgs,
            callUdf,
            codegenReturn,
            type,
            name,
            builder,
            row);
    };
}

llvm::FunctionType* TSimpleCallingConvention::GetCalleeType(
    TCGExprContext& builder,
    std::vector<EValueType> argumentTypes,
    EValueType resultType) const
{
    llvm::Type* calleeResultType;
    auto calleeArgumentTypes = std::vector<llvm::Type*>();
    calleeArgumentTypes.push_back(PointerType::getUnqual(
        GetOpaqueType(builder, ExecutionContextStructName)));

    if (IsStringLikeType(resultType)) {
        calleeResultType = builder->getVoidTy();
        calleeArgumentTypes.push_back(PointerType::getUnqual(builder->getInt8PtrTy()));
        calleeArgumentTypes.push_back(PointerType::getUnqual(builder->getInt32Ty()));

    } else {
        calleeResultType = TDataTypeBuilder::get(
            builder->getContext(),
            resultType);
    }

    for (auto type : argumentTypes) {
        if (IsStringLikeType(type)) {
            calleeArgumentTypes.push_back(builder->getInt8PtrTy());
            calleeArgumentTypes.push_back(builder->getInt32Ty());
        } else {
            calleeArgumentTypes.push_back(TDataTypeBuilder::get(
                builder->getContext(),
                type));
        }
    }

    return FunctionType::get(
        calleeResultType,
        ArrayRef<llvm::Type*>(calleeArgumentTypes),
        false);
}

////////////////////////////////////////////////////////////////////////////////

TUnversionedValueCallingConvention::TUnversionedValueCallingConvention(
    int repeatedArgIndex,
    bool useFunctionContext)
    : RepeatedArgIndex_(repeatedArgIndex)
    , UseFunctionContext_(useFunctionContext)
{ }

TCodegenExpression TUnversionedValueCallingConvention::MakeCodegenFunctionCall(
    TCodegenValue codegenFunctionContext,
    std::vector<TCodegenExpression> codegenArgs,
    std::function<Value*(std::vector<Value*>, TCGExprContext&)> codegenBody,
    EValueType type,
    const Stroka& name) const
{
    return [=] (TCGExprContext& builder, Value* row) {
        auto unversionedValueType =
            llvm::TypeBuilder<TValue, false>::get(builder->getContext());
        auto unversionedValueOpaqueType = GetOpaqueType(
            builder,
            UnversionedValueStructName);

        auto argumentValues = std::vector<Value*>();

        PushExecutionContext(builder, argumentValues);

        if (UseFunctionContext_) {
            auto functionContext = codegenFunctionContext(builder);
            PushFunctionContext(builder, functionContext, argumentValues);
        }

        auto resultPtr = builder->CreateAlloca(unversionedValueType);
        auto castedResultPtr = builder->CreateBitCast(
            resultPtr,
            PointerType::getUnqual(unversionedValueOpaqueType));
        argumentValues.push_back(castedResultPtr);

        int argIndex = 0;
        auto arg = codegenArgs.begin();
        for (;
            arg != codegenArgs.end() && argIndex != RepeatedArgIndex_;
            arg++, argIndex++)
        {
            auto valuePtr = builder->CreateAlloca(unversionedValueType);
            auto cgValue = (*arg)(builder, row);
            cgValue.StoreToValue(builder, valuePtr, 0);

            auto castedValuePtr = builder->CreateBitCast(
                valuePtr,
                PointerType::getUnqual(unversionedValueOpaqueType));
            argumentValues.push_back(castedValuePtr);
        }

        if (argIndex == RepeatedArgIndex_) {
            auto varargSize = builder->getInt32(
                codegenArgs.size() - RepeatedArgIndex_);

            auto varargPtr = builder->CreateAlloca(
                unversionedValueType,
                varargSize);
            auto castedVarargPtr = builder->CreateBitCast(
                varargPtr,
                PointerType::getUnqual(unversionedValueOpaqueType));

            argumentValues.push_back(castedVarargPtr);
            argumentValues.push_back(varargSize);

            for (int varargIndex = 0; arg != codegenArgs.end(); arg++, varargIndex++) {
                auto valuePtr = builder->CreateConstGEP1_32(
                    varargPtr,
                    varargIndex);

                auto cgValue = (*arg)(builder, row);
                cgValue.StoreToValue(builder, valuePtr, 0);
            }
        }

        codegenBody(argumentValues, builder);

        return TCGValue::CreateFromLlvmValue(
            builder,
            resultPtr,
            type);
    };
}

llvm::FunctionType* TUnversionedValueCallingConvention::GetCalleeType(
    TCGExprContext& builder,
    std::vector<EValueType> argumentTypes,
    EValueType resultType) const
{
    llvm::Type* calleeResultType = builder->getVoidTy();

    auto calleeArgumentTypes = std::vector<llvm::Type*>();

    calleeArgumentTypes.push_back(PointerType::getUnqual(
        GetOpaqueType(builder, ExecutionContextStructName)));

    if (UseFunctionContext_) {
        calleeArgumentTypes.push_back(PointerType::getUnqual(
            GetOpaqueType(builder, FunctionContextStructName)));
    }

    calleeArgumentTypes.push_back(PointerType::getUnqual(
        GetOpaqueType(builder, UnversionedValueStructName)));

    auto positionalArgumentCount = RepeatedArgIndex_ == -1 ? argumentTypes.size() : RepeatedArgIndex_;
    for (auto index = 0; index < positionalArgumentCount; index++) {
        calleeArgumentTypes.push_back(PointerType::getUnqual(
            GetOpaqueType(builder, UnversionedValueStructName)));
    }
    if (RepeatedArgIndex_ != -1) {
        calleeArgumentTypes.push_back(PointerType::getUnqual(
            GetOpaqueType(builder, UnversionedValueStructName)));
        calleeArgumentTypes.push_back(builder->getInt32Ty());
    }

    return FunctionType::get(
        calleeResultType,
        ArrayRef<llvm::Type*>(calleeArgumentTypes),
        false);
}

////////////////////////////////////////////////////////////////////////////////

ICallingConventionPtr GetCallingConvention(
    ECallingConvention callingConvention,
    int repeatedArgIndex,
    TType repeatedArgType)
{
    switch (callingConvention) {
        case ECallingConvention::Simple:
            return New<TSimpleCallingConvention>();
        case ECallingConvention::UnversionedValue:
            if (repeatedArgType.TryAs<EValueType>()
                && repeatedArgType.As<EValueType>() == EValueType::Null)
            {
                return New<TUnversionedValueCallingConvention>(-1);
            } else {
                return New<TUnversionedValueCallingConvention>(repeatedArgIndex);
            }
        default:
            Y_UNREACHABLE();
    }
}

ICallingConventionPtr GetCallingConvention(ECallingConvention callingConvention)
{
    switch (callingConvention) {
        case ECallingConvention::Simple:
            return New<TSimpleCallingConvention>();
        case ECallingConvention::UnversionedValue:
            return New<TUnversionedValueCallingConvention>(-1);
        default:
            Y_UNREACHABLE();
    }
}

////////////////////////////////////////////////////////////////////////////////

<<<<<<< HEAD
namespace {

bool ObjectContainsFunction(
    const std::unique_ptr<llvm::object::ObjectFile>& objectFile,
    const Stroka& functionName)
{
    auto mangledName = MangleSymbol(functionName);
    auto symbols = objectFile->symbols();
    for (const auto symbol : symbols) {
        // Skip symbols specific to the object file format (e.g. section symbols).
        auto symbolFlags = symbol.getFlags();
        if (symbolFlags & llvm::object::SymbolRef::SF_FormatSpecific) {
            continue;
        }

        auto name = symbol.getName();
        if (name && name->equals(StringRef(mangledName))) {
            return !(symbolFlags & llvm::object::SymbolRef::SF_Undefined);
        }
    }
    return false;
}

bool LoadSharedObject(
    TCGBaseContext& builder,
    const Stroka& functionName,
    std::vector<Stroka> requiredSymbols,
    TSharedRef implementationFile)
{
    auto buffer = llvm::MemoryBufferRef(
        llvm::StringRef(implementationFile.Begin(), implementationFile.Size()),
        llvm::StringRef());
    auto objectFileOrError = llvm::object::ObjectFile::createObjectFile(buffer);

    if (!objectFileOrError) {
        return false;
    }

    for (auto symbol : requiredSymbols) {
        if (!ObjectContainsFunction(*objectFileOrError, symbol)) {
            THROW_ERROR_EXCEPTION(
                "Could not find implementation for %Qv",
                symbol);
        }
        if (builder.Module->GetModule()->getFunction(StringRef(symbol))) {
            THROW_ERROR_EXCEPTION(
                "Error loading shared object for function %Qv: symbol %Qv already exists",
                functionName,
                symbol);
        }
    }

    for (auto symbol : (*objectFileOrError)->symbols()) {
        // Skip symbols specific to the object file format (e.g. section symbols).
        auto symbolFlags = symbol.getFlags();
        if (symbolFlags & llvm::object::SymbolRef::SF_FormatSpecific) {
            continue;
        }

        auto name = symbol.getName();
        if (name) {
            auto mangledName = Stroka(name->begin(), name->size());
            auto nameStroka = DemangleSymbol(mangledName);
            if (nameStroka.empty()) {
                THROW_ERROR_EXCEPTION(
                    "Error loading shared object for function %Qv: invalid symbol name %Qv",
                    functionName,
                    mangledName);
            }
            if (builder.Module->SymbolIsLoaded(nameStroka)) {
                THROW_ERROR_EXCEPTION(
                    "Error loading shared object for function %Qv: symbol %Qv already exists",
                    functionName,
                    nameStroka);
            }
            builder.Module->AddLoadedSymbol(nameStroka);
        }
    }

    builder.Module->AddObjectFile(std::move(*objectFileOrError));
    return true;
}

bool LoadLlvmBitcode(
    TCGBaseContext& builder,
=======
void LoadLlvmBitcode(
    TCGContext& builder,
>>>>>>> ce6f042c
    const Stroka& functionName,
    std::vector<Stroka> requiredSymbols,
    TSharedRef implementationFile)
{
    auto diag = SMDiagnostic();

<<<<<<< HEAD
    std::vector<char> nullTerminatedBuffer(implementationFile.Size() + 1, 0);
    std::copy(implementationFile.Begin(), implementationFile.End(), nullTerminatedBuffer.data());

    auto buffer = MemoryBufferRef(
        StringRef(nullTerminatedBuffer.data(), implementationFile.Size()),
        StringRef("impl"));
    auto implModule = parseIR(buffer, diag, builder->getContext());
=======
    auto implBuffer = MemoryBufferRef(ToStringRef(implementationFile), StringRef("implementation"));
    auto implModule = parseIR(implBuffer, diag, builder.getContext());
>>>>>>> ce6f042c

    if (!implModule) {
        THROW_ERROR_EXCEPTION("Could not parse LLVM bitcode for function %Qv", functionName)
            << TErrorAttribute("line_no", diag.getLineNo())
            << TErrorAttribute("column_no", diag.getColumnNo())
            << TErrorAttribute("content", TStringBuf(diag.getLineContents().data(), diag.getLineContents().size()))
            << TErrorAttribute("message", TStringBuf(diag.getMessage().data(), diag.getMessage().size()));
    }

    for (const auto& symbol : requiredSymbols) {
        auto callee = implModule->getFunction(ToStringRef(symbol));
        if (!callee) {
            THROW_ERROR_EXCEPTION(
                "LLVM bitcode for function %Qv is missing required symbol %Qv",
                functionName,
                symbol);
        }
        callee->addFnAttr(Attribute::AttrKind::AlwaysInline);
    }

    for (auto& function : implModule->getFunctionList()) {
        auto name = function.getName();
        auto nameStroka = Stroka(name.begin(), name.size());
        if (builder.Module->SymbolIsLoaded(nameStroka)) {
            THROW_ERROR_EXCEPTION(
                "LLVM bitcode for function %Qv redefines already defined symbol %Qv",
                functionName,
                nameStroka);
        }
    }

    auto module = builder.Module->GetModule();

    std::string what;
    llvm::raw_string_ostream os(what);
    llvm::DiagnosticPrinterRawOStream printer(os);
    // Link two modules together, with the first module modified to be the
    // composite of the two input modules.
    auto linkError = Linker::LinkModules(module, implModule.get(), [&] (const DiagnosticInfo& info) {
        if (info.getSeverity() != llvm::DS_Error && info.getSeverity() != llvm::DS_Warning) {
            return;
        }
        info.print(printer);
    });

    if (linkError) {
        THROW_ERROR_EXCEPTION(
            "Error linking LLVM bitcode for function %Qv",
            functionName)
            << TErrorAttribute("message", os.str().c_str());
    }
}

void LoadLlvmFunctions(
    TCGBaseContext& builder,
    const Stroka& functionName,
    std::vector<std::pair<Stroka, llvm::FunctionType*>> functions,
    TSharedRef implementationFile)
{
    if (!implementationFile) {
        THROW_ERROR_EXCEPTION("UDF implementation is not available in this context");
    }

    if (builder.Module->FunctionIsLoaded(functionName)) {
        return;
    }

    auto requiredSymbols = std::vector<Stroka>();
    for (auto function : functions) {
        requiredSymbols.push_back(function.first);
    }

    LoadLlvmBitcode(
        builder,
        functionName,
        requiredSymbols,
        implementationFile);

    auto module = builder.Module->GetModule();

    builder.Module->AddLoadedFunction(functionName);
    for (const auto& function : functions) {
        auto callee = module->getFunction(ToStringRef(function.first));
        CheckCallee(
            builder,
            function.first,
            callee,
            function.second);
    }
}

} // namespace

TCodegenExpression TExternalFunctionCodegen::Profile(
    TCodegenValue codegenFunctionContext,
    std::vector<TCodegenExpression> codegenArgs,
    std::vector<EValueType> argumentTypes,
    EValueType type,
    const Stroka& name,
    llvm::FoldingSetNodeID* id) const
{
    YCHECK(!ImplementationFile_.Empty());

    if (id) {
        id->AddString(ToStringRef(Fingerprint_));
    }

    auto codegenBody = [
        this_ = MakeStrong(this),
        MOVE(argumentTypes),
        type
    ] (std::vector<Value*> argumentValues, TCGExprContext& builder) {
        auto functionType = this_->CallingConvention_->GetCalleeType(
            builder,
            argumentTypes,
            type);

        LoadLlvmFunctions(
            builder,
            this_->FunctionName_,
            { std::make_pair(this_->SymbolName_, functionType) },
            this_->ImplementationFile_);

        auto callee = builder.Module->GetModule()->getFunction(
            ToStringRef(this_->SymbolName_));
        YCHECK(callee);

        auto result = builder->CreateCall(callee, argumentValues);
        return result;
    };

    return CallingConvention_->MakeCodegenFunctionCall(
        codegenFunctionContext,
        codegenArgs,
        codegenBody,
        type,
        name);
}

////////////////////////////////////////////////////////////////////////////////

TCodegenAggregate TExternalAggregateCodegen::Profile(
    EValueType argumentType,
    EValueType stateType,
    EValueType resultType,
    const Stroka& name,
    llvm::FoldingSetNodeID* id) const
{
    YCHECK(!ImplementationFile_.Empty());

    if (id) {
        id->AddString(ToStringRef(Fingerprint_));
    }

    auto initName = AggregateName_ + "_init";
    auto updateName = AggregateName_ + "_update";
    auto mergeName = AggregateName_ + "_merge";
    auto finalizeName = AggregateName_ + "_finalize";

    auto makeCodegenBody = [
        this_ = MakeStrong(this),
        argumentType,
        stateType,
        resultType,
        initName,
        updateName,
        mergeName,
        finalizeName
    ] (const Stroka& functionName) {
        return [
            this_,
            argumentType,
            stateType,
            resultType,
            functionName,
            initName,
            updateName,
            mergeName,
            finalizeName
        ] (std::vector<Value*> argumentValues, TCGExprContext& builder) {
            auto aggregateFunctions = std::vector<std::pair<Stroka, llvm::FunctionType*>>();

            auto initType = this_->CallingConvention_->GetCalleeType(
                builder,
                std::vector<EValueType>(),
                stateType);
            auto init = std::make_pair(initName, initType);

            auto updateType = this_->CallingConvention_->GetCalleeType(
                builder,
                std::vector<EValueType>{
                    stateType,
                    argumentType},
                stateType);
            auto update = std::make_pair(updateName, updateType);


            auto mergeType = this_->CallingConvention_->GetCalleeType(
                builder,
                std::vector<EValueType>{
                    stateType,
                    stateType},
                stateType);
            auto merge = std::make_pair(mergeName, mergeType);

            auto finalizeType = this_->CallingConvention_->GetCalleeType(
                builder,
                std::vector<EValueType>{stateType},
                resultType);
            auto finalize = std::make_pair(finalizeName, finalizeType);

            aggregateFunctions.push_back(init);
            aggregateFunctions.push_back(update);
            aggregateFunctions.push_back(merge);
            aggregateFunctions.push_back(finalize);

            LoadLlvmFunctions(
                builder,
                this_->AggregateName_,
                aggregateFunctions,
                this_->ImplementationFile_);

            auto callee = builder.Module->GetModule()->getFunction(ToStringRef(functionName));
            YCHECK(callee);

            return builder->CreateCall(callee, argumentValues);
        };
    };

    TCodegenAggregate codegenAggregate;
    codegenAggregate.Initialize = [
        this_ = MakeStrong(this),
        initName,
        argumentType,
        stateType,
        name,
        makeCodegenBody
    ] (TCGExprContext& builder, Value* row) {
        return this_->CallingConvention_->MakeCodegenFunctionCall(
            nullptr,
            std::vector<TCodegenExpression>(),
            makeCodegenBody(initName),
            stateType,
            name + "_init")(builder, row);
    };

    codegenAggregate.Update = [
        this_ = MakeStrong(this),
        updateName,
        argumentType,
        stateType,
        name,
        makeCodegenBody
    ] (TCGExprContext& builder, Value* aggState, Value* newValue) {
        auto codegenArgs = std::vector<TCodegenExpression>();
        codegenArgs.push_back([=] (TCGExprContext& builder, Value* row) {
            return TCGValue::CreateFromLlvmValue(
                builder,
                aggState,
                stateType);
        });
        codegenArgs.push_back([=] (TCGExprContext& builder, Value* row) {
            return TCGValue::CreateFromLlvmValue(
                builder,
                newValue,
                argumentType);
        });

        return this_->CallingConvention_->MakeCodegenFunctionCall(
            nullptr,
            codegenArgs,
            makeCodegenBody(updateName),
            stateType,
            name + "_update")(builder, aggState);
    };

    codegenAggregate.Merge = [
        this_ = MakeStrong(this),
        mergeName,
        argumentType,
        stateType,
        name,
        makeCodegenBody
    ] (TCGExprContext& builder, Value* dstAggState, Value* aggState) {
        auto codegenArgs = std::vector<TCodegenExpression>();
        codegenArgs.push_back([=] (TCGExprContext& builder, Value* row) {
            return TCGValue::CreateFromLlvmValue(
                builder,
                dstAggState,
                stateType);
            });
        codegenArgs.push_back([=] (TCGExprContext& builder, Value* row) {
            return TCGValue::CreateFromLlvmValue(
                builder,
                aggState,
                stateType);
        });

        return this_->CallingConvention_->MakeCodegenFunctionCall(
            nullptr,
            codegenArgs,
            makeCodegenBody(mergeName),
            stateType,
            name + "_merge")(builder, aggState);
    };

    codegenAggregate.Finalize = [
        this_ = MakeStrong(this),
        finalizeName,
        argumentType,
        stateType,
        name,
        makeCodegenBody
    ] (TCGExprContext& builder, Value* aggState) {
        auto codegenArgs = std::vector<TCodegenExpression>();
        codegenArgs.push_back([=] (TCGExprContext& builder, Value* row) {
            return TCGValue::CreateFromLlvmValue(
                builder,
                aggState,
                stateType);
        });

        return this_->CallingConvention_->MakeCodegenFunctionCall(
            nullptr,
            codegenArgs,
            makeCodegenBody(finalizeName),
            argumentType,
            name + "_finalize")(builder, aggState);
    };

    return codegenAggregate;
}

////////////////////////////////////////////////////////////////////////////////

} // namespace NQueryClient
} // namespace NYT<|MERGE_RESOLUTION|>--- conflicted
+++ resolved
@@ -29,9 +29,7 @@
 static const char* FunctionContextStructName = "struct.NYT::NQueryClient::TFunctionContext";
 static const char* UnversionedValueStructName = "struct.TUnversionedValue";
 
-<<<<<<< HEAD
 namespace {
-=======
 StringRef ToStringRef(const Stroka& stroka)
 {
     return StringRef(stroka.c_str(), stroka.length());
@@ -41,7 +39,6 @@
 {
     return StringRef(sharedRef.Begin(), sharedRef.Size());
 }
->>>>>>> ce6f042c
 
 Stroka ToString(llvm::Type* tp)
 {
@@ -462,114 +459,16 @@
 
 ////////////////////////////////////////////////////////////////////////////////
 
-<<<<<<< HEAD
-namespace {
-
-bool ObjectContainsFunction(
-    const std::unique_ptr<llvm::object::ObjectFile>& objectFile,
-    const Stroka& functionName)
-{
-    auto mangledName = MangleSymbol(functionName);
-    auto symbols = objectFile->symbols();
-    for (const auto symbol : symbols) {
-        // Skip symbols specific to the object file format (e.g. section symbols).
-        auto symbolFlags = symbol.getFlags();
-        if (symbolFlags & llvm::object::SymbolRef::SF_FormatSpecific) {
-            continue;
-        }
-
-        auto name = symbol.getName();
-        if (name && name->equals(StringRef(mangledName))) {
-            return !(symbolFlags & llvm::object::SymbolRef::SF_Undefined);
-        }
-    }
-    return false;
-}
-
-bool LoadSharedObject(
+void LoadLlvmBitcode(
     TCGBaseContext& builder,
     const Stroka& functionName,
     std::vector<Stroka> requiredSymbols,
     TSharedRef implementationFile)
 {
-    auto buffer = llvm::MemoryBufferRef(
-        llvm::StringRef(implementationFile.Begin(), implementationFile.Size()),
-        llvm::StringRef());
-    auto objectFileOrError = llvm::object::ObjectFile::createObjectFile(buffer);
-
-    if (!objectFileOrError) {
-        return false;
-    }
-
-    for (auto symbol : requiredSymbols) {
-        if (!ObjectContainsFunction(*objectFileOrError, symbol)) {
-            THROW_ERROR_EXCEPTION(
-                "Could not find implementation for %Qv",
-                symbol);
-        }
-        if (builder.Module->GetModule()->getFunction(StringRef(symbol))) {
-            THROW_ERROR_EXCEPTION(
-                "Error loading shared object for function %Qv: symbol %Qv already exists",
-                functionName,
-                symbol);
-        }
-    }
-
-    for (auto symbol : (*objectFileOrError)->symbols()) {
-        // Skip symbols specific to the object file format (e.g. section symbols).
-        auto symbolFlags = symbol.getFlags();
-        if (symbolFlags & llvm::object::SymbolRef::SF_FormatSpecific) {
-            continue;
-        }
-
-        auto name = symbol.getName();
-        if (name) {
-            auto mangledName = Stroka(name->begin(), name->size());
-            auto nameStroka = DemangleSymbol(mangledName);
-            if (nameStroka.empty()) {
-                THROW_ERROR_EXCEPTION(
-                    "Error loading shared object for function %Qv: invalid symbol name %Qv",
-                    functionName,
-                    mangledName);
-            }
-            if (builder.Module->SymbolIsLoaded(nameStroka)) {
-                THROW_ERROR_EXCEPTION(
-                    "Error loading shared object for function %Qv: symbol %Qv already exists",
-                    functionName,
-                    nameStroka);
-            }
-            builder.Module->AddLoadedSymbol(nameStroka);
-        }
-    }
-
-    builder.Module->AddObjectFile(std::move(*objectFileOrError));
-    return true;
-}
-
-bool LoadLlvmBitcode(
-    TCGBaseContext& builder,
-=======
-void LoadLlvmBitcode(
-    TCGContext& builder,
->>>>>>> ce6f042c
-    const Stroka& functionName,
-    std::vector<Stroka> requiredSymbols,
-    TSharedRef implementationFile)
-{
     auto diag = SMDiagnostic();
 
-<<<<<<< HEAD
-    std::vector<char> nullTerminatedBuffer(implementationFile.Size() + 1, 0);
-    std::copy(implementationFile.Begin(), implementationFile.End(), nullTerminatedBuffer.data());
-
-    auto buffer = MemoryBufferRef(
-        StringRef(nullTerminatedBuffer.data(), implementationFile.Size()),
-        StringRef("impl"));
-    auto implModule = parseIR(buffer, diag, builder->getContext());
-=======
     auto implBuffer = MemoryBufferRef(ToStringRef(implementationFile), StringRef("implementation"));
-    auto implModule = parseIR(implBuffer, diag, builder.getContext());
->>>>>>> ce6f042c
+    auto implModule = parseIR(implBuffer, diag, builder->getContext());
 
     if (!implModule) {
         THROW_ERROR_EXCEPTION("Could not parse LLVM bitcode for function %Qv", functionName)
@@ -604,22 +503,22 @@
     auto module = builder.Module->GetModule();
 
     std::string what;
-    llvm::raw_string_ostream os(what);
-    llvm::DiagnosticPrinterRawOStream printer(os);
-    // Link two modules together, with the first module modified to be the
-    // composite of the two input modules.
-    auto linkError = Linker::LinkModules(module, implModule.get(), [&] (const DiagnosticInfo& info) {
-        if (info.getSeverity() != llvm::DS_Error && info.getSeverity() != llvm::DS_Warning) {
-            return;
-        }
-        info.print(printer);
-    });
-
-    if (linkError) {
+    bool linkerFailed;
+    {
+        llvm::raw_string_ostream os(what);
+        llvm::DiagnosticPrinterRawOStream printer(os);
+        // Link two modules together, with the first module modified to be the
+        // composite of the two input modules.
+        linkerFailed = Linker::LinkModules(module, implModule.get(), [&] (const DiagnosticInfo& info) {
+            info.print(printer);
+        });
+    }
+
+    if (linkerFailed) {
         THROW_ERROR_EXCEPTION(
             "Error linking LLVM bitcode for function %Qv",
             functionName)
-            << TErrorAttribute("message", os.str().c_str());
+            << TErrorAttribute("message", what.c_str());
     }
 }
 
@@ -661,7 +560,7 @@
     }
 }
 
-} // namespace
+////////////////////////////////////////////////////////////////////////////////
 
 TCodegenExpression TExternalFunctionCodegen::Profile(
     TCodegenValue codegenFunctionContext,
