#include "stdafx.h"
#include "fiber.h"

#include <ytlib/actions/invoker_util.h>
<<<<<<< HEAD
#include <ytlib/misc/object_pool.h>

#include <stdexcept>

#if defined(_unix_)
#   include <sys/mman.h>
#   include <limits.h>
#   include <unistd.h>
#   if !defined(__x86_64__)
#       error Unsupported platform
#   endif
#endif

#if defined(_win_)
#   define WIN32_LEAN_AND_MEAN
#   if _WIN32_WINNT < 0x0400
#       undef _WIN32_WINNT
#       define _WIN32_WINNT 0x0400
#   endif
#   include <windows.h>
=======

#include <contrib/libcoro/coro.h>

#include <stdexcept>

// libcoro asserts that coro_create() is neither thread-safe nor reenterant function.
#ifdef _unix_
#    include <pthread.h>
#    define DEFINE_FIBER_CTOR_MUTEX() \
        static pthread_mutex_t FiberCtorMutex = PTHREAD_MUTEX_INITIALIZER;
#    define BEFORE_FIBER_CTOR() pthread_mutex_lock(&FiberCtorMutex)
#    define AFTER_FIBER_CTOR() pthread_mutex_unlock(&FiberCtorMutex)
#else
#    define DEFINE_FIBER_CTOR_MUTEX()
#    define BEFORE_FIBER_CTOR()
#    define AFTER_FIBER_CTOR()
#endif

#if defined(_unix_) && !defined(CORO_ASM)
#   error "Using slow libcoro backend (expecting CORO_ASM)"
#endif

#if defined(_win_)
#   if !defined(CORO_FIBER)
#       error "Using slow libcoro backend (expecting CORO_FIBER)"
#   endif
>>>>>>> d405189a
#endif

// MSVC compiler has /GT option for supporting fiber-safe thread-local storage.
// For CXXABIv1-compliant systems we can hijack __cxa_eh_globals.
// See http://mentorembedded.github.io/cxx-abi/abi-eh.html
#if defined(__GNUC__) || defined(__clang__)
#   define CXXABIv1

#   ifdef HAVE_CXXABI_H
#       include <cxxabi.h>
#   endif

namespace __cxxabiv1 {
    // We do not care about actual type here, so erase it.
    typedef void __untyped_cxa_exception;
    struct __cxa_eh_globals {
        __untyped_cxa_exception* caughtExceptions;
        unsigned int uncaughtExceptions;
    };
    extern "C" __cxa_eh_globals* __cxa_get_globals() throw();
} // namespace __cxxabiv1

#endif

namespace NYT {

////////////////////////////////////////////////////////////////////////////////

//! Pointer to the current fiber being run by the current thread.
/*!
 *  Current fiber is stored as a raw pointer, all Ref/Unref calls are done manually.
 *  
 *  If |CurrentFiber| is alive (i.e. has positive number of strong references)
 *  then the pointer is owning.
 *  
 *  If |CurrentFiber|s is currently being terminated (i.e. its dtor is in progress)
 *  then the pointer is non-owning.
 * 
 *  Examining |CurrentFiber| could be useful for debugging purposes so we don't
 *  put it into an anonymous namespace to avoid name mangling.
 */
TLS_STATIC TFiber* CurrentFiber = nullptr;

namespace {

<<<<<<< HEAD
const size_t SmallFiberStackSize = 1 << 18; // 256 Kb
const size_t LargeFiberStackSize = 1 << 23; //   8 Mb

static void InitTls()
=======
DEFINE_FIBER_CTOR_MUTEX();

// Stack sizes are given in machine words.
// Estimates in bytes are given for x86_64.
const size_t SmallFiberStackSize = 1 << 15; // 256 Kb
const size_t LargeFiberStackSize = 1 << 20; //   8 Mb

void InitTls()
>>>>>>> d405189a
{
    if (UNLIKELY(!CurrentFiber)) {
        auto rootFiber = New<TFiber>();
        CurrentFiber = rootFiber.Get();
        CurrentFiber->Ref();
    }
}

} // namespace

<<<<<<< HEAD
class TFiberStackBase
{
public:
    TFiberStackBase(char *base, size_t size)
        : Base(base)
        , Size(size)
    { }

    virtual ~TFiberStackBase()
    { }

    void* GetStack() const
    {
        return Stack;
    }

    size_t GetSize() const
    {
        return Size;
    }

protected:
    char* Base;
    void* Stack;
    const size_t Size;
};

template <size_t StackSize, int StackGuardedPages = 4>
class TFiberStack
    : public TFiberStackBase
{
private:
    static const size_t GetExtraSize()
    {
        return GetPageSize() * StackGuardedPages;
    }

public:
    TFiberStack()
        : TFiberStackBase(nullptr, RoundUpToPage(StackSize))
    {
#ifdef _linux_
        Base = reinterpret_cast<char*>(::mmap(
            0,
            Size + GetExtraSize(),
            PROT_READ | PROT_WRITE,
            MAP_PRIVATE | MAP_ANONYMOUS,
            -1,
            0));

        if (Base == MAP_FAILED) {
            THROW_ERROR_EXCEPTION("Failed to allocate fiber stack")
                << TErrorAttribute("requested_size", StackSize)
                << TErrorAttribute("allocated_size", Size + GetExtraSize())
                << TErrorAttribute("guarded_pages", StackGuardedPages)
                << TError::FromSystem();
        }

        ::mprotect(Base, GetExtraSize(), PROT_NONE);

        Stack = Base + GetExtraSize();

        YCHECK((reinterpret_cast<ui64>(Stack) & 0xF) == 0);
#else
        Base = new char[Size];
        Stack = Base;

        YCHECK((reinterpret_cast<ui64>(Stack) & 0xF) == 0);
#endif
    }

    ~TFiberStack()
    {
#ifdef _linux_
        ::munmap(Base, Size + GetExtraSize());
#else
        delete[] Base;
#endif
    }

};

template <size_t Size, int GuardedPages>
void CleanPooledObject(TFiberStack<Size, GuardedPages>* stack)
{
#ifndef NDEBUG
    ::memset(stack->GetStack(), 0, stack->GetSize());
=======
class TFiberExceptionHandler
{
public:
    TFiberExceptionHandler()
    {
#ifdef CXXABIv1
        ::memset(&EH, 0, sizeof(EH));
#endif
    }

    void Swap(TFiberExceptionHandler& other)
    {
#ifdef CXXABIv1
        auto* currentEH = __cxxabiv1::__cxa_get_globals();
        YASSERT(currentEH);
        EH = *currentEH;
        *currentEH = other.EH;
#endif
    }

private:
#ifdef CXXABIv1
    __cxxabiv1::__cxa_eh_globals EH;
>>>>>>> d405189a
#endif

<<<<<<< HEAD
class TFiberContext
{
public:
    TFiberContext()
    { }

    void Reset(void* stack, size_t size, void (*callee)(void *), void* opaque)
    {
#ifdef _win_
        DeleteFiber(Fiber_);

        Fiber_ = CreateFiber(size, &TFiberContext::Trampoline, this);
        Callee_ = callee;
        Opaque_ = opaque;
#else
        SP_ = reinterpret_cast<void**>(reinterpret_cast<char*>(stack) + size);

        // We pad an extra nullptr to align %rsp before callq in second trampoline.
        // Effectively, this nullptr mimics a return address.
        *--SP_ = nullptr;
        *--SP_ = (void*) &TFiberContext::Trampoline;
        // See |fiber-supp.s| for precise register mapping.
        *--SP_ = nullptr;        // %rbp
        *--SP_ = (void*) callee; // %rbx
        *--SP_ = (void*) opaque; // %r12
        *--SP_ = nullptr;        // %r13
        *--SP_ = nullptr;        // %r14
        *--SP_ = nullptr;        // %r15
#endif
    }

    ~TFiberContext()
    {
#ifdef _win_
        DeleteFiber(Fiber_);
#endif
    }

    void Swap(TFiberContext& other)
    {
        TransferTo(this, &other);
    }

private:
#ifdef _win_
    void* Fiber_;
    void (*Callee_)(void *);
    void* Opaque_;
#else
    void** SP_;
#endif


#ifdef _win_
    static VOID CALLBACK
    Trampoline(PVOID opaque);
#else
    static void __attribute__((__noinline__))
    Trampoline();
#endif

#ifdef _win_
    static void
    TransferTo(TFiberContext* previous, TFiberContext* next);
#else
    static void __attribute__((__noinline__, __regparm__(2)))
    TransferTo(TFiberContext* previous, TFiberContext* next);
#endif
};

#ifdef _win_
static VOID CALLBACK TFiberContext::Trampoline(PVOID opaque)
{
    TFiberContext* context = reinterpret_cast<TFiberContext*>(opaque);
    context->Callee_(context->Opaque_);
}

static void TFiberContext::TransferTo(TFiberContext* previous, TFiberContext* next)
{
    if (!previous->Fiber_) {
        previous_->Fiber_ = GetCurrentFiber();
        if (previous_->Fiber_ == 0 || previous_->Fiber_ == (void*)0x1e00) {
            previous_->Fiber_ = ConvertThreadToFiber(0);
        }
    }
    SwitchToFiber(next->Fiber_);
}
#endif

class TFiberExceptionHandler
{
public:
    TFiberExceptionHandler()
    {
#ifdef CXXABIv1
        ::memset(&EH, 0, sizeof(EH));
#endif
    }

    void Swap(TFiberExceptionHandler& other)
    {
#ifdef CXXABIv1
        auto* currentEH = __cxxabiv1::__cxa_get_globals();
        YASSERT(currentEH);
        EH = *currentEH;
        *currentEH = other.EH;
#endif
    }

private:
#ifdef CXXABIv1
    __cxxabiv1::__cxa_eh_globals EH;
#endif

};

////////////////////////////////////////////////////////////////////////////////

class TFiber::TImpl
{
    DEFINE_BYVAL_RO_PROPERTY(EFiberState, State);

public:
    TImpl(TFiber* owner)
        : State_(EFiberState::Running)
        , Owner_(owner)
        , Terminating_(false)
        , Yielded_(false)
        , CurrentInvoker_(GetSyncInvoker())
    { }

    TImpl(TFiber* owner, TClosure callee, EFiberStack stack)
        : State_(EFiberState::Initialized)
        , Stack_(GetStack(stack))
        , Owner_(owner)
        , Terminating_(false)
        , Yielded_(false)
        , Callee_(std::move(callee))
        , Caller_(nullptr)
        , CurrentInvoker_(GetSyncInvoker())
    {
        Reset();
    }

    ~TImpl()
    {
        YCHECK(!Caller_);
        YCHECK(Exception_ == std::exception_ptr());

        YCHECK(!Terminating_);
        Terminating_ = true;

        // Root fiber can never be destroyed.
        YCHECK(!(
            State_ == NYT::EFiberState::Running &&
            !Stack_ &&
            !Callee_.IsNull()));

        if (State_ == EFiberState::Suspended) {
            // Most likely that the fiber has been abandoned
            // after being submitted to an invoker.
=======
};

//} // namespace

////////////////////////////////////////////////////////////////////////////////

class TFiber::TImpl
{
    DEFINE_BYVAL_RO_PROPERTY(EFiberState, State);

public:
    TImpl(TFiber* owner)
        : State_(EFiberState::Running)
        , Owner_(owner)
    {
        Init();

        BEFORE_FIBER_CTOR();
        coro_create(&CoroContext_, nullptr, nullptr, nullptr, 0);
        AFTER_FIBER_CTOR();
    }

    TImpl(TFiber* owner, TClosure callee, EFiberStack stack)
        : State_(EFiberState::Initialized)
        , Owner_(owner)
        , Callee_(std::move(callee))
    {
        Init();

        size_t stackSize = GetStackSize(stack);
        coro_stack_alloc(&CoroStack_, stackSize);

        BEFORE_FIBER_CTOR();
        coro_create(
            &CoroContext_,
            &TImpl::Trampoline,
            this,
            CoroStack_.sptr,
            CoroStack_.ssze);
        AFTER_FIBER_CTOR();
    }

    ~TImpl()
    {
        YCHECK(!Caller_);
        YCHECK(Exception_ == std::exception_ptr());

        YCHECK(!Terminating_);
        Terminating_ = true;

        // Root fiber can never be destroyed.
        YCHECK(CoroStack_.sptr && CoroStack_.ssze != 0);

        if (State_ == EFiberState::Suspended) {
            // Most likely that the fiber has been abandoned after being submitted to an invoker.
>>>>>>> d405189a
            // Give the callee the last chance to finish.
            Inject(CreateFiberTerminatedException());
            Run();
        }

        YCHECK(
            State_ == EFiberState::Initialized ||
            State_ == EFiberState::Terminated ||
            State_ == EFiberState::Exception);
    }

    static TFiber* GetCurrent()
    {
        InitTls();

        return CurrentFiber;
    }

    bool Yielded() const
    {
        return Yielded_;
    }

    void Run()
    {
        YASSERT(!Caller_);
        YCHECK(
            State_ == EFiberState::Initialized ||
            State_ == EFiberState::Suspended);

        Caller_ = TFiber::GetCurrent();

        YCHECK(Caller_->Impl->State_ == EFiberState::Running);
        State_ = EFiberState::Running;

        SetCurrent(Owner_);

        Caller_->Impl->TransferTo(this);

        YCHECK(Caller_->Impl->State_ == EFiberState::Running);

        TFiberPtr caller;
        Caller_.Swap(caller);

        IInvokerPtr switchTo;
        SwitchTo_.Swap(switchTo);

        TFuture<void> waitFor;
        WaitFor_.Swap(waitFor);

        SetCurrent(caller.Get());

        YCHECK(
            State_ == EFiberState::Terminated ||
            State_ == EFiberState::Exception ||
            State_ == EFiberState::Suspended);

        if (State_ == EFiberState::Exception) {
            // Rethrow the propagated exception.

            YCHECK(!Terminating_);
            // XXX(babenko): VS2010 has no operator bool.
            YASSERT(!(Exception_ == std::exception_ptr()));

            std::exception_ptr ex;
            std::swap(Exception_, ex);

            std::rethrow_exception(std::move(ex));
        } else if (waitFor) {
            // Schedule wakeup when then given future is set.
            YCHECK(!Terminating_);
            waitFor.Subscribe(BIND(&TFiber::Run, MakeStrong(Owner_)).Via(switchTo));
        } else if (switchTo) {
            // Schedule switch to another thread.
            YCHECK(!Terminating_);
            switchTo->Invoke(BIND(&TFiber::Run, MakeStrong(Owner_)));
        }
    }

<<<<<<< HEAD
    void Yield()
    {
        // Failure here indicates that the callee has declined our kind offer
        // to exit gracefully and has called |Yield| once again.
        YCHECK(!Terminating_);

        // Failure here indicates that an attempt is made to |Yield| control
        // from a root fiber.
=======
        (void) coro_destroy(&CoroContext_);
        (void) coro_stack_free(&CoroStack_);
    }

    
    static TFiber* GetCurrent()
    {
        InitTls();
        return CurrentFiber;
    }


    bool Yielded() const
    {
        return Yielded_;
    }


    void Run()
    {
        YASSERT(!Caller_);
        YCHECK(
            State_ == EFiberState::Initialized ||
            State_ == EFiberState::Suspended);

        Caller_ = TFiber::GetCurrent();

        YCHECK(Caller_->Impl->State_ == EFiberState::Running);
        State_ = EFiberState::Running;

        SetCurrent(Owner_);

        Caller_->Impl->TransferTo(this);

        YCHECK(Caller_->Impl->State_ == EFiberState::Running);

        TFiberPtr caller;
        Caller_.Swap(caller);

        IInvokerPtr switchTo;
        SwitchTo_.Swap(switchTo);

        TFuture<void> waitFor;
        WaitFor_.Swap(waitFor);

        SetCurrent(caller.Get());

        YCHECK(
            State_ == EFiberState::Terminated ||
            State_ == EFiberState::Exception ||
            State_ == EFiberState::Suspended);

        if (State_ == EFiberState::Exception) {
            // Rethrow the propagated exception.

            YCHECK(!Terminating_);
            // XXX(babenko): VS2010 has no operator bool
            YASSERT(!(Exception_ == std::exception_ptr()));

            std::exception_ptr ex;
            std::swap(Exception_, ex);

            std::rethrow_exception(std::move(ex));
        } else if (waitFor) {
            // Schedule wakeup when the given future is set.
            YCHECK(!Terminating_);
            waitFor.Subscribe(BIND(&TFiber::Run, MakeStrong(Owner_)).Via(switchTo));
        } else if (switchTo) {          
            // Schedule switch to another thread.
            YCHECK(!Terminating_);
            switchTo->Invoke(BIND(&TFiber::Run, MakeStrong(Owner_)));
        }
    }

    void Yield()
    {
        // Failure here indicates that the callee has declined our kind offer to exit
        // gracefully and has called Yield once again.
        YCHECK(!Terminating_);

        // Failure here indicates that an attempt is made to Yield control from a root fiber.
>>>>>>> d405189a
        YCHECK(Caller_);

        YCHECK(State_ == EFiberState::Running);
        State_ = EFiberState::Suspended;
        Yielded_ = true;

        TransferTo(Caller_->Impl.get());
        YCHECK(State_ == EFiberState::Running);

        // Rethrow the injected exception, if any.
<<<<<<< HEAD
        // XXX(babenko): VS2010 has no operator bool.
=======
        // XXX(babenko): VS2010 has no operator bool
>>>>>>> d405189a
        if (!(Exception_ == std::exception_ptr())) {
            std::exception_ptr ex;
            std::swap(Exception_, ex);

            std::rethrow_exception(std::move(ex));
        }
    }

<<<<<<< HEAD
    void Reset()
    {
        YASSERT(Stack_);
=======

    void Reset()
    {
>>>>>>> d405189a
        YASSERT(!Caller_);
        YASSERT(Exception_ == std::exception_ptr());
        YCHECK(
            State_ == EFiberState::Initialized ||
            State_ == EFiberState::Terminated ||
            State_ == EFiberState::Exception);

<<<<<<< HEAD
        Context_.Reset(
            Stack_->GetStack(),
            Stack_->GetSize(),
            &TImpl::Trampoline,
            this);
=======
        (void) coro_destroy(&CoroContext_);

        BEFORE_FIBER_CTOR();
        coro_create(
            &CoroContext_,
            &TImpl::Trampoline,
            this,
            CoroStack_.sptr,
            CoroStack_.ssze);
        AFTER_FIBER_CTOR();
>>>>>>> d405189a

        State_ = EFiberState::Initialized;
    }

    void Reset(TClosure closure)
    {
        Reset();
<<<<<<< HEAD

        Callee_ = std::move(closure);
    }

    void Inject(std::exception_ptr&& exception)
    {
        // XXX(babenko): VS2010 has no operator bool.
        YCHECK(!(exception == std::exception_ptr()));
        YCHECK(
            State_ == EFiberState::Initialized ||
            State_ == EFiberState::Suspended);

        Exception_ = std::move(exception);
    }

    void SwitchTo(IInvokerPtr invoker)
    {
        YCHECK(invoker);
        YCHECK(!WaitFor_);
        YCHECK(!SwitchTo_);

        CurrentInvoker_ = invoker;
        SwitchTo_ = std::move(invoker);

        Yield();
    }

    void WaitFor(TFuture<void> future, IInvokerPtr invoker)
    {
        YCHECK(future);
        YCHECK(invoker);
        YCHECK(!WaitFor_);
        YCHECK(!SwitchTo_);

        future.Swap(WaitFor_);
        invoker.Swap(SwitchTo_);

        Yield();
    }

    IInvokerPtr GetCurrentInvoker()
    {
        return CurrentInvoker_;
    }

    void SetCurrentInvoker(IInvokerPtr invoker)
    {
        CurrentInvoker_ = std::move(invoker);
    }

private:
    std::shared_ptr<TFiberStackBase> Stack_;
    TFiberContext Context_;
    TFiberExceptionHandler EH_;

    TFiber* Owner_;
    bool Terminating_;
    bool Yielded_;

    TClosure Callee_;
    TFiberPtr Caller_;

    std::exception_ptr Exception_;
    TFuture<void> WaitFor_;
    IInvokerPtr SwitchTo_;

    IInvokerPtr CurrentInvoker_;

    static std::shared_ptr<TFiberStackBase> GetStack(EFiberStack stack)
    {
        switch (stack)
        {
            case EFiberStack::Small:
                return ObjectPool<TFiberStack<SmallFiberStackSize>>().Allocate();
            case EFiberStack::Large:
                return ObjectPool<TFiberStack<LargeFiberStackSize>>().Allocate();
            default:
                YUNREACHABLE();
        }
    }

    static void SetCurrent(TFiber* fiber)
    {
        InitTls();

        if (CurrentFiber != fiber) {
            if (CurrentFiber && !CurrentFiber->Impl->Terminating_) {
                CurrentFiber->Unref();
            }

            CurrentFiber = fiber;

            if (CurrentFiber && !CurrentFiber->Impl->Terminating_) {
                CurrentFiber->Ref();
            }
        }
    }

    void TransferTo(TImpl* target)
    {
        EH_.Swap(target->EH_);
        Context_.Swap(target->Context_);
    }

#ifdef _linux_
    static void __attribute__((__noinline__, __regparm__(1)))
#else
    static void
#endif
    Trampoline(void* opaque)
    {
        reinterpret_cast<TImpl*>(opaque)->Trampoline();
    }

    void Trampoline()
    {
        YASSERT(Caller_);
        YASSERT(!Callee_.IsNull());

        // XXX(babenko): VS2010 has no operator bool.
        if (!(Exception_ == std::exception_ptr())) {
            State_ = EFiberState::Exception;
            TransferTo(Caller_->Impl.get());
            YUNREACHABLE();
        }

        try {
            YCHECK(State_ == EFiberState::Running);

            Callee_.Run();

            YCHECK(State_ == EFiberState::Running);
            State_ = EFiberState::Terminated;
        } catch (const TFiberTerminatedException&) {
            // Thrown intentionally, ignore.
            State_ = EFiberState::Terminated;
        } catch (...) {
            // Failure here indicates that an unhandled exception
            // was thrown during fiber termination.
            YCHECK(!Terminating_);
            Exception_ = std::current_exception();
            State_ = EFiberState::Exception;
        }

        TransferTo(Caller_->Impl.get());
        YUNREACHABLE();
    }

};

////////////////////////////////////////////////////////////////////////////////

TFiber::TFiber()
    : Impl(new TImpl(this))
{ }

TFiber::TFiber(TClosure closure, EFiberStack stack)
    : Impl(new TImpl(this, std::move(closure), stack))
{ }

TFiber::~TFiber()
{ }

TFiber* TFiber::GetCurrent()
{
    return TImpl::GetCurrent();
}

EFiberState TFiber::GetState() const
{
    return Impl->GetState();
}

=======
        Callee_ = std::move(closure);
    }


    void Inject(std::exception_ptr&& exception)
    {
        // XXX(babenko): VS2010 has no operator bool
        YCHECK(!(exception == std::exception_ptr()));
        YCHECK(
            State_ == EFiberState::Initialized ||
            State_ == EFiberState::Suspended);

        Exception_ = std::move(exception);
    }

    void SwitchTo(IInvokerPtr invoker)
    {
        YCHECK(invoker);
        YCHECK(!WaitFor_);
        YCHECK(!SwitchTo_);

        CurrentInvoker_ = invoker;
        SwitchTo_ = std::move(invoker);

        Yield();
    }

    void WaitFor(TFuture<void> future, IInvokerPtr invoker)
    {
        YCHECK(future);
        YCHECK(invoker);
        YCHECK(!WaitFor_);
        YCHECK(!SwitchTo_);

        future.Swap(WaitFor_);
        invoker.Swap(SwitchTo_);

        Yield();
    }


    IInvokerPtr GetCurrentInvoker()
    {
        return CurrentInvoker_;
    }

    void SetCurrentInvoker(IInvokerPtr invoker)
    {
        CurrentInvoker_ = std::move(invoker);
    }

private:
    TFiber* Owner_;
    bool Terminating_;
    bool Yielded_;

    TClosure Callee_;
    TFiberPtr Caller_;

    coro_context CoroContext_;
    coro_stack CoroStack_;

    std::exception_ptr Exception_;
    TFiberExceptionHandler EH_;

    TFuture<void> WaitFor_;
    IInvokerPtr SwitchTo_;

    IInvokerPtr CurrentInvoker_;


    void Init()
    {
        Terminating_ = false;
        Yielded_ = false;
        CurrentInvoker_ = GetSyncInvoker();

        ::memset(&CoroContext_, 0, sizeof(CoroContext_));
        ::memset(&CoroStack_, 0, sizeof(CoroStack_));
    }

    static size_t GetStackSize(EFiberStack stack)
    {
        switch (stack)
        {
            case EFiberStack::Small:
                return SmallFiberStackSize;
            case EFiberStack::Large:
                return LargeFiberStackSize;
            default:
                YUNREACHABLE();
        }
    }

    static void SetCurrent(TFiber* fiber)
    {
        InitTls();

        if (CurrentFiber != fiber) {
            if (CurrentFiber && !CurrentFiber->Impl->Terminating_) {
                CurrentFiber->Unref();
            }

            CurrentFiber = fiber;

            if (CurrentFiber && !CurrentFiber->Impl->Terminating_) {
                CurrentFiber->Ref();
            }
        }
    }

    void TransferTo(TImpl* target)
    {
        EH_.Swap(target->EH_);
        coro_transfer(&CoroContext_, &target->CoroContext_);
    }


    static void Trampoline(void* opaque)
    {
        reinterpret_cast<TImpl*>(opaque)->Trampoline();
    }

    void Trampoline()
    {
        YASSERT(Caller_);
        YASSERT(!Callee_.IsNull());

        // XXX(babenko): VS2010 has no operator bool
        if (!(Exception_ == std::exception_ptr())) {
            State_ = EFiberState::Exception;
            TransferTo(Caller_->Impl.get());
            YUNREACHABLE();
        }

        try {
            YCHECK(State_ == EFiberState::Running);

            Callee_.Run();

            YCHECK(State_ == EFiberState::Running);
            State_ = EFiberState::Terminated;
        } catch (const TFiberTerminatedException&) {
            // Thrown intentionally, ignore.
            State_ = EFiberState::Terminated;
        } catch (...) {
            // Failure here indicates that an unhandled exception
            // was thrown during fiber termination.
            YCHECK(!Terminating_);
            Exception_ = std::current_exception();
            State_ = EFiberState::Exception;
        }

        TransferTo(Caller_->Impl.get());
        YUNREACHABLE();
    }

};

////////////////////////////////////////////////////////////////////////////////

TFiber::TFiber()
    : Impl(new TImpl(this))
{ }

TFiber::TFiber(TClosure closure, EFiberStack stack)
    : Impl(new TImpl(this, std::move(closure), stack))
{ }

TFiber::~TFiber()
{ }

TFiber* TFiber::GetCurrent()
{
    return TImpl::GetCurrent();
}

EFiberState TFiber::GetState() const
{
    return Impl->GetState();
}

>>>>>>> d405189a
bool TFiber::Yielded() const
{
    return Impl->Yielded();
}

void TFiber::Run()
{
    Impl->Run();
}

void TFiber::Yield()
{
    Impl->Yield();
}

void TFiber::Reset()
{
    Impl->Reset();
}

void TFiber::Reset(TClosure closure)
{
    Impl->Reset(std::move(closure));
}

void TFiber::Inject(std::exception_ptr&& exception)
{
    Impl->Inject(std::move(exception));
}

void TFiber::SwitchTo(IInvokerPtr invoker)
{
    Impl->SwitchTo(std::move(invoker));
}

void TFiber::WaitFor(TFuture<void> future, IInvokerPtr invoker)
{
    Impl->WaitFor(std::move(future), std::move(invoker));
}

IInvokerPtr TFiber::GetCurrentInvoker()
{
    return Impl->GetCurrentInvoker();
}

void TFiber::SetCurrentInvoker(IInvokerPtr invoker)
{
    Impl->SetCurrentInvoker(std::move(invoker));
}

////////////////////////////////////////////////////////////////////////////////

std::exception_ptr CreateFiberTerminatedException()
{
    try {
        throw TFiberTerminatedException();
    } catch (...) {
        return std::current_exception();
    }
    YUNREACHABLE();
}

void Yield()
{
    TFiber::GetCurrent()->Yield();
}

void WaitFor(TFuture<void> future, IInvokerPtr invoker)
{
    TFiber::GetCurrent()->WaitFor(std::move(future), std::move(invoker));
}

void SwitchTo(IInvokerPtr invoker)
{
    TFiber::GetCurrent()->SwitchTo(std::move(invoker));
}

////////////////////////////////////////////////////////////////////////////////

}
<|MERGE_RESOLUTION|>--- conflicted
+++ resolved
@@ -2,7 +2,6 @@
 #include "fiber.h"
 
 #include <ytlib/actions/invoker_util.h>
-<<<<<<< HEAD
 #include <ytlib/misc/object_pool.h>
 
 #include <stdexcept>
@@ -23,34 +22,6 @@
 #       define _WIN32_WINNT 0x0400
 #   endif
 #   include <windows.h>
-=======
-
-#include <contrib/libcoro/coro.h>
-
-#include <stdexcept>
-
-// libcoro asserts that coro_create() is neither thread-safe nor reenterant function.
-#ifdef _unix_
-#    include <pthread.h>
-#    define DEFINE_FIBER_CTOR_MUTEX() \
-        static pthread_mutex_t FiberCtorMutex = PTHREAD_MUTEX_INITIALIZER;
-#    define BEFORE_FIBER_CTOR() pthread_mutex_lock(&FiberCtorMutex)
-#    define AFTER_FIBER_CTOR() pthread_mutex_unlock(&FiberCtorMutex)
-#else
-#    define DEFINE_FIBER_CTOR_MUTEX()
-#    define BEFORE_FIBER_CTOR()
-#    define AFTER_FIBER_CTOR()
-#endif
-
-#if defined(_unix_) && !defined(CORO_ASM)
-#   error "Using slow libcoro backend (expecting CORO_ASM)"
-#endif
-
-#if defined(_win_)
-#   if !defined(CORO_FIBER)
-#       error "Using slow libcoro backend (expecting CORO_FIBER)"
-#   endif
->>>>>>> d405189a
 #endif
 
 // MSVC compiler has /GT option for supporting fiber-safe thread-local storage.
@@ -96,21 +67,10 @@
 
 namespace {
 
-<<<<<<< HEAD
 const size_t SmallFiberStackSize = 1 << 18; // 256 Kb
 const size_t LargeFiberStackSize = 1 << 23; //   8 Mb
 
 static void InitTls()
-=======
-DEFINE_FIBER_CTOR_MUTEX();
-
-// Stack sizes are given in machine words.
-// Estimates in bytes are given for x86_64.
-const size_t SmallFiberStackSize = 1 << 15; // 256 Kb
-const size_t LargeFiberStackSize = 1 << 20; //   8 Mb
-
-void InitTls()
->>>>>>> d405189a
 {
     if (UNLIKELY(!CurrentFiber)) {
         auto rootFiber = New<TFiber>();
@@ -121,7 +81,6 @@
 
 } // namespace
 
-<<<<<<< HEAD
 class TFiberStackBase
 {
 public:
@@ -209,34 +168,9 @@
 {
 #ifndef NDEBUG
     ::memset(stack->GetStack(), 0, stack->GetSize());
-=======
-class TFiberExceptionHandler
-{
-public:
-    TFiberExceptionHandler()
-    {
-#ifdef CXXABIv1
-        ::memset(&EH, 0, sizeof(EH));
-#endif
-    }
-
-    void Swap(TFiberExceptionHandler& other)
-    {
-#ifdef CXXABIv1
-        auto* currentEH = __cxxabiv1::__cxa_get_globals();
-        YASSERT(currentEH);
-        EH = *currentEH;
-        *currentEH = other.EH;
-#endif
-    }
-
-private:
-#ifdef CXXABIv1
-    __cxxabiv1::__cxa_eh_globals EH;
->>>>>>> d405189a
-#endif
-
-<<<<<<< HEAD
+#endif
+}
+
 class TFiberContext
 {
 public:
@@ -398,63 +332,6 @@
         if (State_ == EFiberState::Suspended) {
             // Most likely that the fiber has been abandoned
             // after being submitted to an invoker.
-=======
-};
-
-//} // namespace
-
-////////////////////////////////////////////////////////////////////////////////
-
-class TFiber::TImpl
-{
-    DEFINE_BYVAL_RO_PROPERTY(EFiberState, State);
-
-public:
-    TImpl(TFiber* owner)
-        : State_(EFiberState::Running)
-        , Owner_(owner)
-    {
-        Init();
-
-        BEFORE_FIBER_CTOR();
-        coro_create(&CoroContext_, nullptr, nullptr, nullptr, 0);
-        AFTER_FIBER_CTOR();
-    }
-
-    TImpl(TFiber* owner, TClosure callee, EFiberStack stack)
-        : State_(EFiberState::Initialized)
-        , Owner_(owner)
-        , Callee_(std::move(callee))
-    {
-        Init();
-
-        size_t stackSize = GetStackSize(stack);
-        coro_stack_alloc(&CoroStack_, stackSize);
-
-        BEFORE_FIBER_CTOR();
-        coro_create(
-            &CoroContext_,
-            &TImpl::Trampoline,
-            this,
-            CoroStack_.sptr,
-            CoroStack_.ssze);
-        AFTER_FIBER_CTOR();
-    }
-
-    ~TImpl()
-    {
-        YCHECK(!Caller_);
-        YCHECK(Exception_ == std::exception_ptr());
-
-        YCHECK(!Terminating_);
-        Terminating_ = true;
-
-        // Root fiber can never be destroyed.
-        YCHECK(CoroStack_.sptr && CoroStack_.ssze != 0);
-
-        if (State_ == EFiberState::Suspended) {
-            // Most likely that the fiber has been abandoned after being submitted to an invoker.
->>>>>>> d405189a
             // Give the callee the last chance to finish.
             Inject(CreateFiberTerminatedException());
             Run();
@@ -524,7 +401,7 @@
 
             std::rethrow_exception(std::move(ex));
         } else if (waitFor) {
-            // Schedule wakeup when then given future is set.
+            // Schedule wakeup when the given future is set.
             YCHECK(!Terminating_);
             waitFor.Subscribe(BIND(&TFiber::Run, MakeStrong(Owner_)).Via(switchTo));
         } else if (switchTo) {
@@ -534,7 +411,6 @@
         }
     }
 
-<<<<<<< HEAD
     void Yield()
     {
         // Failure here indicates that the callee has declined our kind offer
@@ -543,89 +419,6 @@
 
         // Failure here indicates that an attempt is made to |Yield| control
         // from a root fiber.
-=======
-        (void) coro_destroy(&CoroContext_);
-        (void) coro_stack_free(&CoroStack_);
-    }
-
-    
-    static TFiber* GetCurrent()
-    {
-        InitTls();
-        return CurrentFiber;
-    }
-
-
-    bool Yielded() const
-    {
-        return Yielded_;
-    }
-
-
-    void Run()
-    {
-        YASSERT(!Caller_);
-        YCHECK(
-            State_ == EFiberState::Initialized ||
-            State_ == EFiberState::Suspended);
-
-        Caller_ = TFiber::GetCurrent();
-
-        YCHECK(Caller_->Impl->State_ == EFiberState::Running);
-        State_ = EFiberState::Running;
-
-        SetCurrent(Owner_);
-
-        Caller_->Impl->TransferTo(this);
-
-        YCHECK(Caller_->Impl->State_ == EFiberState::Running);
-
-        TFiberPtr caller;
-        Caller_.Swap(caller);
-
-        IInvokerPtr switchTo;
-        SwitchTo_.Swap(switchTo);
-
-        TFuture<void> waitFor;
-        WaitFor_.Swap(waitFor);
-
-        SetCurrent(caller.Get());
-
-        YCHECK(
-            State_ == EFiberState::Terminated ||
-            State_ == EFiberState::Exception ||
-            State_ == EFiberState::Suspended);
-
-        if (State_ == EFiberState::Exception) {
-            // Rethrow the propagated exception.
-
-            YCHECK(!Terminating_);
-            // XXX(babenko): VS2010 has no operator bool
-            YASSERT(!(Exception_ == std::exception_ptr()));
-
-            std::exception_ptr ex;
-            std::swap(Exception_, ex);
-
-            std::rethrow_exception(std::move(ex));
-        } else if (waitFor) {
-            // Schedule wakeup when the given future is set.
-            YCHECK(!Terminating_);
-            waitFor.Subscribe(BIND(&TFiber::Run, MakeStrong(Owner_)).Via(switchTo));
-        } else if (switchTo) {          
-            // Schedule switch to another thread.
-            YCHECK(!Terminating_);
-            switchTo->Invoke(BIND(&TFiber::Run, MakeStrong(Owner_)));
-        }
-    }
-
-    void Yield()
-    {
-        // Failure here indicates that the callee has declined our kind offer to exit
-        // gracefully and has called Yield once again.
-        YCHECK(!Terminating_);
-
-        // Failure here indicates that an attempt is made to Yield control from a root fiber.
->>>>>>> d405189a
         YCHECK(Caller_);
 
         YCHECK(State_ == EFiberState::Running);
@@ -636,11 +429,7 @@
         YCHECK(State_ == EFiberState::Running);
 
         // Rethrow the injected exception, if any.
-<<<<<<< HEAD
         // XXX(babenko): VS2010 has no operator bool.
-=======
-        // XXX(babenko): VS2010 has no operator bool
->>>>>>> d405189a
         if (!(Exception_ == std::exception_ptr())) {
             std::exception_ptr ex;
             std::swap(Exception_, ex);
@@ -649,15 +438,9 @@
         }
     }
 
-<<<<<<< HEAD
     void Reset()
     {
         YASSERT(Stack_);
-=======
-
-    void Reset()
-    {
->>>>>>> d405189a
         YASSERT(!Caller_);
         YASSERT(Exception_ == std::exception_ptr());
         YCHECK(
@@ -665,24 +448,11 @@
             State_ == EFiberState::Terminated ||
             State_ == EFiberState::Exception);
 
-<<<<<<< HEAD
         Context_.Reset(
             Stack_->GetStack(),
             Stack_->GetSize(),
             &TImpl::Trampoline,
             this);
-=======
-        (void) coro_destroy(&CoroContext_);
-
-        BEFORE_FIBER_CTOR();
-        coro_create(
-            &CoroContext_,
-            &TImpl::Trampoline,
-            this,
-            CoroStack_.sptr,
-            CoroStack_.ssze);
-        AFTER_FIBER_CTOR();
->>>>>>> d405189a
 
         State_ = EFiberState::Initialized;
     }
@@ -690,7 +460,6 @@
     void Reset(TClosure closure)
     {
         Reset();
-<<<<<<< HEAD
 
         Callee_ = std::move(closure);
     }
@@ -864,190 +633,6 @@
     return Impl->GetState();
 }
 
-=======
-        Callee_ = std::move(closure);
-    }
-
-
-    void Inject(std::exception_ptr&& exception)
-    {
-        // XXX(babenko): VS2010 has no operator bool
-        YCHECK(!(exception == std::exception_ptr()));
-        YCHECK(
-            State_ == EFiberState::Initialized ||
-            State_ == EFiberState::Suspended);
-
-        Exception_ = std::move(exception);
-    }
-
-    void SwitchTo(IInvokerPtr invoker)
-    {
-        YCHECK(invoker);
-        YCHECK(!WaitFor_);
-        YCHECK(!SwitchTo_);
-
-        CurrentInvoker_ = invoker;
-        SwitchTo_ = std::move(invoker);
-
-        Yield();
-    }
-
-    void WaitFor(TFuture<void> future, IInvokerPtr invoker)
-    {
-        YCHECK(future);
-        YCHECK(invoker);
-        YCHECK(!WaitFor_);
-        YCHECK(!SwitchTo_);
-
-        future.Swap(WaitFor_);
-        invoker.Swap(SwitchTo_);
-
-        Yield();
-    }
-
-
-    IInvokerPtr GetCurrentInvoker()
-    {
-        return CurrentInvoker_;
-    }
-
-    void SetCurrentInvoker(IInvokerPtr invoker)
-    {
-        CurrentInvoker_ = std::move(invoker);
-    }
-
-private:
-    TFiber* Owner_;
-    bool Terminating_;
-    bool Yielded_;
-
-    TClosure Callee_;
-    TFiberPtr Caller_;
-
-    coro_context CoroContext_;
-    coro_stack CoroStack_;
-
-    std::exception_ptr Exception_;
-    TFiberExceptionHandler EH_;
-
-    TFuture<void> WaitFor_;
-    IInvokerPtr SwitchTo_;
-
-    IInvokerPtr CurrentInvoker_;
-
-
-    void Init()
-    {
-        Terminating_ = false;
-        Yielded_ = false;
-        CurrentInvoker_ = GetSyncInvoker();
-
-        ::memset(&CoroContext_, 0, sizeof(CoroContext_));
-        ::memset(&CoroStack_, 0, sizeof(CoroStack_));
-    }
-
-    static size_t GetStackSize(EFiberStack stack)
-    {
-        switch (stack)
-        {
-            case EFiberStack::Small:
-                return SmallFiberStackSize;
-            case EFiberStack::Large:
-                return LargeFiberStackSize;
-            default:
-                YUNREACHABLE();
-        }
-    }
-
-    static void SetCurrent(TFiber* fiber)
-    {
-        InitTls();
-
-        if (CurrentFiber != fiber) {
-            if (CurrentFiber && !CurrentFiber->Impl->Terminating_) {
-                CurrentFiber->Unref();
-            }
-
-            CurrentFiber = fiber;
-
-            if (CurrentFiber && !CurrentFiber->Impl->Terminating_) {
-                CurrentFiber->Ref();
-            }
-        }
-    }
-
-    void TransferTo(TImpl* target)
-    {
-        EH_.Swap(target->EH_);
-        coro_transfer(&CoroContext_, &target->CoroContext_);
-    }
-
-
-    static void Trampoline(void* opaque)
-    {
-        reinterpret_cast<TImpl*>(opaque)->Trampoline();
-    }
-
-    void Trampoline()
-    {
-        YASSERT(Caller_);
-        YASSERT(!Callee_.IsNull());
-
-        // XXX(babenko): VS2010 has no operator bool
-        if (!(Exception_ == std::exception_ptr())) {
-            State_ = EFiberState::Exception;
-            TransferTo(Caller_->Impl.get());
-            YUNREACHABLE();
-        }
-
-        try {
-            YCHECK(State_ == EFiberState::Running);
-
-            Callee_.Run();
-
-            YCHECK(State_ == EFiberState::Running);
-            State_ = EFiberState::Terminated;
-        } catch (const TFiberTerminatedException&) {
-            // Thrown intentionally, ignore.
-            State_ = EFiberState::Terminated;
-        } catch (...) {
-            // Failure here indicates that an unhandled exception
-            // was thrown during fiber termination.
-            YCHECK(!Terminating_);
-            Exception_ = std::current_exception();
-            State_ = EFiberState::Exception;
-        }
-
-        TransferTo(Caller_->Impl.get());
-        YUNREACHABLE();
-    }
-
-};
-
-////////////////////////////////////////////////////////////////////////////////
-
-TFiber::TFiber()
-    : Impl(new TImpl(this))
-{ }
-
-TFiber::TFiber(TClosure closure, EFiberStack stack)
-    : Impl(new TImpl(this, std::move(closure), stack))
-{ }
-
-TFiber::~TFiber()
-{ }
-
-TFiber* TFiber::GetCurrent()
-{
-    return TImpl::GetCurrent();
-}
-
-EFiberState TFiber::GetState() const
-{
-    return Impl->GetState();
-}
-
->>>>>>> d405189a
 bool TFiber::Yielded() const
 {
     return Impl->Yielded();
