--- conflicted
+++ resolved
@@ -301,21 +301,17 @@
     TImpl(TFiber* owner)
         : State_(EFiberState::Running)
         , Owner_(owner)
-        , Terminating_(false)
-        , Yielded_(false)
-        , CurrentInvoker_(GetSyncInvoker())
-    { }
+    {
+    	Init();
+    }
 
     TImpl(TFiber* owner, TClosure callee, EFiberStack stack)
         : State_(EFiberState::Initialized)
         , Stack_(GetStack(stack))
         , Owner_(owner)
-        , Terminating_(false)
-        , Yielded_(false)
         , Callee_(std::move(callee))
-        , Caller_(nullptr)
-        , CurrentInvoker_(GetSyncInvoker())
-    {
+    {
+    	Init();
         Reset();
     }
 
@@ -346,10 +342,6 @@
             State_ == EFiberState::Exception);
     }
 
-<<<<<<< HEAD
-=======
-
->>>>>>> aede4ef5
     static TFiber* GetCurrent()
     {
         InitTls();
@@ -362,8 +354,6 @@
         return Yielded_;
     }
 
-<<<<<<< HEAD
-=======
     bool IsTerminating() const
     {
         return Terminating_;
@@ -375,7 +365,6 @@
     }
 
 
->>>>>>> aede4ef5
     void Run()
     {
         YCHECK(
@@ -416,13 +405,8 @@
         if (State_ == EFiberState::Exception) {
             // Rethrow the propagated exception.
 
-<<<<<<< HEAD
-            YCHECK(!Terminating_);
-            // XXX(babenko): VS2010 has no operator bool.
-=======
             YCHECK(!Canceled_);
             // XXX(babenko): VS2010 has no operator bool
->>>>>>> aede4ef5
             YASSERT(!(Exception_ == std::exception_ptr()));
 
             std::exception_ptr ex;
@@ -431,15 +415,9 @@
             std::rethrow_exception(std::move(ex));
         } else if (waitFor) {
             // Schedule wakeup when the given future is set.
-<<<<<<< HEAD
-            YCHECK(!Terminating_);
-            waitFor.Subscribe(BIND(&TFiber::Run, MakeStrong(Owner_)).Via(switchTo));
-        } else if (switchTo) {
-=======
             YCHECK(!Canceled_);
             waitFor.Subscribe(BIND(&TImpl::Wakeup, MakeStrong(Owner_)).Via(switchTo));
         } else if (switchTo) {          
->>>>>>> aede4ef5
             // Schedule switch to another thread.
             YCHECK(!Canceled_);
             switchTo->Invoke(BIND(&TImpl::Wakeup, MakeStrong(Owner_)));
@@ -448,15 +426,9 @@
 
     void Yield()
     {
-<<<<<<< HEAD
         // Failure here indicates that the callee has declined our kind offer
         // to exit gracefully and has called |Yield| once again.
-        YCHECK(!Terminating_);
-=======
-        // Failure here indicates that the callee has declined our kind offer to exit
-        // gracefully and has called Yield once again.
         YCHECK(!Canceled_);
->>>>>>> aede4ef5
 
         // Failure here indicates that an attempt is made to |Yield| control
         // from a root fiber.
@@ -469,10 +441,6 @@
         TransferTo(Caller_->Impl.get());
         YCHECK(State_ == EFiberState::Running);
 
-<<<<<<< HEAD
-        // Rethrow the injected exception, if any.
-        // XXX(babenko): VS2010 has no operator bool.
-=======
         // Throw TFiberTerminatedException if cancellation is requested.
         if (Canceled_) {
             throw TFiberTerminatedException();
@@ -480,7 +448,6 @@
 
         // Rethrow any user injected exception, if any.
         // XXX(babenko): VS2010 has no operator bool
->>>>>>> aede4ef5
         if (!(Exception_ == std::exception_ptr())) {
             std::exception_ptr ex;
             std::swap(Exception_, ex);
@@ -610,10 +577,7 @@
 
     IInvokerPtr CurrentInvoker_;
 
-<<<<<<< HEAD
-    static std::shared_ptr<TFiberStackBase> GetStack(EFiberStack stack)
-=======
-
+    
     void Init()
     {
         Terminating_ = false;
@@ -621,9 +585,6 @@
         Yielded_ = false;
         Caller_ = nullptr;
         CurrentInvoker_ = GetSyncInvoker();
-
-        ::memset(&CoroContext_, 0, sizeof(CoroContext_));
-        ::memset(&CoroStack_, 0, sizeof(CoroStack_));
     }
 
     static void Wakeup(TFiberPtr fiber)
@@ -634,8 +595,7 @@
         fiber->Run();
     }
 
-    static size_t GetStackSize(EFiberStack stack)
->>>>>>> aede4ef5
+    static std::shared_ptr<TFiberStackBase> GetStack(EFiberStack stack)
     {
         switch (stack)
         {
@@ -835,8 +795,6 @@
 
 ////////////////////////////////////////////////////////////////////////////////
 
-<<<<<<< HEAD
-=======
 namespace NDetail {
 
 TClosure GetCurrentFiberCanceler()
@@ -848,5 +806,4 @@
 
 ////////////////////////////////////////////////////////////////////////////////
 
->>>>>>> aede4ef5
 } // namespace NYT
