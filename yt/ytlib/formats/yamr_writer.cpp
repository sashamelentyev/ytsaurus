#include "yamr_writer.h"

#include <yt/ytlib/table_client/name_table.h>

#include <yt/core/misc/error.h>

#include <yt/core/yson/format.h>

namespace NYT {
namespace NFormats {

using namespace NConcurrency;
using namespace NYTree;
using namespace NYson;
using namespace NTableClient;

////////////////////////////////////////////////////////////////////////////////

class TSchemalessWriterForYamr
    : public TSchemalessWriterForYamrBase
{
public:
    TSchemalessWriterForYamr(
        TNameTablePtr nameTable,
        IAsyncOutputStreamPtr output,
        bool enableContextSaving,
        TControlAttributesConfigPtr controlAttributesConfig,
        int keyColumnCount,
        TYamrFormatConfigPtr config = New<TYamrFormatConfig>())
        : TSchemalessWriterForYamrBase(
            nameTable, 
            std::move(output),
            enableContextSaving, 
            controlAttributesConfig,
            keyColumnCount,
            config)
        , Table_(
            config->FieldSeparator,
            config->RecordSeparator,
            config->EnableEscaping, // Enable key escaping
            config->EnableEscaping, // Enable value escaping
            config->EscapingSymbol,
            true)
    {
        KeyId_ = nameTable->GetIdOrRegisterName(config->Key);
        SubkeyId_ = Config_->HasSubkey ? nameTable->GetIdOrRegisterName(config->Subkey) : -1;
        ValueId_ = nameTable->GetIdOrRegisterName(config->Value);
    }
<<<<<<< HEAD
=======
}

void TSchemalessWriterForYamr::DoWrite(const std::vector<TUnversionedRow>& rows)
{
    TableIndexWasWritten_ = false;

    auto* stream = GetOutputStream();
    // This nasty line is needed to use Config as TYamrFormatConfigPtr
    // without extra serializing/deserializing.
    TYamrFormatConfigPtr config(static_cast<TYamrFormatConfig*>(Config_.Get()));
>>>>>>> a3888020

    // ISchemalessFormatWriter override.
    virtual void DoWrite(const std::vector<TUnversionedRow>& rows) override
    {
        auto* stream = GetOutputStream();
        // This nasty line is needed to use Config as TYamrFormatConfigPtr
        // without extra serializing/deserializing.
        TYamrFormatConfigPtr config(static_cast<TYamrFormatConfig*>(Config_.Get()));

        for (int i = 0; i < static_cast<int>(rows.size()); i++) {
            auto row = rows[i];
            if (CheckKeySwitch(row, i + 1 == rows.size() /* isLastRow */)) {
                YCHECK(config->Lenval);
                WritePod(*stream, static_cast<ui32>(-2));
            }

            WriteControlAttributes(row);
            
            TNullable<TStringBuf> key;
            TNullable<TStringBuf> subkey;
            TNullable<TStringBuf> value;

            for (const auto* item = row.Begin(); item != row.End(); ++item) {
                if (item->Id == KeyId_) {
                    ValidateColumnType(item);
                    key = TStringBuf(item->Data.String, item->Length);
                } else if (item->Id == SubkeyId_) {
                    if (item->Type != EValueType::Null) {
                        ValidateColumnType(item);
                        subkey = TStringBuf(item->Data.String, item->Length);
                    }
                } else if (item->Id == ValueId_) {
                    ValidateColumnType(item);
                    value = TStringBuf(item->Data.String, item->Length);
                } else {
                    // Ignore unknown columns.
                    continue;
                }
            }

            if (!key) {
                THROW_ERROR_EXCEPTION("Missing key column %Qv in YAMR record", config->Key); 
            }

            if (!subkey) {
                subkey = "";
            }

            if (!value) {
                THROW_ERROR_EXCEPTION("Missing value column %Qv in YAMR record", config->Value);
            }

            if (!config->Lenval) {
                EscapeAndWrite(*key, Table_.KeyStops, Table_.Escapes);
                stream->Write(config->FieldSeparator);
                if (config->HasSubkey) {
                    EscapeAndWrite(*subkey, Table_.KeyStops, Table_.Escapes);
                    stream->Write(config->FieldSeparator);
                }
                EscapeAndWrite(*value, Table_.ValueStops, Table_.Escapes);
                stream->Write(config->RecordSeparator);
            } else {
                WriteInLenvalMode(*key);
                if (config->HasSubkey) {
                    WriteInLenvalMode(*subkey);
                }
                WriteInLenvalMode(*value);
            }

            TryFlushBuffer(false);
        }

        TryFlushBuffer(true);
    }

private:
    int KeyId_;
    int SubkeyId_;
    int ValueId_;
    
    TYamrTable Table_;

    void ValidateColumnType(const TUnversionedValue* value)
    {
        if (value->Type != EValueType::String) {
            THROW_ERROR_EXCEPTION("Wrong column type %Qlv in YAMR record", value->Type);
        }
    }
};

////////////////////////////////////////////////////////////////////////////////

ISchemalessFormatWriterPtr CreateSchemalessWriterForYamr(
    TYamrFormatConfigPtr config,
    TNameTablePtr nameTable,
    IAsyncOutputStreamPtr output,
    bool enableContextSaving,
    TControlAttributesConfigPtr controlAttributesConfig,
    int keyColumnCount)
{
    if (controlAttributesConfig->EnableKeySwitch && !config->Lenval) {
        THROW_ERROR_EXCEPTION("Key switches are not supported in text YAMR format");
    }

    if (controlAttributesConfig->EnableRangeIndex && !config->Lenval) {
        THROW_ERROR_EXCEPTION("Range indices are not supported in text YAMR format");
    }

    if (controlAttributesConfig->EnableRowIndex && !config->Lenval) {
         THROW_ERROR_EXCEPTION("Row indices are not supported in text YAMR format");
    }

    return New<TSchemalessWriterForYamr>(
        nameTable, 
        output, 
        enableContextSaving, 
        controlAttributesConfig,
        keyColumnCount, 
        config);
}

ISchemalessFormatWriterPtr CreateSchemalessWriterForYamr(
    const IAttributeDictionary& attributes,
    TNameTablePtr nameTable,
    IAsyncOutputStreamPtr output,
    bool enableContextSaving,
    TControlAttributesConfigPtr controlAttributesConfig,
    int keyColumnCount)
{
    auto config = ConvertTo<TYamrFormatConfigPtr>(&attributes);
    return CreateSchemalessWriterForYamr(
        config,
        nameTable,
        output, 
        enableContextSaving, 
        controlAttributesConfig,
        keyColumnCount); 
}

////////////////////////////////////////////////////////////////////////////////

} // namespace NFormats
} // namespace NYT<|MERGE_RESOLUTION|>--- conflicted
+++ resolved
@@ -46,23 +46,12 @@
         SubkeyId_ = Config_->HasSubkey ? nameTable->GetIdOrRegisterName(config->Subkey) : -1;
         ValueId_ = nameTable->GetIdOrRegisterName(config->Value);
     }
-<<<<<<< HEAD
-=======
-}
-
-void TSchemalessWriterForYamr::DoWrite(const std::vector<TUnversionedRow>& rows)
-{
-    TableIndexWasWritten_ = false;
-
-    auto* stream = GetOutputStream();
-    // This nasty line is needed to use Config as TYamrFormatConfigPtr
-    // without extra serializing/deserializing.
-    TYamrFormatConfigPtr config(static_cast<TYamrFormatConfig*>(Config_.Get()));
->>>>>>> a3888020
 
     // ISchemalessFormatWriter override.
     virtual void DoWrite(const std::vector<TUnversionedRow>& rows) override
     {
+        TableIndexWasWritten_ = false;
+
         auto* stream = GetOutputStream();
         // This nasty line is needed to use Config as TYamrFormatConfigPtr
         // without extra serializing/deserializing.
@@ -167,10 +156,6 @@
         THROW_ERROR_EXCEPTION("Range indices are not supported in text YAMR format");
     }
 
-    if (controlAttributesConfig->EnableRowIndex && !config->Lenval) {
-         THROW_ERROR_EXCEPTION("Row indices are not supported in text YAMR format");
-    }
-
     return New<TSchemalessWriterForYamr>(
         nameTable, 
         output, 
