--- conflicted
+++ resolved
@@ -181,24 +181,11 @@
             WriteControlAttribute(EControlAttribute::KeySwitch, true);
         }
 
-<<<<<<< HEAD
         ConsumeRow(rows[index]);
-        TryFlushBuffer();
-    }
-
-    TryFlushBuffer();
-=======
-        ConsumeRow(row);
         TryFlushBuffer(false);
     }
 
     TryFlushBuffer(true);
-
-    if (EnableKeySwitch_ && CurrentKey_) {
-        LastKey_ = GetKeyPrefix(CurrentKey_, KeyColumnCount_);
-        CurrentKey_ = LastKey_.Get();
-    }
->>>>>>> 303362ac
 }
 
 void TSchemalessWriterAdapter::WriteTableIndex(i32 tableIndex)
