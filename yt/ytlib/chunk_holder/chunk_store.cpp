#include "stdafx.h"
#include "chunk_store.h"

#include "../misc/foreach.h"
#include "../misc/assert.h"

#include <util/folder/filelist.h>
#include <util/random/random.h>
#include <utility>
#include <limits>

namespace NYT {
namespace NChunkHolder {

using namespace NChunkClient;

////////////////////////////////////////////////////////////////////////////////

static NLog::TLogger& Logger = ChunkHolderLogger;

////////////////////////////////////////////////////////////////////////////////

TLocation::TLocation(Stroka path)
    : Path(path)
    , AvailableSpace(0)
    , UsedSpace(0)
    , ActionQueue(New<TActionQueue>())
    , SessionCount(0)
{ }

void TLocation::RegisterChunk(TIntrusivePtr<TChunk> chunk)
{
    i64 size = chunk->Info().size();
    UsedSpace += size;
    AvailableSpace -= size;
}

void TLocation::UnregisterChunk(TIntrusivePtr<TChunk> chunk)
{
    i64 size = chunk->Info().size();
    UsedSpace -= size;
    AvailableSpace += size;
}

i64 TLocation::GetAvailableSpace()
{
    try {
        AvailableSpace = NFS::GetAvailableSpace(Path);
    } catch (...) {
        LOG_FATAL("Failed to compute available space at %s\n%s",
            ~Path.Quote(),
            ~CurrentExceptionMessage());
    }
    return AvailableSpace;
}

IInvoker::TPtr TLocation::GetInvoker() const
{
    return ActionQueue->GetInvoker();
}

i64 TLocation::GetUsedSpace() const
{
    return UsedSpace;
}

Stroka TLocation::GetPath() const
{
    return Path;
}

double TLocation::GetLoadFactor() const
{
    return (double) UsedSpace / (UsedSpace + AvailableSpace);
}

void TLocation::IncrementSessionCount()
{
    ++SessionCount;
    LOG_DEBUG("Location %s has %d sessions", ~Path, SessionCount);
}

void TLocation::DecrementSessionCount()
{
    --SessionCount;
    LOG_DEBUG("Location %s has %d sessions", ~Path, SessionCount);
}
    
int TLocation::GetSessionCount() const
{
    return SessionCount;
}

Stroka TLocation::GetChunkFileName(const TChunkId& chunkId) const
{
    ui8 firstByte = chunkId.Parts[0];
    return Sprintf("%s/%x/%s", ~Path, firstByte, ~chunkId.ToString());
}

////////////////////////////////////////////////////////////////////////////////

class TChunkStore::TCachedReader
    : public TCacheValueBase<TChunkId, TCachedReader>
    , public TFileReader
{
public:
    typedef TIntrusivePtr<TCachedReader> TPtr;

    TCachedReader(const TChunkId& chunkId, Stroka fileName)
        : TCacheValueBase<TChunkId, TCachedReader>(chunkId)
        , TFileReader(fileName)
    { }

};

////////////////////////////////////////////////////////////////////////////////

class TChunkStore::TReaderCache
    : public TCapacityLimitedCache<TChunkId, TCachedReader>
{
public:
    typedef TIntrusivePtr<TReaderCache> TPtr;

    TReaderCache(
        const TChunkHolderConfig& config,
        TChunkStore::TPtr chunkStore)
        : TCapacityLimitedCache<TChunkId, TCachedReader>(config.MaxCachedFiles)
        , ChunkStore(chunkStore)
    { }

    TCachedReader::TPtr Get(TChunk* chunk)
    {
        auto chunkId = chunk->GetId();
        TInsertCookie cookie(chunkId);
        if (BeginInsert(&cookie)) {
            try {
                auto reader = New<TCachedReader>(
                    chunk->GetId(),
                    chunk->GetFileName());
                reader->Open();
                cookie.EndInsert(reader);
            } catch (...) {
                LOG_FATAL("Error opening chunk (ChunkId: %s)\n%s",
                    ~chunkId.ToString(),
                    ~CurrentExceptionMessage());
            }
        }
        return cookie.GetAsyncResult()->Get();
    }

    bool Remove(TChunk::TPtr chunk)
    {
        return TCacheBase::Remove(chunk->GetId());
    }

private:
    TChunkStore::TPtr ChunkStore;

};

////////////////////////////////////////////////////////////////////////////////

TChunkStore::TChunkStore(const TChunkHolderConfig& config)
    : Config(config)
    , ReaderCache(New<TReaderCache>(Config, this))
{
    InitLocations();
    ScanChunks(); 
}

namespace {

void DeleteFile(const Stroka& fileName)
{
    if (!NFS::Remove(fileName)) {
        LOG_ERROR("Error deleting file %s", ~fileName.Quote());
    }
}

} // namespace <anonymous>

void TChunkStore::ScanChunks()
{
    LOG_INFO("Storage scan started");

    Stroka metaSuffix = ChunkMetaSuffix;

    try {
        FOREACH(const auto& location, Locations_) {
            Stroka path = location->GetPath();
            LOG_INFO("Scanning storage location %s", ~path);

            NFS::ForcePath(path);
            NFS::CleanTempFiles(path);

            // TODO: extract method
            TFileList fileList;
            fileList.Fill(path, TStringBuf(), TStringBuf(), 2);
            i32 size = fileList.Size();
            yvector<Stroka> fileNames(size);
            for (i32 i = 0; i < size; ++i) {
                fileNames[i] = fileList.Next();
            }
            std::sort(fileNames.begin(), fileNames.end());

            // TODO: refactor
            Stroka* lastDataFile = NULL;
            FOREACH (auto& fileName, fileNames) {
                bool isMeta = fileName.has_suffix(metaSuffix);
                if (isMeta) {
                    if (lastDataFile == NULL ||
                        fileName != *lastDataFile + metaSuffix)
                    {
                        if (lastDataFile != NULL) {
<<<<<<< HEAD
                            LOG_WARNING("Missing meta file for %s", ~lastDataFile->Quote());
                            DeleteFile(*lastDataFile);
                        }

                        LOG_WARNING("Missing data file for %s", ~fileName.Quote());
                        DeleteFile(fileName);
=======
                            LOG_WARNING("Missing meta file for %s",
                                ~lastDataFile->Quote());
                            DeleteFile(path + *lastDataFile);
                        }

                        LOG_WARNING("Missing data file for %s",
                            ~fileName.Quote());
                        DeleteFile(path + fileName);
>>>>>>> 19f77e28
                    } else {
                        auto chunkId = TChunkId::FromString(NFS::GetFileName(*lastDataFile));
                        if (!chunkId.IsEmpty()) {
                            RegisterChunk(chunkId, ~location);
                        } else {
                            LOG_ERROR("Invalid chunk filename (FileName: %s)", ~lastDataFile->Quote());
                        }
                    }
                    lastDataFile = NULL;
                } else {
                    if (lastDataFile != NULL) {
                        LOG_WARNING("Missing meta file for %s",
                            ~lastDataFile->Quote());
                        DeleteFile(path + *lastDataFile);
                    }
                    lastDataFile = &fileName;
                }
            }

            if (lastDataFile != NULL) {
                LOG_WARNING("Missing meta file for %s",
                    ~lastDataFile->Quote());
                DeleteFile(path + *lastDataFile);
            }
        }
    } catch (...) {
        LOG_FATAL("Failed to initialize storage locations\n%s", ~CurrentExceptionMessage());
    }

    LOG_INFO("Storage scan completed (ChunkCount: %d)", ChunkMap.ysize());
}

void TChunkStore::InitLocations()
{
    FOREACH (const auto& config, Config.Locations) {
        Locations_.push_back(New<TLocation>(config));
    }
}

TChunk::TPtr TChunkStore::RegisterChunk(
    const TChunkId& chunkId,
    TLocation* location)
{
    auto fileName = location->GetChunkFileName(chunkId);
    
    auto reader = New<TFileReader>(fileName);
    reader->Open();

    auto chunk = New<TChunk>(reader->GetChunkInfo(), location);
    ChunkMap.insert(MakePair(chunkId, chunk));

    location->RegisterChunk(chunk);

    LOG_DEBUG("Chunk registered (ChunkId: %s)", ~chunkId.ToString());

    ChunkAdded_.Fire(~chunk);

    return chunk;
}

TChunk::TPtr TChunkStore::FindChunk(const TChunkId& chunkId) const
{
    auto it = ChunkMap.find(chunkId);
    return it == ChunkMap.end() ? NULL : it->Second();
}

void TChunkStore::RemoveChunk(TChunk* chunk)
{
    // Hold the chunk during removal.
    TChunk::TPtr chunk_ = chunk;
    auto chunkId = chunk->GetId();

    YVERIFY(ChunkMap.erase(chunkId) == 1);

    ReaderCache->Remove(chunk);
    chunk->GetLocation()->UnregisterChunk(chunk);
        
    Stroka fileName = chunk->GetFileName();
    if (!NFS::Remove(fileName + ChunkMetaSuffix)) {
        LOG_FATAL("Error removing chunk meta file (ChunkId: %s)", ~chunkId.ToString());
    }
    if (!NFS::Remove(fileName)) {
        LOG_FATAL("Error removing chunk file (ChunkId: %s)", ~chunkId.ToString());
    }

    LOG_INFO("Chunk removed (ChunkId: %s)", ~chunkId.ToString());

    ChunkRemoved_.Fire(chunk);
}

TLocation::TPtr TChunkStore::GetNewChunkLocation()
{
    YASSERT(!Locations_.empty());

    yvector<TLocation*> candidates;
    candidates.reserve(Locations_.size());

    int minCount = Max<int>();
    FOREACH (const auto& location, Locations_) {
        int count = location->GetSessionCount();
        if (count < minCount) {
            candidates.clear();
            minCount = count;
        }
        if (count == minCount) {
            candidates.push_back(~location);
        }
    }

    return candidates[RandomNumber(candidates.size())];
}


TChunkStore::TChunks TChunkStore::GetChunks() const
{
    TChunks result;
    result.reserve(ChunkMap.ysize());
    FOREACH(const auto& pair, ChunkMap) {
        result.push_back(pair.Second());
    }
    return result;
}

int TChunkStore::GetChunkCount() const
{
    return ChunkMap.ysize();
}

TFileReader::TPtr TChunkStore::GetChunkReader(TChunk* chunk)
{
    return ReaderCache->Get(chunk);
}

////////////////////////////////////////////////////////////////////////////////

} // namespace NChunkHolder
} // namespace NYT<|MERGE_RESOLUTION|>--- conflicted
+++ resolved
@@ -212,23 +212,12 @@
                         fileName != *lastDataFile + metaSuffix)
                     {
                         if (lastDataFile != NULL) {
-<<<<<<< HEAD
                             LOG_WARNING("Missing meta file for %s", ~lastDataFile->Quote());
-                            DeleteFile(*lastDataFile);
-                        }
-
-                        LOG_WARNING("Missing data file for %s", ~fileName.Quote());
-                        DeleteFile(fileName);
-=======
-                            LOG_WARNING("Missing meta file for %s",
-                                ~lastDataFile->Quote());
                             DeleteFile(path + *lastDataFile);
                         }
 
-                        LOG_WARNING("Missing data file for %s",
-                            ~fileName.Quote());
+                        LOG_WARNING("Missing data file for %s", ~fileName.Quote());
                         DeleteFile(path + fileName);
->>>>>>> 19f77e28
                     } else {
                         auto chunkId = TChunkId::FromString(NFS::GetFileName(*lastDataFile));
                         if (!chunkId.IsEmpty()) {
