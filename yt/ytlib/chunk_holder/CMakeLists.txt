--- conflicted
+++ resolved
@@ -1,4 +1,3 @@
-<<<<<<< HEAD
 SET( YT_SOURCE_FILES ${YT_SOURCE_FILES}
     ${CMAKE_SOURCE_DIR}/yt/ytlib/chunk_holder/common.cpp
     ${CMAKE_SOURCE_DIR}/yt/ytlib/chunk_holder/chunk_holder_service.cpp
@@ -8,18 +7,5 @@
     ${CMAKE_SOURCE_DIR}/yt/ytlib/chunk_holder/session_manager.cpp
     ${CMAKE_SOURCE_DIR}/yt/ytlib/chunk_holder/master_connector.cpp
     ${CMAKE_SOURCE_DIR}/yt/ytlib/chunk_holder/replicator.cpp
-)
-=======
-SET(YT_SOURCE_FILES
-    common.cpp
-    chunk_holder.cpp
-    chunk_holder_rpc.h
-    block_store.cpp
-    chunk_store.cpp
-    session.cpp
-    master_connector.cpp
-    replicator.cpp
-    ytree_integration.cpp
-)
-
->>>>>>> 7f5f45a6
+    ${CMAKE_SOURCE_DIR}/yt/ytlib/chunk_holder/ytree_integration.cpp
+)