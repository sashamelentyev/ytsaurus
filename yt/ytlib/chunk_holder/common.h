--- conflicted
+++ resolved
@@ -1,30 +1,15 @@
 #pragma once
 
-#include <ytlib/misc/common.h>
-
-#include "chunk_service.pb.h"
-
-#include <ytlib/misc/guid.h>
-
-<<<<<<< HEAD
-#include "../chunk_client/common.h"
-#include "../chunk_client/remote_reader.h"
-#include "../chunk_client/sequential_reader.h"
-#include "../election/leader_lookup.h"
-#include "../misc/guid.h"
-#include "../logging/log.h"
+#include <ytlib/logging/log.h>
 #include <yt/ytlib/chunk_server/id.h>
-=======
-#include <ytlib/chunk_client/common.h>
-#include <ytlib/logging/log.h>
->>>>>>> dc02dbaa
 
 namespace NYT {
 namespace NChunkHolder {
 
 ////////////////////////////////////////////////////////////////////////////////
 
-<<<<<<< HEAD
+extern NLog::TLogger ChunkHolderLogger;
+
 using NChunkServer::TChunkId;
 using NChunkServer::TJobId;
 using NChunkServer::EJobType;
@@ -32,112 +17,5 @@
 
 ////////////////////////////////////////////////////////////////////////////////
 
-//! Describes a chunk location.
-struct TLocationConfig
-    : public TConfigurable
-{
-    typedef TIntrusivePtr<TLocationConfig> TPtr;
-
-    //! Location root path.
-    Stroka Path;
-
-    //! Maximum space chunks are allowed to occupy (0 indicates no limit).
-    i64 Quota;
-
-    TLocationConfig()
-    {
-        Register("path", Path).NonEmpty();
-        Register("quota", Quota).Default(0);
-    }
-};
-
-//! Describes a configuration of TChunkHolder.
-struct TChunkHolderConfig
-    : public TConfigurable
-{
-    typedef TIntrusivePtr<TChunkHolderConfig> TPtr;
-
-    //! Block cache size (in bytes).
-    i64 MaxCachedBlocksSize;
-
-    //! Maximum number opened files in cache.
-    int MaxCachedReaders;
-
-    //! Upload session timeout.
-    /*!
-     * Some activity must be happening in a session regularly (i.e. new
-     * blocks uploaded or sent to other chunk holders). Otherwise
-     * the session expires.
-     */
-    TDuration SessionTimeout;
-    
-    //! Period between consequent heartbeats.
-    TDuration HeartbeatPeriod;
-
-    //! Timeout for RPC requests to masters.
-    TDuration MasterRpcTimeout;
-
-    //! RPC interface port number.
-    int RpcPort;
-
-    //! HTTP monitoring interface port number.
-    int MonitoringPort;
-
-    i64 ResponseThrottlingSize;
-
-    //! Regular storage locations.
-    yvector<TLocationConfig::TPtr> ChunkStorageLocations;
-
-    //! Location used for caching chunks.
-    TLocationConfig::TPtr ChunkCacheLocation;
-
-    //! Remote reader configuration used to download chunks into cache.
-    NChunkClient::TRemoteReaderConfig::TPtr CacheRemoteReader;
-
-    //! Sequential reader configuration used to download chunks into cache.
-    NChunkClient::TSequentialReader::TConfig::TPtr CacheSequentialReader;
-
-    //! Masters configuration.
-    NElection::TLeaderLookup::TConfig::TPtr Masters;
-
-    //! Constructs a default instance.
-    /*!
-     *  By default, no master connection is configured. The holder will operate in
-     *  a standalone mode, which only makes sense for testing purposes.
-     */
-    TChunkHolderConfig()
-    {
-        // TODO: consider GreaterThan(0)
-
-        Register("max_cached_blocks_size", MaxCachedBlocksSize).GreaterThan(0).Default(1024 * 1024);
-        Register("max_cached_readers", MaxCachedReaders).GreaterThan(0).Default(10);
-        Register("session_timeout", SessionTimeout).Default(TDuration::Seconds(15));
-        Register("heartbeat_period", HeartbeatPeriod).Default(TDuration::Seconds(5));
-        Register("master_rpc_timeout", MasterRpcTimeout).Default(TDuration::Seconds(5));
-        Register("rpc_port", RpcPort).Default(9000);
-        Register("monitoring_port", MonitoringPort).Default(10000);
-        Register("response_throttling_size", ResponseThrottlingSize).GreaterThan(0).Default(500 * 1024 * 1024);
-        Register("chunk_store_locations", ChunkStorageLocations).NonEmpty();
-        Register("chunk_cache_location", ChunkCacheLocation);
-        Register("cache_remote_reader", CacheRemoteReader).DefaultNew();
-        Register("cache_sequential_reader", CacheSequentialReader).DefaultNew();
-        Register("masters", Masters);
-    }
-};
-
-////////////////////////////////////////////////////////////////////////////////
-
-=======
->>>>>>> dc02dbaa
-extern NLog::TLogger ChunkHolderLogger;
-
-////////////////////////////////////////////////////////////////////////////////
-
 } // namespace NChunkHolder
-} // namespace NYT
-
-////////////////////////////////////////////////////////////////////////////////
-
-Stroka ToString(const NYT::NChunkServer::NProto::THolderStatistics& statistics);
-
-////////////////////////////////////////////////////////////////////////////////
+} // namespace NYT