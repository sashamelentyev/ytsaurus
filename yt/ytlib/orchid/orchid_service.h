--- conflicted
+++ resolved
@@ -9,26 +9,9 @@
 
 ////////////////////////////////////////////////////////////////////////////////
 
-<<<<<<< HEAD
-class TOrchidService
-    : public NRpc::TServiceBase
-{
-public:
-    TOrchidService(
-        NYTree::INodePtr root,
-        IInvokerPtr invoker);
-
-private:
-    NYTree::IYPathServicePtr RootService;
-
-    DECLARE_RPC_SERVICE_METHOD(NProto, Execute);
-
-};
-=======
 NRpc::IServicePtr CreateOrchidService(
     NYTree::INodePtr root,
     IInvokerPtr invoker);
->>>>>>> 99d8a6aa
 
 ////////////////////////////////////////////////////////////////////////////////
 
