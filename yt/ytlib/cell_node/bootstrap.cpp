#include "stdafx.h"
#include "bootstrap.h"
#include "config.h"

#include <ytlib/misc/ref_counted_tracker.h>

#include <ytlib/actions/action_queue.h>

#include <ytlib/bus/nl_server.h>

#include <ytlib/election/leader_channel.h>

#include <ytlib/orchid/orchid_service.h>

#include <ytlib/monitoring/monitoring_manager.h>
#include <ytlib/monitoring/ytree_integration.h>
#include <ytlib/monitoring/http_server.h>
#include <ytlib/monitoring/http_integration.h>

#include <ytlib/ytree/ephemeral.h>
#include <ytlib/ytree/virtual.h>
#include <ytlib/ytree/yson_file_service.h>
#include <ytlib/ytree/ypath_client.h>

#include <ytlib/profiling/profiling_manager.h>

#include <ytlib/chunk_holder/bootstrap.h>
#include <ytlib/chunk_holder/config.h>
#include <ytlib/chunk_holder/ytree_integration.h>
#include <ytlib/chunk_holder/chunk_cache.h>

#include <ytlib/scheduler/scheduler_channel.h>

#include <ytlib/exec_agent/bootstrap.h>
#include <ytlib/exec_agent/config.h>

#include <util/system/hostname.h>

namespace NYT {
namespace NCellNode {

using namespace NBus;
using namespace NRpc;
using namespace NYTree;
using namespace NMonitoring;
using namespace NOrchid;
using namespace NChunkServer;
using namespace NProfiling;
using namespace NScheduler;

////////////////////////////////////////////////////////////////////////////////

static NLog::TLogger Logger("Bootstrap");

////////////////////////////////////////////////////////////////////////////////

TBootstrap::TBootstrap(
    const Stroka& configFileName,
    TCellNodeConfigPtr config)
    : ConfigFileName(configFileName)
    , Config(config)
{ }

TBootstrap::~TBootstrap()
{ }

void TBootstrap::Run()
{
    IncarnationId = TIncarnationId::Create();
    PeerAddress = Sprintf("%s:%d", GetHostName(), Config->RpcPort);

    LOG_INFO("Starting node (IncarnationId: %s, PeerAddress: %s, MasterAddresses: [%s])",
        ~IncarnationId.ToString(),
        ~PeerAddress,
        ~JoinToString(Config->Masters->Addresses));

    MasterChannel = CreateLeaderChannel(Config->Masters);
    
    // TODO(babenko): for now we use the same timeout both for masters and scheduler
    SchedulerChannel = CreateSchedulerChannel(Config->Masters->RpcTimeout, MasterChannel);

    auto controlQueue = New<TActionQueue>("Control");
    ControlInvoker = controlQueue->GetInvoker();

    BusServer = CreateNLBusServer(~New<TNLBusServerConfig>(Config->RpcPort));

    RpcServer = CreateRpcServer(~BusServer);

    auto monitoringManager = New<TMonitoringManager>();
    monitoringManager->Register(
<<<<<<< HEAD
        "ref_counted",
        BIND(&TRefCountedTracker::GetMonitoringInfo, TRefCountedTracker::Get()));
    monitoringManager->Register(
        "bus_server",
        BIND(&IBusServer::GetMonitoringInfo, BusServer));
=======
        "/ref_counted",
        FromMethod(&TRefCountedTracker::GetMonitoringInfo, TRefCountedTracker::Get()));
    monitoringManager->Register(
        "/bus_server",
        FromMethod(&IBusServer::GetMonitoringInfo, BusServer));
>>>>>>> 27716cd1
    monitoringManager->Start();

    OrchidRoot = GetEphemeralNodeFactory()->CreateMap();
    SyncYPathSetNode(
<<<<<<< HEAD
        ~OrchidRoot,
        "monitoring",
        ~NYTree::CreateVirtualNode(CreateMonitoringProducer(~monitoringManager)));
    SyncYPathSetNode(
        ~OrchidRoot,
        "profiling",
=======
        ~orchidRoot,
        "/monitoring",
        ~NYTree::CreateVirtualNode(~CreateMonitoringProducer(~monitoringManager)));
    SyncYPathSetNode(
        ~orchidRoot,
        "/profiling",
>>>>>>> 27716cd1
        ~CreateVirtualNode(
            ~TProfilingManager::Get()->GetRoot()
            ->Via(TProfilingManager::Get()->GetInvoker())));
    SyncYPathSetNode(
<<<<<<< HEAD
        ~OrchidRoot,
        "config",
        ~NYTree::CreateVirtualNode(NYTree::CreateYsonFileProducer(ConfigFileName)));
=======
        ~orchidRoot,
        "/config",
        ~NYTree::CreateVirtualNode(~NYTree::CreateYsonFileProducer(ConfigFileName)));
    SyncYPathSetNode(
        ~orchidRoot,
        "/stored_chunks",
        ~NYTree::CreateVirtualNode(~CreateStoredChunkMapService(~ChunkStore)));
    SyncYPathSetNode(
        ~orchidRoot,
        "/cached_chunks",
        ~NYTree::CreateVirtualNode(~CreateCachedChunkMapService(~ChunkCache)));
>>>>>>> 27716cd1

    auto orchidService = New<TOrchidService>(
        ~OrchidRoot,
        controlQueue->GetInvoker());
    RpcServer->RegisterService(~orchidService);

    ::THolder<NHttp::TServer> httpServer(new NHttp::TServer(Config->MonitoringPort));
    httpServer->Register(
        "/orchid",
        NMonitoring::GetYPathHttpHandler(OrchidRoot->Via(controlQueue->GetInvoker())));

    ChunkHolderBootstrap.Reset(new NChunkHolder::TBootstrap(Config->ChunkHolder, this));
    ChunkHolderBootstrap->Init();

    ExecAgentBootstrap.Reset(new NExecAgent::TBootstrap(Config->ExecAgent, this));
    ExecAgentBootstrap->Init();

    LOG_INFO("Listening for HTTP requests on port %d", Config->MonitoringPort);
    httpServer->Start();

    LOG_INFO("Listening for RPC requests on port %d", Config->RpcPort);
    RpcServer->Start();

    Sleep(TDuration::Max());
}

TCellNodeConfigPtr TBootstrap::GetConfig() const
{
    return Config;
}

TIncarnationId TBootstrap::GetIncarnationId() const
{
    return IncarnationId;
}

IInvoker::TPtr TBootstrap::GetControlInvoker() const
{
    return ControlInvoker;
}

IBusServer::TPtr TBootstrap::GetBusServer() const
{
    return BusServer;
}

IServer::TPtr TBootstrap::GetRpcServer() const
{
    return RpcServer;
}

IChannel::TPtr TBootstrap::GetMasterChannel() const
{
    return MasterChannel;
}

IChannel::TPtr TBootstrap::GetSchedulerChannel() const
{
    return SchedulerChannel;
}

Stroka TBootstrap::GetPeerAddress() const
{
    return PeerAddress;
}

IMapNodePtr TBootstrap::GetOrchidRoot() const
{
    return OrchidRoot;
}

NChunkHolder::TBootstrap* TBootstrap::GetChunkHolderBootstrap() const
{
    return ChunkHolderBootstrap.Get();
}

NExecAgent::TBootstrap* TBootstrap::GetExecAgentBootstrap() const
{
    return ExecAgentBootstrap.Get();
}

////////////////////////////////////////////////////////////////////////////////

} // namespace NCellNode
} // namespace NYT<|MERGE_RESOLUTION|>--- conflicted
+++ resolved
@@ -88,59 +88,28 @@
 
     auto monitoringManager = New<TMonitoringManager>();
     monitoringManager->Register(
-<<<<<<< HEAD
-        "ref_counted",
+        "/ref_counted",
         BIND(&TRefCountedTracker::GetMonitoringInfo, TRefCountedTracker::Get()));
     monitoringManager->Register(
-        "bus_server",
+        "/bus_server",
         BIND(&IBusServer::GetMonitoringInfo, BusServer));
-=======
-        "/ref_counted",
-        FromMethod(&TRefCountedTracker::GetMonitoringInfo, TRefCountedTracker::Get()));
-    monitoringManager->Register(
-        "/bus_server",
-        FromMethod(&IBusServer::GetMonitoringInfo, BusServer));
->>>>>>> 27716cd1
     monitoringManager->Start();
 
     OrchidRoot = GetEphemeralNodeFactory()->CreateMap();
     SyncYPathSetNode(
-<<<<<<< HEAD
         ~OrchidRoot,
-        "monitoring",
+        "/monitoring",
         ~NYTree::CreateVirtualNode(CreateMonitoringProducer(~monitoringManager)));
     SyncYPathSetNode(
         ~OrchidRoot,
-        "profiling",
-=======
-        ~orchidRoot,
-        "/monitoring",
-        ~NYTree::CreateVirtualNode(~CreateMonitoringProducer(~monitoringManager)));
-    SyncYPathSetNode(
-        ~orchidRoot,
         "/profiling",
->>>>>>> 27716cd1
         ~CreateVirtualNode(
             ~TProfilingManager::Get()->GetRoot()
             ->Via(TProfilingManager::Get()->GetInvoker())));
     SyncYPathSetNode(
-<<<<<<< HEAD
         ~OrchidRoot,
         "config",
         ~NYTree::CreateVirtualNode(NYTree::CreateYsonFileProducer(ConfigFileName)));
-=======
-        ~orchidRoot,
-        "/config",
-        ~NYTree::CreateVirtualNode(~NYTree::CreateYsonFileProducer(ConfigFileName)));
-    SyncYPathSetNode(
-        ~orchidRoot,
-        "/stored_chunks",
-        ~NYTree::CreateVirtualNode(~CreateStoredChunkMapService(~ChunkStore)));
-    SyncYPathSetNode(
-        ~orchidRoot,
-        "/cached_chunks",
-        ~NYTree::CreateVirtualNode(~CreateCachedChunkMapService(~ChunkCache)));
->>>>>>> 27716cd1
 
     auto orchidService = New<TOrchidService>(
         ~OrchidRoot,
