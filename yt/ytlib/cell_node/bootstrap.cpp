#include "stdafx.h"
#include "bootstrap.h"
#include "config.h"

#include <ytlib/misc/ref_counted_tracker.h>

#include <ytlib/actions/action_queue.h>

#include <ytlib/bus/nl_server.h>

#include <ytlib/election/leader_channel.h>

#include <ytlib/orchid/orchid_service.h>

#include <ytlib/monitoring/monitoring_manager.h>
#include <ytlib/monitoring/ytree_integration.h>
#include <ytlib/monitoring/http_server.h>
#include <ytlib/monitoring/http_integration.h>

#include <ytlib/ytree/ephemeral.h>
#include <ytlib/ytree/virtual.h>
#include <ytlib/ytree/yson_file_service.h>
#include <ytlib/ytree/ypath_client.h>

#include <ytlib/profiling/profiling_manager.h>

#include <ytlib/chunk_holder/bootstrap.h>
#include <ytlib/chunk_holder/config.h>
#include <ytlib/chunk_holder/ytree_integration.h>
#include <ytlib/chunk_holder/chunk_cache.h>

#include <ytlib/scheduler/scheduler_channel.h>

#include <ytlib/exec_agent/bootstrap.h>
#include <ytlib/exec_agent/config.h>

namespace NYT {
namespace NCellNode {

using namespace NBus;
using namespace NRpc;
using namespace NYTree;
using namespace NMonitoring;
using namespace NOrchid;
using namespace NChunkServer;
using namespace NProfiling;
using namespace NScheduler;

////////////////////////////////////////////////////////////////////////////////

static NLog::TLogger Logger("Bootstrap");

////////////////////////////////////////////////////////////////////////////////

TBootstrap::TBootstrap(
    const Stroka& configFileName,
    TCellNodeConfigPtr config)
    : ConfigFileName(configFileName)
    , Config(config)
{ }

TBootstrap::~TBootstrap()
{ }

void TBootstrap::Run()
{
    IncarnationId = TIncarnationId::Create();
    PeerAddress = Sprintf("%s:%d", GetHostName(), Config->RpcPort);

    LOG_INFO("Starting node (IncarnationId: %s, PeerAddress: %s, MasterAddresses: [%s])",
        ~IncarnationId.ToString(),
        ~PeerAddress,
        ~JoinToString(Config->Masters->Addresses));

    MasterChannel = CreateLeaderChannel(Config->Masters);
    
    // TODO(babenko): for now we use the same timeout both for masters and scheduler
    SchedulerChannel = CreateSchedulerChannel(Config->Masters->RpcTimeout, MasterChannel);

    auto controlQueue = New<TActionQueue>("Control");
    ControlInvoker = controlQueue->GetInvoker();

    BusServer = CreateNLBusServer(~New<TNLBusServerConfig>(Config->RpcPort));

    RpcServer = CreateRpcServer(~BusServer);

    auto monitoringManager = New<TMonitoringManager>();
    monitoringManager->Register(
        "ref_counted",
        BIND(&TRefCountedTracker::GetMonitoringInfo, TRefCountedTracker::Get()));
    monitoringManager->Register(
        "bus_server",
        BIND(&IBusServer::GetMonitoringInfo, BusServer));
    monitoringManager->Start();

    OrchidRoot = GetEphemeralNodeFactory()->CreateMap();
    SyncYPathSetNode(
        ~OrchidRoot,
        "monitoring",
        ~NYTree::CreateVirtualNode(CreateMonitoringProducer(~monitoringManager)));
    SyncYPathSetNode(
        ~OrchidRoot,
        "profiling",
        ~CreateVirtualNode(
            ~TProfilingManager::Get()->GetRoot()
            ->Via(TProfilingManager::Get()->GetInvoker())));
    SyncYPathSetNode(
        ~OrchidRoot,
        "config",
<<<<<<< HEAD
        ~NYTree::CreateVirtualNode(~NYTree::CreateYsonFileProducer(ConfigFileName)));
=======
        ~NYTree::CreateVirtualNode(NYTree::CreateYsonFileProducer(ConfigFileName)));
    SyncYPathSetNode(
        ~orchidRoot,
        "stored_chunks",
        ~NYTree::CreateVirtualNode(~CreateStoredChunkMapService(~ChunkStore)));
    SyncYPathSetNode(
        ~orchidRoot,
        "cached_chunks",
        ~NYTree::CreateVirtualNode(~CreateCachedChunkMapService(~ChunkCache)));
>>>>>>> f2e036e5

    auto orchidService = New<TOrchidService>(
        ~OrchidRoot,
        controlQueue->GetInvoker());
    RpcServer->RegisterService(~orchidService);

    ::THolder<NHttp::TServer> httpServer(new NHttp::TServer(Config->MonitoringPort));
    httpServer->Register(
        "/orchid",
<<<<<<< HEAD
        ~NMonitoring::GetYPathHttpHandler(~OrchidRoot->Via(controlQueue->GetInvoker())));

    ChunkHolderBootstrap.Reset(new NChunkHolder::TBootstrap(Config->ChunkHolder, this));
    ChunkHolderBootstrap->Init();

    ExecAgentBootstrap.Reset(new NExecAgent::TBootstrap(Config->ExecAgent, this));
    ExecAgentBootstrap->Init();
=======
        NMonitoring::GetYPathHttpHandler(~orchidRoot->Via(controlQueue->GetInvoker())));
>>>>>>> f2e036e5

    LOG_INFO("Listening for HTTP requests on port %d", Config->MonitoringPort);
    httpServer->Start();

    LOG_INFO("Listening for RPC requests on port %d", Config->RpcPort);
    RpcServer->Start();

    Sleep(TDuration::Max());
}

TCellNodeConfigPtr TBootstrap::GetConfig() const
{
    return Config;
}

TIncarnationId TBootstrap::GetIncarnationId() const
{
    return IncarnationId;
}

IInvoker::TPtr TBootstrap::GetControlInvoker() const
{
    return ControlInvoker;
}

IBusServer::TPtr TBootstrap::GetBusServer() const
{
    return BusServer;
}

IServer::TPtr TBootstrap::GetRpcServer() const
{
    return RpcServer;
}

IChannel::TPtr TBootstrap::GetMasterChannel() const
{
    return MasterChannel;
}

IChannel::TPtr TBootstrap::GetSchedulerChannel() const
{
    return SchedulerChannel;
}

Stroka TBootstrap::GetPeerAddress() const
{
    return PeerAddress;
}

IMapNodePtr TBootstrap::GetOrchidRoot() const
{
    return OrchidRoot;
}

NChunkHolder::TBootstrap* TBootstrap::GetChunkHolderBootstrap() const
{
    return ChunkHolderBootstrap.Get();
}

NExecAgent::TBootstrap* TBootstrap::GetExecAgentBootstrap() const
{
    return ExecAgentBootstrap.Get();
}

////////////////////////////////////////////////////////////////////////////////

} // namespace NCellNode
} // namespace NYT<|MERGE_RESOLUTION|>--- conflicted
+++ resolved
@@ -33,6 +33,8 @@
 
 #include <ytlib/exec_agent/bootstrap.h>
 #include <ytlib/exec_agent/config.h>
+
+#include <util/system/hostname.h>
 
 namespace NYT {
 namespace NCellNode {
@@ -107,19 +109,7 @@
     SyncYPathSetNode(
         ~OrchidRoot,
         "config",
-<<<<<<< HEAD
-        ~NYTree::CreateVirtualNode(~NYTree::CreateYsonFileProducer(ConfigFileName)));
-=======
         ~NYTree::CreateVirtualNode(NYTree::CreateYsonFileProducer(ConfigFileName)));
-    SyncYPathSetNode(
-        ~orchidRoot,
-        "stored_chunks",
-        ~NYTree::CreateVirtualNode(~CreateStoredChunkMapService(~ChunkStore)));
-    SyncYPathSetNode(
-        ~orchidRoot,
-        "cached_chunks",
-        ~NYTree::CreateVirtualNode(~CreateCachedChunkMapService(~ChunkCache)));
->>>>>>> f2e036e5
 
     auto orchidService = New<TOrchidService>(
         ~OrchidRoot,
@@ -129,17 +119,13 @@
     ::THolder<NHttp::TServer> httpServer(new NHttp::TServer(Config->MonitoringPort));
     httpServer->Register(
         "/orchid",
-<<<<<<< HEAD
-        ~NMonitoring::GetYPathHttpHandler(~OrchidRoot->Via(controlQueue->GetInvoker())));
+        NMonitoring::GetYPathHttpHandler(OrchidRoot->Via(controlQueue->GetInvoker())));
 
     ChunkHolderBootstrap.Reset(new NChunkHolder::TBootstrap(Config->ChunkHolder, this));
     ChunkHolderBootstrap->Init();
 
     ExecAgentBootstrap.Reset(new NExecAgent::TBootstrap(Config->ExecAgent, this));
     ExecAgentBootstrap->Init();
-=======
-        NMonitoring::GetYPathHttpHandler(~orchidRoot->Via(controlQueue->GetInvoker())));
->>>>>>> f2e036e5
 
     LOG_INFO("Listening for HTTP requests on port %d", Config->MonitoringPort);
     httpServer->Start();
