#include "stdafx.h"
#include "packet.h"

namespace NYT {
namespace NBus {

////////////////////////////////////////////////////////////////////////////////

static NLog::TLogger& Logger = BusLogger;

////////////////////////////////////////////////////////////////////////////////

const int THeaderTraits<TPacketHeader>::FixedSize =
    sizeof (TPacketHeader);
const int THeaderTraits<TMultipartPacketHeader>::FixedSize =
    (size_t) &(((TMultipartPacketHeader*) NULL)->PartSizes);

////////////////////////////////////////////////////////////////////////////////

bool DecodeMessagePacket(
    TBlob&& data,
    IMessage::TPtr* message,
    TSequenceId* sequenceId)
{
    auto* header = ParsePacketHeader<TMultipartPacketHeader>(data);
    if (header == NULL)
        return false;

    if (header->PartCount < 0 || header->PartCount > TMultipartPacketHeader::MaxParts) {
        LOG_ERROR("Invalid part count in a multipart packet (PartCount: %d)", header->PartCount);
        return false;
    }

    yvector<TRef> parts(header->PartCount);

    char* ptr = reinterpret_cast<char*>(&header->PartSizes[header->PartCount]);
    char* dataEnd = data.end();
    for (int partIndex = 0; partIndex < header->PartCount; ++partIndex) {
        i32 partSize = header->PartSizes[partIndex];
        if (partSize < 0 || partSize > TMultipartPacketHeader::MaxPartSize) {
            LOG_ERROR("Invalid part size in a multipart packet (PartIndex: %d, PartSize: %d)",
                partIndex,
                partSize);
            return false;
        }
        if (ptr + partSize > dataEnd) {
            LOG_ERROR("Buffer overrun in a multipart packet (PartIndex: %d)",
                partIndex);
            return false;
        }
        parts[partIndex] = TRef(ptr, partSize);
        ptr += partSize;
    }

    *message = CreateMessageFromParts(MoveRV(data), parts);
    *sequenceId = header->SequenceId;

    return true;
}

bool EncodeMessagePacket(
    IMessage* message,
    const TSessionId& sessionId,
    TSequenceId sequenceId,
    TBlob* data)
{
    YASSERT(message != NULL);

    const auto& parts = message->GetParts();

    if (parts.ysize() > TMultipartPacketHeader::MaxParts) {
        LOG_ERROR("Multipart message contains too many parts (PartCount: %d)",
            parts.ysize());
        return false;
    }

    i64 dataSize = 0;
    dataSize += THeaderTraits<TMultipartPacketHeader>::FixedSize;
    dataSize += sizeof (i32) * parts.ysize();
    for (int partIndex = 0; partIndex < parts.ysize(); ++partIndex)
    {
        const TSharedRef& part = parts[partIndex];
        i32 partSize = static_cast<i32>(part.Size());
        if (partSize > TMultipartPacketHeader::MaxPartSize) {
            LOG_ERROR("Multipart message part is too large (PartIndex: %d, PartSize: %d)",
                partIndex,
                partSize);
            return false;
        }
        dataSize += partSize;
    }

    data->resize(static_cast<size_t>(dataSize));

    auto* header = reinterpret_cast<TMultipartPacketHeader*>(data->begin());
    header->Signature = TPacketHeader::ExpectedSignature;
    header->Type = TPacketHeader::EType::Message;
    header->SessionId = sessionId;
    header->PartCount = parts.ysize();
    header->SequenceId = sequenceId;
    for (int partIndex = 0; partIndex < header->PartCount; ++partIndex) {
        header->PartSizes[partIndex] = static_cast<i32>(parts[partIndex].Size());
    }

    char* current = reinterpret_cast<char*>(&header->PartSizes[parts.ysize()]);
<<<<<<< HEAD
    for (int i = 0; i < header->PartCount; ++i) {
        const TRef& part = parts[i];
        std::copy(part.Begin(), part.End(), current);
=======
    for (int partIndex = 0; partIndex < header->PartCount; ++partIndex) {
        const TRef& part = parts[partIndex];
        NStl::copy(part.Begin(), part.End(), current);
>>>>>>> 0788ee50
        current += part.Size();
    }

    return true;
}

void CreatePacket(const TSessionId& sessionId, TPacketHeader::EType type, TBlob* data)
{
    data->resize(THeaderTraits<TPacketHeader>::FixedSize);
    auto* header = reinterpret_cast<TPacketHeader*>(data->begin());
    header->Signature = TPacketHeader::ExpectedSignature;
    header->Type = type;
    header->SessionId = sessionId;
}

////////////////////////////////////////////////////////////////////////////////

} // namespace NBus
} // namespace NYT<|MERGE_RESOLUTION|>--- conflicted
+++ resolved
@@ -103,15 +103,9 @@
     }
 
     char* current = reinterpret_cast<char*>(&header->PartSizes[parts.ysize()]);
-<<<<<<< HEAD
-    for (int i = 0; i < header->PartCount; ++i) {
-        const TRef& part = parts[i];
-        std::copy(part.Begin(), part.End(), current);
-=======
     for (int partIndex = 0; partIndex < header->PartCount; ++partIndex) {
         const TRef& part = parts[partIndex];
-        NStl::copy(part.Begin(), part.End(), current);
->>>>>>> 0788ee50
+        std::copy(part.Begin(), part.End(), current);
         current += part.Size();
     }
 
