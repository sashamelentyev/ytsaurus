--- conflicted
+++ resolved
@@ -20,19 +20,11 @@
 
 class TTransaction
 {
-<<<<<<< HEAD
-    DECLARE_BYVAL_RO_PROPERTY(Id, TTransactionId);
-    DECLARE_BYREF_RW_PROPERTY(RegisteredChunks, yvector<NChunkClient::TChunkId>);
-    DECLARE_BYREF_RW_PROPERTY(LockIds, yvector<TLockId>);
-    DECLARE_BYREF_RW_PROPERTY(BranchedNodes, yvector<TNodeId>);
-    DECLARE_BYREF_RW_PROPERTY(CreatedNodes, yvector<TNodeId>);
-=======
     DECLARE_BYVAL_RO_PROPERTY(TTransactionId, Id);
-    DECLARE_BYREF_RW_PROPERTY(yvector<TChunkId>, RegisteredChunks);
+    DECLARE_BYREF_RW_PROPERTY(yvector<NChunkClient::TChunkId>, RegisteredChunks);
     DECLARE_BYREF_RW_PROPERTY(yvector<TLockId>, LockIds);
     DECLARE_BYREF_RW_PROPERTY(yvector<TNodeId>, BranchedNodes);
     DECLARE_BYREF_RW_PROPERTY(yvector<TNodeId>, CreatedNodes);
->>>>>>> f05539bf
 
 public:
     TTransaction(const TTransactionId& id)
