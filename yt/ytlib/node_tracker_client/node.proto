package NYT.NNodeTrackerClient.NProto;

import "yt/core/misc/guid.proto";

////////////////////////////////////////////////////////////////////////////////

// Describes the current state of a storage location.
message TLocationStatistics
{
    required int64 available_space = 1;
    required int64 used_space = 2;
    required int32 chunk_count = 3;
    required int32 session_count = 4;
    required bool enabled = 5;
    required bool full = 6;
}

// Describes the current state of the whole node.
message TNodeStatistics
{
    optional int64 total_available_space = 1;
    optional int64 total_used_space = 2;
    optional int32 total_chunk_count = 3;
    optional int32 total_user_session_count = 4;
    optional int32 total_replication_session_count = 7;
    optional int32 total_repair_session_count = 8;
    optional bool full = 5;
    repeated TLocationStatistics locations = 6;
<<<<<<< HEAD
    optional int32 max_replication_session_count = 9;
    optional int32 max_repair_session_count = 10;
    optional int32 available_tablet_slots = 11;
    optional int32 used_tablet_slots = 12;
=======
>>>>>>> 99d8a6aa
}

// Measures limits and utilization of various resources.
message TNodeResources
{
    optional int32 user_slots        = 1;
    optional int32 cpu               = 2;
    optional int64 memory            = 3;
    optional int32 network           = 4;
    optional int32 replication_slots = 5;
    optional int32 removal_slots     = 6;
    optional int32 repair_slots      = 7;
}

// Describes a cluster node.
message TAddressDescriptor
{
    required string network = 1;
    required string address = 2;
}

message TNodeDescriptor
{
    required string address = 2;
    repeated TAddressDescriptor addresses = 3;
}

// Provides a mapping from node ids to descriptors.
// Used for unpacking replica information.
message TNodeDirectory
{
    message TItem
    {
        required int32 node_id = 1;
        required TNodeDescriptor node_descriptor = 2;
    }

    repeated TItem items = 1;
}

////////////////////////////////////////////////////////////////////////////////<|MERGE_RESOLUTION|>--- conflicted
+++ resolved
@@ -26,13 +26,10 @@
     optional int32 total_repair_session_count = 8;
     optional bool full = 5;
     repeated TLocationStatistics locations = 6;
-<<<<<<< HEAD
     optional int32 max_replication_session_count = 9;
     optional int32 max_repair_session_count = 10;
     optional int32 available_tablet_slots = 11;
     optional int32 used_tablet_slots = 12;
-=======
->>>>>>> 99d8a6aa
 }
 
 // Measures limits and utilization of various resources.
