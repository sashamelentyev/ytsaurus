--- conflicted
+++ resolved
@@ -34,12 +34,6 @@
 
     const Stroka& GetDefaultAddress() const;
     const Stroka& GetInterconnectAddress() const;
-<<<<<<< HEAD
-
-    const Stroka& GetAddress(const TNetworkPreferenceList& networks) const;
-    TNullable<Stroka> FindAddress(const TNetworkPreferenceList& networks) const;
-=======
->>>>>>> 1e12e2b0
 
     const Stroka& GetAddress(const TNetworkPreferenceList& networks) const;
     TNullable<Stroka> FindAddress(const TNetworkPreferenceList& networks) const;
