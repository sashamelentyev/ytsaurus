--- conflicted
+++ resolved
@@ -1,33 +1,16 @@
-<<<<<<< HEAD
 SET( YT_SOURCE_FILES ${YT_SOURCE_FILES}
     ${CMAKE_SOURCE_DIR}/yt/ytlib/chunk_client/common.cpp
     ${CMAKE_SOURCE_DIR}/yt/ytlib/chunk_client/format.h
-    ${CMAKE_SOURCE_DIR}/yt/ytlib/chunk_client/chunk_writer.h
-    ${CMAKE_SOURCE_DIR}/yt/ytlib/chunk_client/remote_chunk_writer.cpp
-    ${CMAKE_SOURCE_DIR}/yt/ytlib/chunk_client/remote_chunk_reader.cpp
-    ${CMAKE_SOURCE_DIR}/yt/ytlib/chunk_client/file_chunk_writer.cpp
-    ${CMAKE_SOURCE_DIR}/yt/ytlib/chunk_client/chunk_reader.h
-    ${CMAKE_SOURCE_DIR}/yt/ytlib/chunk_client/file_chunk_reader.cpp
+    ${CMAKE_SOURCE_DIR}/yt/ytlib/chunk_client/async_writer.h
+    ${CMAKE_SOURCE_DIR}/yt/ytlib/chunk_client/async_reader.h
+    ${CMAKE_SOURCE_DIR}/yt/ytlib/chunk_client/remote_writer.cpp
+    ${CMAKE_SOURCE_DIR}/yt/ytlib/chunk_client/remote_reader.cpp
+    ${CMAKE_SOURCE_DIR}/yt/ytlib/chunk_client/file_writer.cpp
+    ${CMAKE_SOURCE_DIR}/yt/ytlib/chunk_client/file_reader.cpp
+    ${CMAKE_SOURCE_DIR}/yt/ytlib/chunk_client/sequential_reader.cpp
     ${CMAKE_SOURCE_DIR}/yt/ytlib/chunk_client/holder_channel_cache.cpp
-    ${CMAKE_SOURCE_DIR}/yt/ytlib/chunk_client/sequential_chunk_reader.cpp
     ${CMAKE_SOURCE_DIR}/yt/ytlib/chunk_client/reader_thread.cpp
     ${CMAKE_SOURCE_DIR}/yt/ytlib/chunk_client/writer_thread.cpp
-=======
-SET(YT_SOURCE_FILES
-    chunk.proto
-    common.cpp
-    format.h
-    async_writer.h
-    async_reader.h
-    remote_writer.cpp
-    remote_reader.cpp
-    file_writer.cpp
-    file_reader.cpp
-    sequential_reader.cpp
-    holder_channel_cache.cpp
-    reader_thread.cpp
-    writer_thread.cpp
->>>>>>> 7c8b8a40
 )
 
 PROTOC( ${CMAKE_SOURCE_DIR}/yt/ytlib/chunk_client/chunk.proto YT_SOURCE_FILES )