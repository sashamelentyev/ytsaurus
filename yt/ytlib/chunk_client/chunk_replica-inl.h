--- conflicted
+++ resolved
@@ -1,5 +1,3 @@
-#pragma once
-
 #ifndef CHUNK_REPLICA_INL_H_
 #error "Direct inclusion of this file is not allowed, include chunk_replica.h"
 #endif
@@ -9,26 +7,16 @@
 
 ////////////////////////////////////////////////////////////////////////////////
 
-<<<<<<< HEAD
-FORCED_INLINE TChunkReplica::TChunkReplica()
-    : Value(NNodeTrackerClient::InvalidNodeId)
-=======
 Y_FORCE_INLINE TChunkReplica::TChunkReplica()
-    : Value(NNodeTrackerClient::InvalidNodeId | (0 << 28))
->>>>>>> 48a96482
+    : Value(NNodeTrackerClient::InvalidNodeId | (0 << 24))
 { }
 
 Y_FORCE_INLINE TChunkReplica::TChunkReplica(ui32 value)
     : Value(value)
 { }
 
-<<<<<<< HEAD
-FORCED_INLINE TChunkReplica::TChunkReplica(int nodeId, int index)
+Y_FORCE_INLINE TChunkReplica::TChunkReplica(int nodeId, int index)
     : Value(nodeId | (index << 24))
-=======
-Y_FORCE_INLINE TChunkReplica::TChunkReplica(int nodeId, int index)
-    : Value(nodeId | (index << 28))
->>>>>>> 48a96482
 {
     YASSERT(nodeId >= 0 && nodeId <= NNodeTrackerClient::MaxNodeId);
     YASSERT(index >= 0 && index < ChunkReplicaIndexBound);
@@ -56,13 +44,8 @@
 
 ////////////////////////////////////////////////////////////////////////////////
 
-<<<<<<< HEAD
-FORCED_INLINE TChunkIdWithIndex::TChunkIdWithIndex()
+Y_FORCE_INLINE TChunkIdWithIndex::TChunkIdWithIndex()
     : Index(GenericChunkReplicaIndex)
-=======
-Y_FORCE_INLINE TChunkIdWithIndex::TChunkIdWithIndex()
-    : Index(0)
->>>>>>> 48a96482
 { }
 
 Y_FORCE_INLINE TChunkIdWithIndex::TChunkIdWithIndex(const TChunkId& id, int index)
