--- conflicted
+++ resolved
@@ -483,11 +483,7 @@
     , NodeDirectory_(nodeDirectory)
     , Throttler_(throttler)
     , BlockCache_(blockCache)
-<<<<<<< HEAD
     , Networks_(client->GetNativeConnection()->GetConfig()->Networks)
-=======
-    , Networks_(client->GetConnection()->GetConfig()->Networks)
->>>>>>> e7908b0a
     , WindowSlots_(New<TAsyncSemaphore>(config->SendWindowSize))
     , UploadReplicationFactor_(Config_->UploadReplicationFactor)
     , MinUploadReplicationFactor_(std::min(Config_->UploadReplicationFactor, Config_->MinUploadReplicationFactor))
