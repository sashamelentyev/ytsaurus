--- conflicted
+++ resolved
@@ -1,6 +1,8 @@
 #include "helpers.h"
 #include "config.h"
 #include "chunk_service_proxy.h"
+
+#include <ytlib/api/client.h>
 
 #include <ytlib/object_client/object_service_proxy.h>
 #include <ytlib/object_client/master_ypath_proxy.h>
@@ -8,75 +10,48 @@
 
 #include <ytlib/chunk_client/chunk_ypath_proxy.h>
 
-<<<<<<< HEAD
-#include <ytlib/api/client.h>
-
 #include <ytlib/node_tracker_client/node_directory.h>
 
 #include <core/concurrency/scheduler.h>
-=======
-#include <core/erasure/codec.h>
->>>>>>> 0d85b427
 
 namespace NYT {
 namespace NChunkClient {
 
 using namespace NApi;
 using namespace NRpc;
+using namespace NConcurrency;
 using namespace NChunkClient;
 using namespace NObjectClient;
-<<<<<<< HEAD
+using namespace NErasure;
 using namespace NNodeTrackerClient;
-using namespace NConcurrency;
-=======
-using namespace NErasure;
->>>>>>> 0d85b427
 
 using NYT::FromProto;
 
 ////////////////////////////////////////////////////////////////////////////////
 
-<<<<<<< HEAD
-NChunkClient::TChunkId CreateChunk(
+TFuture<TMasterYPathProxy::TRspCreateObjectsPtr> CreateChunk(
     IClientPtr client,
     TCellTag cellTag,
-    TMultiChunkWriterConfigPtr config,
     TMultiChunkWriterOptionsPtr options,
-    EObjectType chunkType,
     const TTransactionId& transactionId,
+    const TChunkListId& chunkListId,
     const NLogging::TLogger& logger)
 {
     const auto& Logger = logger;
 
-    auto uploadReplicationFactor = std::min(options->ReplicationFactor, config->UploadReplicationFactor);
-    LOG_DEBUG("Creating chunk (ReplicationFactor: %v, UploadReplicationFactor: %v)",
-        options->ReplicationFactor,
-        uploadReplicationFactor);
-=======
-TFuture<TMasterYPathProxy::TRspCreateObjectsPtr> CreateChunk(
-    NRpc::IChannelPtr masterChannel,
-    TMultiChunkWriterOptionsPtr options,
-    const TTransactionId& transactionId,
-    const TChunkListId& chunkListId)
-{
     LOG_DEBUG(
         "Creating chunk (ReplicationFactor: %v, TransactionId: %v)", 
         options->ReplicationFactor, 
         transactionId);
->>>>>>> 0d85b427
 
     auto channel = client->GetMasterChannel(EMasterChannelKind::Leader, cellTag);
     TObjectServiceProxy proxy(channel);
 
-<<<<<<< HEAD
-    auto req = TMasterYPathProxy::CreateObject();
-=======
     auto chunkType = options->ErasureCodec == ECodec::None
          ? EObjectType::Chunk
          : EObjectType::ErasureChunk;
 
     auto req = TMasterYPathProxy::CreateObjects();
->>>>>>> 0d85b427
     ToProto(req->mutable_transaction_id(), transactionId);
     GenerateMutationId(req);
     req->set_type(static_cast<int>(chunkType));
@@ -91,14 +66,7 @@
         ToProto(reqExt->mutable_chunk_list_id(), chunkListId);
     }
 
-    auto rspOrError = WaitFor(proxy.Execute(req));
-    THROW_ERROR_EXCEPTION_IF_FAILED(
-        rspOrError,
-        NChunkClient::EErrorCode::ChunkCreationFailed,
-        "Error creating chunk");
-
-    const auto& rsp = rspOrError.Value();
-    return FromProto<TChunkId>(rsp->object_id());
+    return proxy.Execute(req);
 }
 
 void ProcessFetchResponse(
