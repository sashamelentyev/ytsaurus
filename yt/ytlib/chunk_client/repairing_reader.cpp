#include "private.h"
#include "config.h"
#include "repairing_reader.h"
#include "erasure_repair.h"
#include "erasure_helpers.h"
#include "dispatcher.h"

#include <yt/ytlib/misc/workload.h>

#include <yt/core/concurrency/rw_spinlock.h>
#include <yt/core/concurrency/periodic_executor.h>

#include <util/random/shuffle.h>

#include <algorithm>
#include <vector>

static constexpr double SpeedComparisonPrecision = 1e-9;

namespace NYT {
namespace NChunkClient {

using namespace NErasure;
using namespace NLogging;
using namespace NConcurrency;
using namespace NProfiling;
using namespace NChunkClient::NProto;
using namespace NErasureHelpers;

////////////////////////////////////////////////////////////////////////////////

class TRepairingReader
    : public TErasureChunkReaderBase
{
public:
    TRepairingReader(
        ICodec* codec,
        TErasureReaderConfigPtr config,
        const std::vector<IChunkReaderAllowingRepairPtr>& readers,
        const TLogger& logger);

    TFuture<TChunkMeta> GetMeta(
        const TWorkloadDescriptor& workloadDescriptor,
        const TReadSessionId& readSessionId,
        const TNullable<int>& partitionTag,
        const TNullable<std::vector<int>>& extensionTags) override;

    virtual TFuture<std::vector<TBlock>> ReadBlocks(
        const TWorkloadDescriptor& workloadDescriptor,
        const TReadSessionId& readSessionId,
        const std::vector<int>& blockIndexes) override;

    virtual TFuture<std::vector<TBlock>> ReadBlocks(
        const TWorkloadDescriptor& workloadDescriptor,
        const TReadSessionId& readSessionId,
        int firstBlockIndex,
        int blockCount) override;

    virtual bool IsValid() const override;

    void UpdateBannedPartIndices();

    TPartIndexSet GetBannedIndices();

    TError CheckPartReaderIsSlow(int partIndex, i64 bytesReceived, TDuration timePassed);

private:
    void CheckSlowReaders();

    TChunkMeta GetMetaAsync(
        const TWorkloadDescriptor& workloadDescriptor,
        const TNullable<int>& partitionTag,
        const TNullable<std::vector<int>>& extensionTags,
        const TReadSessionId& readSessionId);

    const TErasureReaderConfigPtr Config_;
    TLogger Logger;
    TPartIndexSet BannedPartIndices_;
    TReaderWriterSpinLock IndicesLock_;
    std::vector<TCpuInstant> SlowReaderBanTimes_;
    TPeriodicExecutorPtr ExpirationTimesExecutor_;
};

////////////////////////////////////////////////////////////////////////////////

class TRepairingReaderSession
    : public TRefCounted
{
public:
    TRepairingReaderSession(
        ICodec* codec,
        const TErasureReaderConfigPtr config,
        const TLogger& logger,
        const std::vector<IChunkReaderAllowingRepairPtr>& readers,
        const TErasurePlacementExt& placementExt,
        const std::vector<int>& blockIndexes,
        const TWorkloadDescriptor& workloadDescriptor,
        const TReadSessionId& readSessionId,
        const TWeakPtr<TRepairingReader>& reader)
        : Codec_(codec)
        , Config_(config)
        , Logger(logger ? logger : ChunkClientLogger)
        , Readers_(readers)
        , PlacementExt_(placementExt)
        , BlockIndexes_(blockIndexes)
        , WorkloadDescriptor_(workloadDescriptor)
        , ReadSessionId_(readSessionId)
        , DataBlocksPlacementInParts_(BuildDataBlocksPlacementInParts(BlockIndexes_, PlacementExt_))
        , Reader_(reader)
    {
        if (Config_->EnableAutoRepair) {
            YCHECK(Readers_.size() == Codec_->GetTotalPartCount());
        } else {
            YCHECK(Readers_.size() == Codec_->GetDataPartCount());
        }
    }

    TFuture<std::vector<TBlock>> Run()
    {
        return BIND(&TRepairingReaderSession::DoRun, MakeStrong(this))
            .AsyncVia(TDispatcher::Get()->GetReaderInvoker())
            .Run();
    }

private:
    ICodec* const Codec_;
    const TErasureReaderConfigPtr Config_;
    TLogger Logger;
    std::vector<IChunkReaderAllowingRepairPtr> Readers_;
    const TErasurePlacementExt PlacementExt_;
    const std::vector<int> BlockIndexes_;
    const TWorkloadDescriptor WorkloadDescriptor_;
    const TReadSessionId ReadSessionId_;
    TDataBlocksPlacementInParts DataBlocksPlacementInParts_;
    TWeakPtr<TRepairingReader> Reader_;

    std::vector<TBlock> DoRun()
    {
        if (!Config_->EnableAutoRepair) {
            auto reader = CreateRepairingErasureReader(Codec_, TPartIndexList(), Readers_);
            return WaitFor(reader->ReadBlocks(WorkloadDescriptor_, ReadSessionId_, BlockIndexes_))
                .ValueOrThrow();
        }

        TNullable<TPartIndexSet> erasedIndicesOnPreviousIteration;
        TError error;
        while (true) {
            auto reader = Reader_.Lock();
            if (!reader) {
                return std::vector<TBlock>();
            }

            reader->UpdateBannedPartIndices();

            TPartIndexList bannedPartIndicesList;
            auto bannedPartIndices = reader->GetBannedIndices();

            if (erasedIndicesOnPreviousIteration && bannedPartIndices == *erasedIndicesOnPreviousIteration) {
                THROW_ERROR_EXCEPTION("Read with repair failed, but list of valid underlying part readers did not changed")
                    << error;
            }

            for (size_t i = 0; i < Readers_.size(); ++i) {
                if (bannedPartIndices.test(i)) {
                    bannedPartIndicesList.push_back(i);
                }
            }
            erasedIndicesOnPreviousIteration = bannedPartIndices;

            auto maybeRepairIndices = Codec_->GetRepairIndices(bannedPartIndicesList);
            if (!maybeRepairIndices) {
                THROW_ERROR_EXCEPTION("Not enough parts to read with repair");
            }
            auto repairIndices = *maybeRepairIndices;

            std::vector<IChunkReaderAllowingRepairPtr> readers;
            for (int index = 0; index < Codec_->GetDataPartCount(); ++index) {
                if (!std::binary_search(bannedPartIndicesList.begin(), bannedPartIndicesList.end(), index)) {
                    readers.push_back(Readers_[index]);
                }
            }
            for (int index = Codec_->GetDataPartCount(); index < Codec_->GetTotalPartCount(); ++index) {
                if (std::binary_search(repairIndices.begin(), repairIndices.end(), index)) {
                    readers.push_back(Readers_[index]);
                }
            }

            if (!bannedPartIndicesList.empty()) {
                LOG_DEBUG("Reading blocks with repair (BlockIndexes: %v, BannedPartIndices: %v)",
                    BlockIndexes_,
                    bannedPartIndicesList);
            }

            auto repairingReader = CreateRepairingErasureReader(Codec_, bannedPartIndicesList, readers);
            auto result = WaitFor(repairingReader->ReadBlocks(WorkloadDescriptor_, ReadSessionId_, BlockIndexes_));

            if (result.IsOK()) {
                return result.Value();
            } else {
                error = result;
            }
        }
    }
};

////////////////////////////////////////////////////////////////////////////////

TRepairingReader::TRepairingReader(
    ICodec* codec,
    TErasureReaderConfigPtr config,
    const std::vector<IChunkReaderAllowingRepairPtr>& readers,
    const TLogger& logger)
    : TErasureChunkReaderBase(codec, readers)
    , Config_(config)
    , Logger(logger)
    , SlowReaderBanTimes_(codec->GetTotalPartCount(), TCpuInstant())
{
    if (Config_->EnableAutoRepair) {
        for (int partIndex = 0; partIndex < Codec_->GetTotalPartCount(); ++partIndex) {
            auto callback = BIND([partIndex, weakThis = MakeWeak(this)] (i64 bytesReceived, TDuration timePassed) {
                auto this_ = weakThis.Lock();
                if (!this_) {
                    return TError();
                }
                return this_->CheckPartReaderIsSlow(partIndex, bytesReceived, timePassed);
            });
            Readers_[partIndex]->SetSlownessChecker(callback);
        }

        ExpirationTimesExecutor_ = New<TPeriodicExecutor>(
            TDispatcher::Get()->GetReaderInvoker(),
            BIND(&TRepairingReader::CheckSlowReaders, MakeWeak(this)),
            Config_->SlowReaderExpirationTimeout
        );
        ExpirationTimesExecutor_->Start();
    }
}

TFuture<TChunkMeta> TRepairingReader::GetMeta(
    const TWorkloadDescriptor& workloadDescriptor,
    const TReadSessionId& readSessionId,
    const TNullable<int>& partitionTag,
    const TNullable<std::vector<int>>& extensionTags)
{
    YCHECK(!partitionTag);
    if (extensionTags) {
        for (const auto& forbiddenTag : {TProtoExtensionTag<TBlocksExt>::Value}) {
            auto it = std::find(extensionTags->begin(), extensionTags->end(), forbiddenTag);
            YCHECK(it == extensionTags->end());
        }
    }

    return BIND(
        &TRepairingReader::GetMetaAsync,
        MakeStrong(this),
        workloadDescriptor,
        partitionTag,
        extensionTags,
        readSessionId)
        .AsyncVia(TDispatcher::Get()->GetReaderInvoker())
        .Run();
}

TFuture<std::vector<TBlock>> TRepairingReader::ReadBlocks(
    const TWorkloadDescriptor& workloadDescriptor,
    const TReadSessionId& readSessionId,
    const std::vector<int>& blockIndexes)
{
    return PreparePlacementMeta(workloadDescriptor, readSessionId).Apply(
        BIND([=, this_ = MakeStrong(this)] () {
            auto session = New<TRepairingReaderSession>(
                Codec_,
                Config_,
                Logger,
                Readers_,
                PlacementExt_,
                blockIndexes,
                workloadDescriptor,
                readSessionId,
                MakeStrong(this));
            return session->Run();
        }));
}

TFuture<std::vector<TBlock>> TRepairingReader::ReadBlocks(
    const TWorkloadDescriptor& workloadDescriptor,
    const TReadSessionId& readSessionId,
    int firstBlockIndex,
    int blockCount)
{
    Y_UNIMPLEMENTED();
}

bool TRepairingReader::IsValid() const
{
    return true;
}

void TRepairingReader::UpdateBannedPartIndices()
{
    TPartIndexList failedReaderIndices;
    {
        TReaderGuard guard(IndicesLock_);
        for (size_t index = 0; index < Readers_.size(); ++index) {
            if (!Readers_[index]->IsValid() && !BannedPartIndices_.test(index)) {
                failedReaderIndices.push_back(index);
            }
        }
    }

    if (failedReaderIndices.empty()) {
        return;
    }

    {
        TWriterGuard guard(IndicesLock_);
        for (auto index : failedReaderIndices) {
            BannedPartIndices_.set(index);
        }
    }
}

TPartIndexSet TRepairingReader::GetBannedIndices()
{
    TReaderGuard guard(IndicesLock_);
    return BannedPartIndices_;
}

void TRepairingReader::CheckSlowReaders()
{
    TWriterGuard guard(IndicesLock_);

    auto now = GetCpuInstant();
    for (size_t index = 0; index < SlowReaderBanTimes_.size(); ++index) {
        if (!SlowReaderBanTimes_[index]) {
            continue;
        }
        if (now >= SlowReaderBanTimes_[index] + DurationToCpuDuration(Config_->SlowReaderExpirationTimeout)) {
            SlowReaderBanTimes_[index] = TCpuInstant();
            if (Readers_[index]->IsValid()) {
                BannedPartIndices_.set(index, false);
            }
        }
    }
}

TError TRepairingReader::CheckPartReaderIsSlow(int partIndex, i64 bytesReceived, TDuration timePassed)
{
    double secondsPassed = timePassed.SecondsFloat();
    double speed = secondsPassed < SpeedComparisonPrecision ? 0.0 : static_cast<double>(bytesReceived) / secondsPassed;
    if (speed > Config_->ReplicationReaderSpeedLimitPerSec || timePassed < Config_->ReplicationReaderTimeout) {
        return TError();
    }

    {
        TWriterGuard guard(IndicesLock_);
        if (BannedPartIndices_.test(partIndex)) {
            return TError("Reader of part %v is already banned", partIndex);
        }
        BannedPartIndices_.set(partIndex);
        if (Codec_->CanRepair(BannedPartIndices_)) {
            SlowReaderBanTimes_[partIndex] = GetCpuInstant();
            return TError("Reader of part %v is marked as slow since speed is less than %v and passed more than %v seconds from start",
                partIndex,
                speed,
                timePassed.Seconds());
        } else {
            BannedPartIndices_.flip(partIndex);
            return TError();
        }
    }
}

TChunkMeta TRepairingReader::GetMetaAsync(
    const TWorkloadDescriptor& workloadDescriptor,
    const TNullable<int>& partitionTag,
    const TNullable<std::vector<int>>& extensionTags,
    const TReadSessionId& readSessionId)
{
    std::vector<TError> errors;

    std::vector<int> indices(Readers_.size());
    std::iota(indices.begin(), indices.end(), 0);
    Shuffle(indices.begin(), indices.end());

    for (auto index : indices) {
        if (!Readers_[index]->IsValid()) {
            continue;
        }
<<<<<<< HEAD
        auto result = WaitFor(Readers_[index]->GetMeta(workloadDescriptor, partitionTag, extensionTags));
=======
        auto result = WaitFor(Readers_[i]->GetMeta(workloadDescriptor, readSessionId, partitionTag, extensionTags));
>>>>>>> 9b862b45
        if (result.IsOK()) {
            return result.Value();
        }
        errors.push_back(result);
    }
    THROW_ERROR_EXCEPTION("Failed to get meta")
        << errors;
}

////////////////////////////////////////////////////////////////////////////////

IChunkReaderPtr CreateRepairingReader(
    ICodec* codec,
    TErasureReaderConfigPtr config,
    const std::vector<IChunkReaderAllowingRepairPtr>& readers,
    const TLogger& logger)
{
    return New<TRepairingReader>(
        codec,
        config,
        readers,
        logger);
}

////////////////////////////////////////////////////////////////////////////////

} // namespace NChunkClient
} // namespace NYT<|MERGE_RESOLUTION|>--- conflicted
+++ resolved
@@ -387,11 +387,7 @@
         if (!Readers_[index]->IsValid()) {
             continue;
         }
-<<<<<<< HEAD
-        auto result = WaitFor(Readers_[index]->GetMeta(workloadDescriptor, partitionTag, extensionTags));
-=======
-        auto result = WaitFor(Readers_[i]->GetMeta(workloadDescriptor, readSessionId, partitionTag, extensionTags));
->>>>>>> 9b862b45
+        auto result = WaitFor(Readers_[index]->GetMeta(workloadDescriptor, readSessionId, partitionTag, extensionTags));
         if (result.IsOK()) {
             return result.Value();
         }
