#pragma once

#include "public.h"
#include "chunk_replica.h"

#include <yt/ytlib/misc/config.h>
#include <yt/ytlib/misc/workload.h>

#include <yt/ytlib/node_tracker_client/public.h>

#include <yt/core/compression/public.h>

#include <yt/core/erasure/public.h>

#include <yt/core/misc/config.h>
#include <yt/core/misc/error.h>

#include <yt/core/rpc/config.h>

#include <yt/core/ytree/yson_serializable.h>

namespace NYT {
namespace NChunkClient {

///////////////////////////////////////////////////////////////////////////////

class TReplicationReaderConfig
    : public virtual NYTree::TYsonSerializable
{
public:
    //! Timeout for a block request.
    TDuration BlockRpcTimeout;

    //! Timeout for a meta request.
    TDuration MetaRpcTimeout;

    //! Timeout for a queue size probing request.
    TDuration ProbeRpcTimeout;

    //! Maximum number of peers to poll for queue length each round.
    int ProbePeerCount;

    //! Time to wait before asking the master for seeds.
    TDuration SeedsTimeout;

    //! Maximum number of attempts to fetch new seeds.
    int RetryCount;

    //! Time to wait before making another pass with same seeds.
    //! Increases exponentially with every pass, from MinPassBackoffTime to MaxPassBackoffTime.
    TDuration MinBackoffTime;
    TDuration MaxBackoffTime;
    double BackoffTimeMultiplier;

    //! Maximum number of passes with same seeds.
    int PassCount;

    //! Enable fetching blocks from peers suggested by seeds.
    bool FetchFromPeers;

    //! Timeout after which a node forgets about the peer.
    //! Only makes sense if the reader is equipped with peer descriptor.
    TDuration PeerExpirationTimeout;

    //! If |true| then fetched blocks are cached by the node.
    bool PopulateCache;

    //! If |true| then local data center replicas are unconditionally preferred to remote replicas.
    bool PreferLocalDataCenter;

    //! If |true| then local rack replicas are unconditionally preferred to remote replicas.
    bool PreferLocalRack;

    //! If |true| then local host replicas are unconditionally preferred to any other replicas.
    bool PreferLocalHost;

    //! If peer ban counter exceeds #MaxBanCount, peer is banned forever.
    int MaxBanCount;

    //! Factors to calculate peer load as linear combination of disk queue and net queue.
    double NetQueueSizeFactor;
    double DiskQueueSizeFactor;

    //! If |true|, then workload descriptors are annotated with the read session start time
    //! and are thus scheduled in FIFO order.
    bool EnableWorkloadFifoScheduling;

    TReplicationReaderConfig()
    {
        RegisterParameter("block_rpc_timeout", BlockRpcTimeout)
            .Default(TDuration::Seconds(120));
        RegisterParameter("meta_rpc_timeout", MetaRpcTimeout)
            .Default(TDuration::Seconds(30));
        RegisterParameter("probe_rpc_timeout", ProbeRpcTimeout)
            .Default(TDuration::Seconds(5));
        RegisterParameter("probe_peer_count", ProbePeerCount)
            .Default(3)
            .GreaterThan(0);
        RegisterParameter("seeds_timeout", SeedsTimeout)
            .Default(TDuration::Seconds(3));
        RegisterParameter("retry_count", RetryCount)
            .Default(20);
        RegisterParameter("min_backoff_time", MinBackoffTime)
            .Default(TDuration::Seconds(3));
        RegisterParameter("max_backoff_time", MaxBackoffTime)
            .Default(TDuration::Seconds(60));
        RegisterParameter("backoff_time_multiplier", BackoffTimeMultiplier)
            .GreaterThan(1)
            .Default(1.5);
        RegisterParameter("pass_count", PassCount)
            .Default(500);
        RegisterParameter("fetch_from_peers", FetchFromPeers)
            .Default(true);
        RegisterParameter("peer_expiration_timeout", PeerExpirationTimeout)
            .Default(TDuration::Seconds(300));
        RegisterParameter("populate_cache", PopulateCache)
            .Default(true);
        RegisterParameter("prefer_local_host", PreferLocalHost)
            .Default(false);
        RegisterParameter("prefer_local_rack", PreferLocalRack)
            .Default(false);
        RegisterParameter("prefer_local_data_center", PreferLocalDataCenter)
            .Default(true);
        RegisterParameter("max_ban_count", MaxBanCount)
            .Default(5);
        RegisterParameter("disk_queue_size_factor", DiskQueueSizeFactor)
            .Default(1.0);
        RegisterParameter("net_queue_size_factor", NetQueueSizeFactor)
            .Default(0.5);
        RegisterParameter("enable_workload_fifo_scheduling", EnableWorkloadFifoScheduling)
            .Default(true);
    }
};

DEFINE_REFCOUNTED_TYPE(TReplicationReaderConfig)

///////////////////////////////////////////////////////////////////////////////

class TRemoteReaderOptions
    : public virtual NYTree::TYsonSerializable
{
public:
    //! If |true| then the master may be asked for seeds.
    bool AllowFetchingSeedsFromMaster;

    //! Advertise current host as a P2P peer.
    bool EnableP2P;

    TRemoteReaderOptions()
    {
        RegisterParameter("allow_fetching_seeds_from_master", AllowFetchingSeedsFromMaster)
            .Default(true);

        RegisterParameter("enable_p2p", EnableP2P)
            .Default(false);
    }
};

DEFINE_REFCOUNTED_TYPE(TRemoteReaderOptions)

///////////////////////////////////////////////////////////////////////////////

class TBlockFetcherConfig
    : public virtual TWorkloadConfig
{
public:
    //! Prefetch window size (in bytes).
    i64 WindowSize;

    //! Maximum amount of data to be transfered via a single RPC request.
    i64 GroupSize;

    TBlockFetcherConfig()
    {
        RegisterParameter("window_size", WindowSize)
            .Default((i64) 20 * 1024 * 1024)
            .GreaterThan(0);
        RegisterParameter("group_size", GroupSize)
            .Default((i64) 15 * 1024 * 1024)
            .GreaterThan(0);

        RegisterValidator([&] () {
            if (GroupSize > WindowSize) {
                THROW_ERROR_EXCEPTION("\"group_size\" cannot be larger than \"window_size\"");
            }
        });
    }
};

DEFINE_REFCOUNTED_TYPE(TBlockFetcherConfig)

///////////////////////////////////////////////////////////////////////////////

class TReplicationWriterConfig
    : public virtual TWorkloadConfig
{
public:
    //! Maximum window size (in bytes).
    i64 SendWindowSize;

    //! Maximum group size (in bytes).
    i64 GroupSize;

    //! RPC requests timeout.
    /*!
     *  This timeout is especially useful for |PutBlocks| calls to ensure that
     *  uploading is not stalled.
     */
    TDuration NodeRpcTimeout;

    NRpc::TRetryingChannelConfigPtr NodeChannel;

    int UploadReplicationFactor;

    int MinUploadReplicationFactor;

    bool PreferLocalHost;

    bool BanFailedNodes;

    //! Interval between consecutive pings to Data Nodes.
    TDuration NodePingPeriod;

    //! If |true| then written blocks are cached by the node.
    bool PopulateCache;

    //! If |true| then the chunk is fsynced to disk upon closing.
    bool SyncOnClose;

    TDuration AllocateWriteTargetsBackoffTime;

    int AllocateWriteTargetsRetryCount;

    TReplicationWriterConfig()
    {
        RegisterParameter("send_window_size", SendWindowSize)
            .Default((i64) 32 * 1024 * 1024)
            .GreaterThan(0);
        RegisterParameter("group_size", GroupSize)
            .Default((i64) 10 * 1024 * 1024)
            .GreaterThan(0);
        RegisterParameter("node_channel", NodeChannel)
            .DefaultNew();
        RegisterParameter("node_rpc_timeout", NodeRpcTimeout)
            .Default(TDuration::Seconds(120));
        RegisterParameter("upload_replication_factor", UploadReplicationFactor)
            .GreaterThanOrEqual(1)
            .Default(2);
        RegisterParameter("ban_failed_nodes", BanFailedNodes)
            .Default(false);
        RegisterParameter("min_upload_replication_factor", MinUploadReplicationFactor)
            .Default(2)
            .GreaterThanOrEqual(1);
        RegisterParameter("prefer_local_host", PreferLocalHost)
            .Default(true);
        RegisterParameter("node_ping_interval", NodePingPeriod)
            .Default(TDuration::Seconds(10));
        RegisterParameter("populate_cache", PopulateCache)
            .Default(false);
        RegisterParameter("sync_on_close", SyncOnClose)
            .Default(true);
        RegisterParameter("allocate_write_targets_backoff_time", AllocateWriteTargetsBackoffTime)
            .Default(TDuration::Seconds(5));
        RegisterParameter("allocate_write_targets_retry_count", AllocateWriteTargetsRetryCount)
            .Default(10);

        RegisterInitializer([&] () {
            NodeChannel->RetryBackoffTime = TDuration::Seconds(10);
            NodeChannel->RetryAttempts = 100;
        });

        RegisterValidator([&] () {
            if (SendWindowSize < GroupSize) {
                THROW_ERROR_EXCEPTION("\"send_window_size\" cannot be less than \"group_size\"");
            }
        });
    }
};

DEFINE_REFCOUNTED_TYPE(TReplicationWriterConfig)

///////////////////////////////////////////////////////////////////////////////

class TRemoteWriterOptions
    : public virtual NYTree::TYsonSerializable
{
public:
    bool AllowAllocatingNewTargetNodes;
<<<<<<< HEAD
    Stroka MediumName;
=======
    TPlacementId PlacementId;
>>>>>>> 608fa5ee

    TRemoteWriterOptions()
    {
        RegisterParameter("allow_allocating_new_target_nodes", AllowAllocatingNewTargetNodes)
            .Default(true);
<<<<<<< HEAD
        RegisterParameter("medium_name", MediumName)
            .Default(DefaultStoreMediumName);
=======
        RegisterParameter("placement_id", PlacementId)
            .Default();
>>>>>>> 608fa5ee
    }
};

DEFINE_REFCOUNTED_TYPE(TRemoteWriterOptions)

///////////////////////////////////////////////////////////////////////////////

class TErasureWriterConfig
    : public virtual NYTree::TYsonSerializable
{
public:
    i64 ErasureWindowSize;

    TErasureWriterConfig()
    {
        RegisterParameter("erasure_window_size", ErasureWindowSize)
            .Default((i64) 8 * 1024 * 1024)
            .GreaterThan(0);
    }
};

DEFINE_REFCOUNTED_TYPE(TErasureWriterConfig)

///////////////////////////////////////////////////////////////////////////////

class TEncodingWriterConfig
    : public virtual TWorkloadConfig
{
public:
    i64 EncodeWindowSize;
    double DefaultCompressionRatio;
    bool VerifyCompression;

    TEncodingWriterConfig()
    {
        RegisterParameter("encode_window_size", EncodeWindowSize)
            .Default((i64) 16 * 1024 * 1024)
            .GreaterThan(0);
        RegisterParameter("default_compression_ratio", DefaultCompressionRatio)
            .Default(0.2);
        RegisterParameter("verify_compression", VerifyCompression)
            .Default(true);
    }
};

DEFINE_REFCOUNTED_TYPE(TEncodingWriterConfig)

///////////////////////////////////////////////////////////////////////////////

class TEncodingWriterOptions
    : public virtual NYTree::TYsonSerializable
{
public:
    NCompression::ECodec CompressionCodec;
    bool ChunksEden;

    TEncodingWriterOptions()
    {
        RegisterParameter("compression_codec", CompressionCodec)
            .Default(NCompression::ECodec::None);
        RegisterParameter("chunks_eden", ChunksEden)
            .Default(false);
    }
};

DEFINE_REFCOUNTED_TYPE(TEncodingWriterOptions)

///////////////////////////////////////////////////////////////////////////////

class TDispatcherConfig
    : public virtual NYTree::TYsonSerializable
{
public:
    int CompressionPoolSize;
    int ErasurePoolSize;

    TDispatcherConfig()
    {
        RegisterParameter("compression_pool_size", CompressionPoolSize)
            .Default(4)
            .GreaterThan(0);
        RegisterParameter("erasure_pool_size", ErasurePoolSize)
            .Default(4)
            .GreaterThan(0);
    }
};

DEFINE_REFCOUNTED_TYPE(TDispatcherConfig)

///////////////////////////////////////////////////////////////////////////////

class TMultiChunkWriterConfig
    : public TReplicationWriterConfig
    , public TErasureWriterConfig
{
public:
    i64 DesiredChunkSize;
    i64 MaxMetaSize;

    TMultiChunkWriterConfig()
    {
        RegisterParameter("desired_chunk_size", DesiredChunkSize)
            .GreaterThan(0)
            .Default((i64) 1024 * 1024 * 1024);
        RegisterParameter("max_meta_size", MaxMetaSize)
            .GreaterThan(0)
            .LessThanOrEqual((i64) 64 * 1024 * 1024)
            .Default((i64) 30 * 1024 * 1024);
    }
};

DEFINE_REFCOUNTED_TYPE(TMultiChunkWriterConfig)

///////////////////////////////////////////////////////////////////////////////

class TMultiChunkWriterOptions
    : public virtual TEncodingWriterOptions
    , public virtual TRemoteWriterOptions
{
public:
    int ReplicationFactor;
    Stroka Account;
    bool ChunksVital;
    bool ChunksMovable;

    NErasure::ECodec ErasureCodec;

    TMultiChunkWriterOptions()
    {
        RegisterParameter("replication_factor", ReplicationFactor)
            .GreaterThanOrEqual(1)
            .Default(DefaultReplicationFactor);
        RegisterParameter("account", Account)
            .NonEmpty();
        RegisterParameter("chunks_vital", ChunksVital)
            .Default(true);
        RegisterParameter("chunks_movable", ChunksMovable)
            .Default(true);
        RegisterParameter("erasure_codec", ErasureCodec)
            .Default(NErasure::ECodec::None);
    }
};

DEFINE_REFCOUNTED_TYPE(TMultiChunkWriterOptions)

///////////////////////////////////////////////////////////////////////////////

class TMultiChunkReaderConfig
    : public virtual TReplicationReaderConfig
    , public virtual TBlockFetcherConfig
{
public:
    i64 MaxBufferSize;
    int MaxChunksPerLocateRequest;
    int MaxPrefetchWindow;

    TMultiChunkReaderConfig()
    {
        RegisterParameter("max_buffer_size", MaxBufferSize)
            .GreaterThan(0L)
            .LessThanOrEqual((i64) 10 * 1024 * 1024 * 1024)
            .Default((i64) 100 * 1024 * 1024);
        RegisterParameter("max_chunks_per_locate_request", MaxChunksPerLocateRequest)
            .GreaterThan(0)
            .Default(10000);
        RegisterParameter("max_prefetch_window", MaxPrefetchWindow)
            .GreaterThan(1)
            .LessThanOrEqual(1000)
            .Default(512);

        RegisterValidator([&] () {
            if (MaxBufferSize < 2 * WindowSize) {
                THROW_ERROR_EXCEPTION("\"max_buffer_size\" cannot be less than twice \"window_size\"");
            }
        });
    }
};

DEFINE_REFCOUNTED_TYPE(TMultiChunkReaderConfig)

///////////////////////////////////////////////////////////////////////////////

class TMultiChunkReaderOptions
    : public TRemoteReaderOptions
{
public:
    bool KeepInMemory;

    TMultiChunkReaderOptions()
    {
        RegisterParameter("keep_in_memory", KeepInMemory)
            .Default(false);
    }
};

DEFINE_REFCOUNTED_TYPE(TMultiChunkReaderOptions)

///////////////////////////////////////////////////////////////////////////////

class TFetcherConfig
    : public virtual NYTree::TYsonSerializable
{
public:
    NRpc::TRetryingChannelConfigPtr NodeChannel;

    TDuration NodeRpcTimeout;

    TFetcherConfig()
    {
        RegisterParameter("node_channel", NodeChannel)
            .DefaultNew();
        RegisterParameter("node_rpc_timeout", NodeRpcTimeout)
            .Default(TDuration::Seconds(30));
    }
};

DEFINE_REFCOUNTED_TYPE(TFetcherConfig)

///////////////////////////////////////////////////////////////////////////////

class TBlockCacheConfig
    : public virtual NYTree::TYsonSerializable
{
public:
    TSlruCacheConfigPtr CompressedData;
    TSlruCacheConfigPtr UncompressedData;

    i64 GetTotalCapacity() const
    {
        return
            CompressedData->Capacity +
            UncompressedData->Capacity;
    }

    TBlockCacheConfig()
    {
        RegisterParameter("compressed_data", CompressedData)
            .DefaultNew();
        RegisterParameter("uncompressed_data", UncompressedData)
            .DefaultNew();
    }
};

DEFINE_REFCOUNTED_TYPE(TBlockCacheConfig)

///////////////////////////////////////////////////////////////////////////////

class TChunkScraperConfig
    : public virtual NYTree::TYsonSerializable
{
public:
    //! Number of chunks scratched per one LocateChunks.
    int MaxChunksPerScratch;

    TChunkScraperConfig()
    {
        RegisterParameter("max_chunks_per_scratch", MaxChunksPerScratch)
            .Default(1000)
            .GreaterThan(0)
            .LessThan(100000);
    }
};

DEFINE_REFCOUNTED_TYPE(TChunkScraperConfig)

///////////////////////////////////////////////////////////////////////////////

class TChunkTeleporterConfig
    : public virtual NYTree::TYsonSerializable
{
public:
    //! Maximum number of chunks to export/import per request.
    int MaxTeleportChunksPerRequest;

    TChunkTeleporterConfig()
    {
        RegisterParameter("max_teleport_chunks_per_request", MaxTeleportChunksPerRequest)
            .GreaterThan(0)
            .Default(5000);
    }
};

DEFINE_REFCOUNTED_TYPE(TChunkTeleporterConfig)

///////////////////////////////////////////////////////////////////////////////

} // namespace NChunkClient
} // namespace NYT<|MERGE_RESOLUTION|>--- conflicted
+++ resolved
@@ -286,23 +286,17 @@
 {
 public:
     bool AllowAllocatingNewTargetNodes;
-<<<<<<< HEAD
     Stroka MediumName;
-=======
     TPlacementId PlacementId;
->>>>>>> 608fa5ee
 
     TRemoteWriterOptions()
     {
         RegisterParameter("allow_allocating_new_target_nodes", AllowAllocatingNewTargetNodes)
             .Default(true);
-<<<<<<< HEAD
         RegisterParameter("medium_name", MediumName)
             .Default(DefaultStoreMediumName);
-=======
         RegisterParameter("placement_id", PlacementId)
             .Default();
->>>>>>> 608fa5ee
     }
 };
 
