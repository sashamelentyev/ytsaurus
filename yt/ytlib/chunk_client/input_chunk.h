#pragma once

#include "public.h"
#include "read_limit.h"
#include "chunk_replica.h"
#include "chunk_spec.h"

#include <yt/ytlib/chunk_client/chunk_meta.pb.h>
#include <yt/ytlib/chunk_client/chunk_spec.pb.h>

#include <yt/ytlib/table_client/chunk_meta_extensions.h>

#include <yt/core/erasure/public.h>

#include <yt/core/misc/property.h>
#include <yt/core/misc/protobuf_helpers.h>

#include <array>

namespace NYT {
namespace NChunkClient {

////////////////////////////////////////////////////////////////////////////////

<<<<<<< HEAD
//! Compact representation of some fields from proto TChunkSpec.
=======
extern const i64 DefaultMaxBlockSize;
const int InputChunkReplicaCount = 16;

////////////////////////////////////////////////////////////////////////////////

//! Compact representation of some fields from NProto::TChunkSpec.
>>>>>>> 32a5b35d
//! Used inside scheduler to reduce memory footprint.
//! The content of TInputChunkBase is stored in a scheduler snapshot as a POD.
class TInputChunkBase
{
    DEFINE_BYREF_RO_PROPERTY(TChunkId, ChunkId);

    typedef std::array<TChunkReplica, MaxInputChunkReplicaCount> TInputChunkReplicas;
    DEFINE_BYREF_RO_PROPERTY(TInputChunkReplicas, Replicas);

    DEFINE_BYVAL_RW_PROPERTY(int, TableIndex, -1);
    DEFINE_BYVAL_RO_PROPERTY(NErasure::ECodec, ErasureCodec, NErasure::ECodec::None);
    DEFINE_BYVAL_RO_PROPERTY(i64, TableRowIndex);
    DEFINE_BYVAL_RO_PROPERTY(int, RangeIndex);
    DEFINE_BYVAL_RO_PROPERTY(NTableClient::ETableChunkFormat, TableChunkFormat);

    DEFINE_BYVAL_RO_PROPERTY(i64, UncompressedDataSize);
    DEFINE_BYVAL_RO_PROPERTY(i64, RowCount);
    DEFINE_BYVAL_RO_PROPERTY(i64, CompressedDataSize); // for TSortControllerBase
    DEFINE_BYVAL_RO_PROPERTY(i64, MaxBlockSize); // for TChunkStripeStatistics

    DEFINE_BYVAL_RO_PROPERTY(bool, UniqueKeys, false); // for TChunkStripeStatistics

public:
    TInputChunkBase() = default;
    TInputChunkBase(TInputChunkBase&& other) = default;

    explicit TInputChunkBase(const NProto::TChunkSpec& chunkSpec);
    TInputChunkBase(
        const TChunkId& chunkId,
        const TChunkReplicaList& replicas,
        const NChunkClient::NProto::TChunkMeta& chunkMeta,
        NErasure::ECodec erasureCodec);

    TChunkReplicaList GetReplicaList() const;
    void SetReplicaList(const TChunkReplicaList& replicas);

private:
    void CheckOffsets();

};

////////////////////////////////////////////////////////////////////////////////

//! Compact representation of NProto::TChunkSpec.
//! Used inside scheduler to reduce memory footprint.
class TInputChunk
    : public TIntrinsicRefCounted
    , public TInputChunkBase
{
    // Here are read limits.
    typedef std::unique_ptr<TReadLimit> TReadLimitHolder;
    DEFINE_BYREF_RO_PROPERTY(TReadLimitHolder, LowerLimit);
    DEFINE_BYREF_RO_PROPERTY(TReadLimitHolder, UpperLimit);

    // Here are boundary keys.
    typedef std::unique_ptr<NTableClient::TBoundaryKeys> TInputChunkBoundaryKeys;
    DEFINE_BYREF_RO_PROPERTY(TInputChunkBoundaryKeys, BoundaryKeys);

    // These fields are not used directly by scheduler.
    typedef std::unique_ptr<NChunkClient::NProto::TChannel> TInputChunkChannel;
    DEFINE_BYREF_RO_PROPERTY(TInputChunkChannel, Channel);
    typedef std::unique_ptr<NTableClient::NProto::TPartitionsExt> TInputChunkPartitionsExt;
    DEFINE_BYREF_RO_PROPERTY(TInputChunkPartitionsExt, PartitionsExt);

public:
    TInputChunk() = default;
    TInputChunk(TInputChunk&& other) = default;

    explicit TInputChunk(const NProto::TChunkSpec& chunkSpec);

    TInputChunk(
        const TChunkId& chunkId,
        const TChunkReplicaList& replicas,
        const NChunkClient::NProto::TChunkMeta& chunkMeta,
        const NTableClient::TOwningKey& lowerLimit,
        const NTableClient::TOwningKey& upperLimit,
        NErasure::ECodec erasureCodec);

    void Persist(const TStreamPersistenceContext& context);

    size_t SpaceUsed() const;

    //! Returns |false| iff the chunk has nontrivial limits.
    bool IsCompleteChunk() const;
    //! Returns |true| iff the chunk is complete and is large enough.
    bool IsLargeCompleteChunk(i64 desiredChunkSize) const;

    //! Releases memory occupied by BoundaryKeys
    void ReleaseBoundaryKeys();
    //! Releases memory occupied by PartitionsExt
    void ReleasePartitionsExt();

    friend void ToProto(NProto::TChunkSpec* chunkSpec, const TInputChunkPtr& inputChunk);
};

DEFINE_REFCOUNTED_TYPE(TInputChunk)

////////////////////////////////////////////////////////////////////////////////

void ToProto(NProto::TChunkSpec* chunkSpec, const TInputChunkPtr& inputChunk);
Stroka ToString(const TInputChunkPtr& inputChunk);

////////////////////////////////////////////////////////////////////////////////

bool IsUnavailable(const TInputChunkPtr& inputChunk, bool checkParityParts = false);
TChunkId EncodeChunkId(const TInputChunkPtr& inputChunk, NNodeTrackerClient::TNodeId nodeId);

////////////////////////////////////////////////////////////////////////////////

} // namespace NChunkClient
} // namespace NYT

Y_DECLARE_PODTYPE(NYT::NChunkClient::TInputChunkBase);<|MERGE_RESOLUTION|>--- conflicted
+++ resolved
@@ -22,16 +22,7 @@
 
 ////////////////////////////////////////////////////////////////////////////////
 
-<<<<<<< HEAD
 //! Compact representation of some fields from proto TChunkSpec.
-=======
-extern const i64 DefaultMaxBlockSize;
-const int InputChunkReplicaCount = 16;
-
-////////////////////////////////////////////////////////////////////////////////
-
-//! Compact representation of some fields from NProto::TChunkSpec.
->>>>>>> 32a5b35d
 //! Used inside scheduler to reduce memory footprint.
 //! The content of TInputChunkBase is stored in a scheduler snapshot as a POD.
 class TInputChunkBase
