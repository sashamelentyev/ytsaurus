--- conflicted
+++ resolved
@@ -767,13 +767,8 @@
         ~Nodes[node]->Address);
 
     auto req = Nodes[node]->Proxy.FinishChunk();
-<<<<<<< HEAD
     req->set_chunkid(ChunkId.ToProto());
-    req->set_meta(MasterMeta.Begin(), MasterMeta.Size());
-=======
-    req->SetChunkId(ChunkId.ToProto());
-    req->MutableAttributes()->CopyFrom(Attributes);
->>>>>>> ea891b92
+    req->mutable_attributes()->CopyFrom(Attributes);
     return req->Invoke();
 }
 
