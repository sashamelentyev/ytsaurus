--- conflicted
+++ resolved
@@ -25,17 +25,7 @@
     YASSERT(!parts.empty());
 
     TResponseHeader header;
-<<<<<<< HEAD
-    YVERIFY(DeserializeProtobuf(&header, parts[0]));
-=======
-    if (!DeserializeFromProtobuf(&header, parts[0])) {
-        LOG_FATAL("Error deserializing response header");
-    }
-
-    TError error(
-        header.error_code(),
-        header.has_error_message() ? header.error_message() : "");
->>>>>>> 8139233e
+    YVERIFY(DeserializeFromProtobuf(&header, parts[0]));
 
     auto error = TError::FromProto(header.error());
     if (error.IsOK()) {
