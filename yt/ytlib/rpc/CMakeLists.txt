<<<<<<< HEAD
SET( YT_SOURCE_FILES ${YT_SOURCE_FILES}
    ${CMAKE_SOURCE_DIR}/yt/ytlib/rpc/common.cpp
    ${CMAKE_SOURCE_DIR}/yt/ytlib/rpc/client.cpp
    ${CMAKE_SOURCE_DIR}/yt/ytlib/rpc/channel.cpp
    ${CMAKE_SOURCE_DIR}/yt/ytlib/rpc/channel_cache.cpp
    ${CMAKE_SOURCE_DIR}/yt/ytlib/rpc/service.cpp
    ${CMAKE_SOURCE_DIR}/yt/ytlib/rpc/server.cpp
    ${CMAKE_SOURCE_DIR}/yt/ytlib/rpc/server_detail.cpp
    ${CMAKE_SOURCE_DIR}/yt/ytlib/rpc/message.cpp
    ${CMAKE_SOURCE_DIR}/yt/ytlib/rpc/retry.cpp
)

PROTOC( ${CMAKE_SOURCE_DIR}/yt/ytlib/rpc/rpc.proto YT_SOURCE_FILES )
=======
SET(YT_SOURCE_FILES
    common.cpp
    client.cpp
    channel.cpp
    channel_cache.cpp
    service.cpp
    server.cpp
    server_detail.cpp
    rpc.proto
    message.cpp
    retry.cpp
    error.h
)
>>>>>>> ad388624
<|MERGE_RESOLUTION|>--- conflicted
+++ resolved
@@ -1,4 +1,3 @@
-<<<<<<< HEAD
 SET( YT_SOURCE_FILES ${YT_SOURCE_FILES}
     ${CMAKE_SOURCE_DIR}/yt/ytlib/rpc/common.cpp
     ${CMAKE_SOURCE_DIR}/yt/ytlib/rpc/client.cpp
@@ -9,21 +8,7 @@
     ${CMAKE_SOURCE_DIR}/yt/ytlib/rpc/server_detail.cpp
     ${CMAKE_SOURCE_DIR}/yt/ytlib/rpc/message.cpp
     ${CMAKE_SOURCE_DIR}/yt/ytlib/rpc/retry.cpp
+    ${CMAKE_SOURCE_DIR}/yt/ytlib/rpc/error.h
 )
 
-PROTOC( ${CMAKE_SOURCE_DIR}/yt/ytlib/rpc/rpc.proto YT_SOURCE_FILES )
-=======
-SET(YT_SOURCE_FILES
-    common.cpp
-    client.cpp
-    channel.cpp
-    channel_cache.cpp
-    service.cpp
-    server.cpp
-    server_detail.cpp
-    rpc.proto
-    message.cpp
-    retry.cpp
-    error.h
-)
->>>>>>> ad388624
+PROTOC( ${CMAKE_SOURCE_DIR}/yt/ytlib/rpc/rpc.proto YT_SOURCE_FILES )