--- conflicted
+++ resolved
@@ -945,11 +945,7 @@
 
     auto callback = Profile(expr, schema, nullptr, &variables, nullptr, &allLiteralArgs, CreateBuiltinFunctionRegistry())();
 
-<<<<<<< HEAD
     auto row = NTableClient::BuildRow(rowString, schema, true);
-=======
-    auto row = NTableClient::BuildRow(rowString, schema.GetKeyColumns(), schema, true);
->>>>>>> 4c21d8c5
 
     TQueryStatistics statistics;
     // NB: function contexts need to be destroyed before callback since it hosts destructors.
