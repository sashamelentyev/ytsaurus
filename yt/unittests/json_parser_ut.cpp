#include "stdafx.h"
#include "framework.h"

#include <core/formats/json_parser.h>
#include <core/ytree/yson_consumer-mock.h>

#include <util/string/base64.h>

namespace NYT {
namespace NFormats {
namespace {

using ::testing::InSequence;
using ::testing::StrictMock;

////////////////////////////////////////////////////////////////////////////////

inline Stroka SurroundWithQuotes(const Stroka& s)
{
    Stroka quote = "\"";
    return quote + s + quote;
}

// Basic types:
TEST(TJsonParserTest, List)
{
    StrictMock<NYTree::TMockYsonConsumer> Mock;
    InSequence dummy;

    EXPECT_CALL(Mock, OnBeginList());
        EXPECT_CALL(Mock, OnListItem());
        EXPECT_CALL(Mock, OnIntegerScalar(1));
        EXPECT_CALL(Mock, OnListItem());
        EXPECT_CALL(Mock, OnStringScalar("aaa"));
        EXPECT_CALL(Mock, OnListItem());
        EXPECT_CALL(Mock, OnDoubleScalar(::testing::DoubleEq(3.5)));
    EXPECT_CALL(Mock, OnEndList());

    Stroka input = "[1,\"aaa\",3.5]";

    TStringInput stream(input);
    ParseJson(&stream, &Mock);
}

TEST(TJsonParserTest, Map)
{
    StrictMock<NYTree::TMockYsonConsumer> Mock;
    //InSequence dummy; // order in map is not specified

    EXPECT_CALL(Mock, OnBeginMap());
        EXPECT_CALL(Mock, OnKeyedItem("hello"));
        EXPECT_CALL(Mock, OnStringScalar("world"));
        EXPECT_CALL(Mock, OnKeyedItem("foo"));
        EXPECT_CALL(Mock, OnStringScalar("bar"));
    EXPECT_CALL(Mock, OnEndMap());

    Stroka input = "{\"hello\":\"world\",\"foo\":\"bar\"}";

    TStringInput stream(input);
    ParseJson(&stream, &Mock);
}

TEST(TJsonParserTest, Entity)
{
    StrictMock<NYTree::TMockYsonConsumer> Mock;
    InSequence dummy;

    EXPECT_CALL(Mock, OnEntity());

    Stroka input = "null";

    TStringInput stream(input);
    ParseJson(&stream, &Mock);
}

TEST(TJsonParserTest, EmptyString)
{
    StrictMock<NYTree::TMockYsonConsumer> Mock;
    InSequence dummy;

    EXPECT_CALL(Mock, OnStringScalar(""));

    Stroka input = SurroundWithQuotes("");

    TStringInput stream(input);
    ParseJson(&stream, &Mock);
}


TEST(TJsonParserTest, OutOfRangeUnicodeSymbols)
{
    StrictMock<NYTree::TMockYsonConsumer> Mock;

    Stroka input = SurroundWithQuotes("\\u0100");
    TStringInput stream(input);

    EXPECT_ANY_THROW(
        ParseJson(&stream, &Mock)
    );
}

TEST(TJsonParserTest, EscapedUnicodeSymbols)
{
    StrictMock<NYTree::TMockYsonConsumer> Mock;
    InSequence dummy;

    Stroka s = Stroka("\x80\n\xFF", 3);
    EXPECT_CALL(Mock, OnStringScalar(s));

    Stroka input = SurroundWithQuotes("\\u0080\\u000A\\u00FF");

    TStringInput stream(input);
    ParseJson(&stream, &Mock);
}

TEST(TJsonParserTest, UnsupportedValue)
{
    StrictMock<NYTree::TMockYsonConsumer> Mock;
    Stroka input = "true";

    TStringInput stream(input);
    EXPECT_ANY_THROW(
        ParseJson(&stream, &Mock)
    );
}

TEST(TJsonParserTest, InvalidJson)
{
    StrictMock<NYTree::TMockYsonConsumer> Mock;
    Stroka input = "{\"hello\" = \"world\"}"; // YSon style instead of json

    TStringInput stream(input);
    EXPECT_ANY_THROW(
        ParseJson(&stream, &Mock)
    );
}

////////////////////////////////////////////////////////////////////////////////

// Values with attributes:
TEST(TJsonParserTest, ListWithAttributes)
{
    StrictMock<NYTree::TMockYsonConsumer> Mock;
    InSequence dummy;

    EXPECT_CALL(Mock, OnBeginAttributes());
        EXPECT_CALL(Mock, OnKeyedItem("foo"));
        EXPECT_CALL(Mock, OnStringScalar("bar"));
    EXPECT_CALL(Mock, OnEndAttributes());

    EXPECT_CALL(Mock, OnBeginList());
        EXPECT_CALL(Mock, OnListItem());
        EXPECT_CALL(Mock, OnIntegerScalar(1));
    EXPECT_CALL(Mock, OnEndList());

    Stroka input =
        "{"
            "\"$attributes\":{\"foo\":\"bar\"}"
            ","
            "\"$value\":[1]"
        "}";

    TStringInput stream(input);
    ParseJson(&stream, &Mock);
}

TEST(TJsonParserTest, MapWithAttributes)
{
    StrictMock<NYTree::TMockYsonConsumer> Mock;
    InSequence dummy;

    EXPECT_CALL(Mock, OnBeginAttributes());
        EXPECT_CALL(Mock, OnKeyedItem("foo"));
        EXPECT_CALL(Mock, OnStringScalar("bar"));
    EXPECT_CALL(Mock, OnEndAttributes());

    EXPECT_CALL(Mock, OnBeginMap());
        EXPECT_CALL(Mock, OnKeyedItem("spam"));
        EXPECT_CALL(Mock, OnStringScalar("bad"));
    EXPECT_CALL(Mock, OnEndMap());

    Stroka input =
        "{"
            "\"$attributes\":{\"foo\":\"bar\"}"
            ","
            "\"$value\":{\"spam\":\"bad\"}"
        "}";

    TStringInput stream(input);
    ParseJson(&stream, &Mock);
}

TEST(TJsonParserTest, IntegerWithAttributes)
{
    StrictMock<NYTree::TMockYsonConsumer> Mock;
    InSequence dummy;

    EXPECT_CALL(Mock, OnBeginAttributes());
        EXPECT_CALL(Mock, OnKeyedItem("foo"));
        EXPECT_CALL(Mock, OnStringScalar("bar"));
    EXPECT_CALL(Mock, OnEndAttributes());

    EXPECT_CALL(Mock, OnIntegerScalar(42));

    Stroka input =
        "{"
            "\"$attributes\":{\"foo\":\"bar\"}"
            ","
            "\"$value\":42"
        "}";

    TStringInput stream(input);
    ParseJson(&stream, &Mock);
}

TEST(TJsonParserTest, EntityWithAttributes)
{
    StrictMock<NYTree::TMockYsonConsumer> Mock;
    InSequence dummy;

    EXPECT_CALL(Mock, OnBeginAttributes());
        EXPECT_CALL(Mock, OnKeyedItem("foo"));
        EXPECT_CALL(Mock, OnStringScalar("bar"));
    EXPECT_CALL(Mock, OnEndAttributes());

    EXPECT_CALL(Mock, OnEntity());

    Stroka input =
        "{"
            "\"$attributes\":{\"foo\":\"bar\"}"
            ","
            "\"$value\":null"
        "}";

    TStringInput stream(input);
    ParseJson(&stream, &Mock);
}

TEST(TJsonParserTest, StringWithAttributes)
{
    StrictMock<NYTree::TMockYsonConsumer> Mock;
    InSequence dummy;

    EXPECT_CALL(Mock, OnBeginAttributes());
        EXPECT_CALL(Mock, OnKeyedItem("foo"));
        EXPECT_CALL(Mock, OnStringScalar("bar"));
    EXPECT_CALL(Mock, OnEndAttributes());

    EXPECT_CALL(Mock, OnStringScalar("some_string"));

    Stroka input =
        "{"
            "\"$attributes\":{\"foo\":\"bar\"}"
            ","
            "\"$value\":\"some_string\""
        "}";

    TStringInput stream(input);
    ParseJson(&stream, &Mock);
}

TEST(TJsonParserTest, DoubleAttributes)
{
    StrictMock<NYTree::TMockYsonConsumer> Mock;
    InSequence dummy;

    EXPECT_CALL(Mock, OnBeginAttributes());
        EXPECT_CALL(Mock, OnKeyedItem("foo"));
        EXPECT_CALL(Mock, OnBeginAttributes());
            EXPECT_CALL(Mock, OnKeyedItem("another_foo"));
            EXPECT_CALL(Mock, OnStringScalar("another_bar"));
        EXPECT_CALL(Mock, OnEndAttributes());
        EXPECT_CALL(Mock, OnStringScalar("bar"));
    EXPECT_CALL(Mock, OnEndAttributes());

    EXPECT_CALL(Mock, OnStringScalar("some_string"));

    Stroka input =
        "{"
            "\"$attributes\":{\"foo\":"
                "{"
                    "\"$attributes\":{\"another_foo\":\"another_bar\"}"
                    ","
                    "\"$value\":\"bar\"}"
                "}"
            ","
            "\"$value\":\"some_string\""
        "}";

    TStringInput stream(input);
    ParseJson(&stream, &Mock);
}

TEST(TJsonParserTest, SomeHackyTest)
{
    Stroka input = "{\"$value\": \"yamr\", \"$attributes\": {\"lenval\": \"false\", \"has_subkey\": \"false\"}}";

    StrictMock<NYTree::TMockYsonConsumer> Mock;
    InSequence dummy;

    EXPECT_CALL(Mock, OnBeginAttributes());
        EXPECT_CALL(Mock, OnKeyedItem("lenval"));
        EXPECT_CALL(Mock, OnStringScalar("false"));
        EXPECT_CALL(Mock, OnKeyedItem("has_subkey"));
        EXPECT_CALL(Mock, OnStringScalar("false"));
    EXPECT_CALL(Mock, OnEndAttributes());

    EXPECT_CALL(Mock, OnStringScalar("yamr"));

    TStringInput stream(input);
    ParseJson(&stream, &Mock);
}

<<<<<<< HEAD
=======
TEST(TJsonParserTest, ListFragment)
{
    StrictMock<NYTree::TMockYsonConsumer> Mock;
    InSequence dummy;

    EXPECT_CALL(Mock, OnListItem());
    EXPECT_CALL(Mock, OnBeginMap());
        EXPECT_CALL(Mock, OnKeyedItem("hello"));
        EXPECT_CALL(Mock, OnStringScalar("world"));
    EXPECT_CALL(Mock, OnEndMap());
    EXPECT_CALL(Mock, OnListItem());
    EXPECT_CALL(Mock, OnBeginMap());
        EXPECT_CALL(Mock, OnKeyedItem("foo"));
        EXPECT_CALL(Mock, OnStringScalar("bar"));
    EXPECT_CALL(Mock, OnEndMap());

    Stroka input = "{\"hello\":\"world\"}\n{\"foo\":\"bar\"}\n";

    TStringInput stream(input);
    ParseJson(&stream, &Mock, nullptr, NYson::EYsonType::ListFragment);
}

>>>>>>> 47838402
///////////////////////////////////////////////////////////////////////////////

} // namespace
} // namespace NFormats
} // namespace NYT<|MERGE_RESOLUTION|>--- conflicted
+++ resolved
@@ -311,8 +311,6 @@
     ParseJson(&stream, &Mock);
 }
 
-<<<<<<< HEAD
-=======
 TEST(TJsonParserTest, ListFragment)
 {
     StrictMock<NYTree::TMockYsonConsumer> Mock;
@@ -335,7 +333,6 @@
     ParseJson(&stream, &Mock, nullptr, NYson::EYsonType::ListFragment);
 }
 
->>>>>>> 47838402
 ///////////////////////////////////////////////////////////////////////////////
 
 } // namespace
