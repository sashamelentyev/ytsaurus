#include "output_stream.h"

#include <yt/core/concurrency/scheduler.h>

namespace NYT {
namespace NNodeJS {

////////////////////////////////////////////////////////////////////////////////

COMMON_V8_USES

using namespace NConcurrency;

////////////////////////////////////////////////////////////////////////////////

namespace {

static const int MaxPartsPerPull = 8;

static Persistent<String> OnFlowingSymbol;

void DeleteCallback(char* buffer, void* hint)
{
    const size_t length = (size_t)hint;
    v8::V8::AdjustAmountOfExternalAllocatedMemory(-length);
    delete[] buffer;
}

} // namespace

////////////////////////////////////////////////////////////////////////////////

Persistent<FunctionTemplate> TOutputStreamWrap::ConstructorTemplate;

TOutputStreamWrap::TOutputStreamWrap(ui64 watermark)
    : TNodeJSStreamBase()
    , Watermark_(watermark)
{
    THREAD_AFFINITY_IS_V8();
}

TOutputStreamWrap::~TOutputStreamWrap() throw()
{
    THREAD_AFFINITY_IS_V8();
}

////////////////////////////////////////////////////////////////////////////////

void TOutputStreamWrap::Initialize(Handle<Object> target)
{
    THREAD_AFFINITY_IS_V8();
    HandleScope scope;

    OnFlowingSymbol = NODE_PSYMBOL("on_flowing");

    ConstructorTemplate = Persistent<FunctionTemplate>::New(
        FunctionTemplate::New(TOutputStreamWrap::New));

    ConstructorTemplate->InstanceTemplate()->SetInternalFieldCount(1);
    ConstructorTemplate->SetClassName(String::NewSymbol("TOutputStreamWrap"));

    NODE_SET_PROTOTYPE_METHOD(ConstructorTemplate, "Pull", TOutputStreamWrap::Pull);

    NODE_SET_PROTOTYPE_METHOD(ConstructorTemplate, "Destroy", TOutputStreamWrap::Destroy);

    NODE_SET_PROTOTYPE_METHOD(ConstructorTemplate, "Drain", TOutputStreamWrap::Drain);

    target->Set(
        String::NewSymbol("TOutputStreamWrap"),
        ConstructorTemplate->GetFunction());
}

bool TOutputStreamWrap::HasInstance(Handle<Value> value)
{
    THREAD_AFFINITY_IS_V8();
    HandleScope scope;

    return
        value->IsObject() &&
        ConstructorTemplate->HasInstance(value->ToObject());
}

////////////////////////////////////////////////////////////////////////////////

Handle<Value> TOutputStreamWrap::New(const Arguments& args)
{
    THREAD_AFFINITY_IS_V8();
    HandleScope scope;

    YCHECK(args.Length() == 1);

    EXPECT_THAT_IS(args[0], Uint32);

    try {
        ui64 watermark = args[0]->Uint32Value();

        auto stream = new TOutputStreamWrap(watermark);
        stream->Wrap(args.This());

        stream->handle_->Set(
            String::NewSymbol("watermark"),
            Integer::NewFromUnsigned(watermark),
            (v8::PropertyAttribute)(v8::ReadOnly | v8::DontDelete));
        stream->handle_->Set(
            String::NewSymbol("cxx_id"),
            Integer::NewFromUnsigned(stream->Id_),
            (v8::PropertyAttribute)(v8::ReadOnly | v8::DontDelete));

        return scope.Close(args.This());
    } catch (const std::exception& ex) {
        return ThrowException(Exception::Error(String::New(ex.what())));
    }
}

////////////////////////////////////////////////////////////////////////////////

Handle<Value> TOutputStreamWrap::Pull(const Arguments& args)
{
    THREAD_AFFINITY_IS_V8();
    HandleScope scope;

    // Unwrap.
    auto* stream = ObjectWrap::Unwrap<TOutputStreamWrap>(args.This());

    // Validate arguments.
    YCHECK(args.Length() == 0);

    // Do the work.
    return scope.Close(stream->DoPull());
}

Handle<Value> TOutputStreamWrap::DoPull()
{
    THREAD_AFFINITY_IS_V8();

    Local<Array> parts = Array::New(MaxPartsPerPull);
    size_t count = 0;

    // Short-path for destroyed streams.

    ProtectedUpdateAndNotifyWriter([&] () {
<<<<<<< HEAD
        if (IsDestroyed_) {
            return;
        }

        YCHECK(IsFlowing_);

=======
>>>>>>> 76088bd6
        for (int i = 0; i < MaxPartsPerPull; ++i) {
            if (Queue_.empty()) {
                break;
            }

            auto part = std::move(Queue_.front());
            Queue_.pop_front();

            YCHECK(static_cast<bool>(part));

            auto* buffer = node::Buffer::New(
                part.Buffer.release(),
                part.Length,
                DeleteCallback,
                (void*)part.Length);

            parts->Set(i, buffer->handle_);
            ++count;

            v8::V8::AdjustAmountOfExternalAllocatedMemory(part.Length);

            BytesDequeued_ += part.Length;
            BytesInFlight_ -= part.Length;
        }
    });

    return parts;
}

////////////////////////////////////////////////////////////////////////////////

Handle<Value> TOutputStreamWrap::Destroy(const Arguments& args)
{
    THREAD_AFFINITY_IS_V8();
    HandleScope scope;

    // Unwrap.
    auto* stream = ObjectWrap::Unwrap<TOutputStreamWrap>(args.This());

    // Validate arguments.
    YCHECK(args.Length() == 0);

    // Do the work.
    stream->DoDestroy();

    return scope.Close(Undefined());
}

void TOutputStreamWrap::DoDestroy()
{
    THREAD_AFFINITY_IS_V8();

    ProtectedUpdateAndNotifyWriter([&] () {
        IsDestroyed_ = true;

        Queue_.clear();

        if (IsFlowing_) {
            AsyncUnref();
            IsFlowing_ = false;
        }
    });
}

////////////////////////////////////////////////////////////////////////////////

Handle<Value> TOutputStreamWrap::Drain(const Arguments& args)
{
    THREAD_AFFINITY_IS_V8();
    HandleScope scope;

    // Unwrap.
    auto* stream = ObjectWrap::Unwrap<TOutputStreamWrap>(args.This());

    // Validate arguments.
    YCHECK(args.Length() == 0);

    // Do the work.
    return scope.Close(stream->DoDrain());
}

Handle<Value> TOutputStreamWrap::DoDrain()
{
    THREAD_AFFINITY_IS_V8();

    FlowEstablished_.store(false);

    auto guard = Guard(Mutex_);
    return Boolean::New(IsFinished_);
}

////////////////////////////////////////////////////////////////////////////////

bool TOutputStreamWrap::CanFlow() const
{
    return
        IsFinishing_ || IsFinished_ || IsDestroyed_ ||
        BytesInFlight_ < Watermark_;
}

void TOutputStreamWrap::RunFlow()
{
    bool expected = false;
    if (FlowEstablished_.compare_exchange_strong(expected, true, std::memory_order_acquire)) {
        AsyncRef();
        EIO_PUSH(TOutputStreamWrap::AsyncOnFlowing, this);
    }
}

int TOutputStreamWrap::AsyncOnFlowing(eio_req* request)
{
    THREAD_AFFINITY_IS_V8();
    HandleScope scope;

    auto* stream = static_cast<TOutputStreamWrap*>(request->data);
    node::MakeCallback(stream->handle_, OnFlowingSymbol, 0, nullptr);
    stream->AsyncUnref();

    return 0;
}

////////////////////////////////////////////////////////////////////////////////

const ui64 TOutputStreamWrap::GetBytesEnqueued() const
{
    auto guard = Guard(Mutex_);
    return BytesEnqueued_;
}

const ui64 TOutputStreamWrap::GetBytesDequeued() const
{
    auto guard = Guard(Mutex_);
    return BytesDequeued_;
}

void TOutputStreamWrap::MarkAsFinishing()
{
    THREAD_AFFINITY_IS_ANY();

    ProtectedUpdateAndNotifyWriter([&] () {
        IsFinishing_ = true;
    });
}

void TOutputStreamWrap::DoWrite(const void* data, size_t length)
{
    THREAD_AFFINITY_IS_ANY();

    if (data == nullptr || length == 0) {
        return;
    }

    TIntrusivePtr<IAsyncRefCounted> ref(this);

    std::unique_ptr<char[]> buffer(new char[length]);

    ::memcpy(&buffer[0], data, length);

    PushToQueue(std::move(buffer), length);
}

void TOutputStreamWrap::DoWriteV(const TPart* parts, size_t count)
{
    THREAD_AFFINITY_IS_ANY();

    if (parts == nullptr || count == 0) {
        return;
    }

    TIntrusivePtr<IAsyncRefCounted> ref(this);

    size_t offset = 0;
    size_t length = 0;

    for (size_t i = 0; i < count; ++i) {
        length += parts[i].len;
    }

    std::unique_ptr<char[]> buffer(new char[length]);

    for (size_t i = 0; i < count; ++i) {
        const auto& part = parts[i];
        ::memcpy(&buffer[offset], part.buf, part.len);
        offset += part.len;
    }

    PushToQueue(std::move(buffer), length);
}

void TOutputStreamWrap::DoFinish()
{
    THREAD_AFFINITY_IS_ANY();

    ProtectedUpdateAndNotifyWriter([&] () {
        IsFinishing_ = true;
        IsFinished_ = true;
    });

    RunFlow();
}

void TOutputStreamWrap::ProtectedUpdateAndNotifyWriter(std::function<void()> mutator)
{
    THREAD_AFFINITY_IS_ANY();

    TPromise<void> writePromise;
    {
        auto guard = Guard(Mutex_);
        mutator();
        if (WritePromise_) {
            if (CanFlow()) {
                writePromise = std::move(WritePromise_);
            }
        }
    }
    if (writePromise) {
        writePromise.Set();
    }
}

void TOutputStreamWrap::PushToQueue(std::unique_ptr<char[]> buffer, size_t length)
{
    THREAD_AFFINITY_IS_ANY();

    auto guard = Guard(Mutex_);

    // This bit should be set once we
    YCHECK(!IsFinished_);

    if (!CanFlow()) {
        YCHECK(!WritePromise_);
        WritePromise_ = NewPromise<void>();
        auto writePromise = WritePromise_;
        {
            auto unguard = Unguard(Mutex_);
            WaitFor(writePromise.ToFuture())
                .ThrowOnError();
        }
    }

    if (IsDestroyed_) {
        THROW_ERROR_EXCEPTION("TOutputStreamWrap was terminated");
    }

    Queue_.emplace_back(std::move(buffer), length);

    BytesEnqueued_ += length;
    BytesInFlight_ += length;

    RunFlow();
}

////////////////////////////////////////////////////////////////////////////////

} // namespace NNodeJS
} // namespace NYT<|MERGE_RESOLUTION|>--- conflicted
+++ resolved
@@ -139,15 +139,6 @@
     // Short-path for destroyed streams.
 
     ProtectedUpdateAndNotifyWriter([&] () {
-<<<<<<< HEAD
-        if (IsDestroyed_) {
-            return;
-        }
-
-        YCHECK(IsFlowing_);
-
-=======
->>>>>>> 76088bd6
         for (int i = 0; i < MaxPartsPerPull; ++i) {
             if (Queue_.empty()) {
                 break;
@@ -204,11 +195,6 @@
         IsDestroyed_ = true;
 
         Queue_.clear();
-
-        if (IsFlowing_) {
-            AsyncUnref();
-            IsFlowing_ = false;
-        }
     });
 }
 
