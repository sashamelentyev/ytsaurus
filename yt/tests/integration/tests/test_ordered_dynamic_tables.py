--- conflicted
+++ resolved
@@ -433,13 +433,9 @@
             insert_rows("//tmp/t", [{"$tablet_index": i, "a": i}, {"$tablet_index": i, "a": i + 100}])
             trim_rows("//tmp/t", i, 1)
         sync_unmount_table("//tmp/t")
-<<<<<<< HEAD
+        self._verify_chunk_tree_statistics("//tmp/t")
         sync_reshard_table("//tmp/t", 5, first_tablet_index=1, last_tablet_index=3)
-=======
-        self._verify_chunk_tree_statistics("//tmp/t")
-        reshard_table("//tmp/t", 5, first_tablet_index=1, last_tablet_index=3)
-        self._verify_chunk_tree_statistics("//tmp/t")
->>>>>>> 2eeb589d
+        self._verify_chunk_tree_statistics("//tmp/t")
         sync_mount_table("//tmp/t")
         tablets = get("//tmp/t/@tablets")
         assert len(tablets) == 7
@@ -469,13 +465,9 @@
             if i < 2 or i > 3:
                 trim_rows("//tmp/t", i, 1)
         sync_unmount_table("//tmp/t")
-<<<<<<< HEAD
+        self._verify_chunk_tree_statistics("//tmp/t")
         sync_reshard_table("//tmp/t", 2, first_tablet_index=1, last_tablet_index=3)
-=======
-        self._verify_chunk_tree_statistics("//tmp/t")
-        reshard_table("//tmp/t", 2, first_tablet_index=1, last_tablet_index=3)
-        self._verify_chunk_tree_statistics("//tmp/t")
->>>>>>> 2eeb589d
+        self._verify_chunk_tree_statistics("//tmp/t")
         sync_mount_table("//tmp/t")
         tablets = get("//tmp/t/@tablets")
         assert len(tablets) == 4
@@ -523,12 +515,8 @@
             assert tablet["trimmed_row_count"] == expected_trimmed
 
         _verify(1, 1)
-<<<<<<< HEAD
         sync_reshard_table("//tmp/t", 1)
-=======
-        reshard_table("//tmp/t", 1)
-        self._verify_chunk_tree_statistics("//tmp/t")
->>>>>>> 2eeb589d
+        self._verify_chunk_tree_statistics("//tmp/t")
         _verify(1, 1)
         sync_mount_table("//tmp/t")
         insert_rows("//tmp/t", [{"a": 1}])
@@ -539,7 +527,7 @@
     def test_snapshot_lock_after_reshard_after_trim(self):
         sync_create_cells(1)
         self._create_simple_table("//tmp/t")
-        reshard_table("//tmp/t", 2)
+        sync_reshard_table("//tmp/t", 2)
         self._verify_chunk_tree_statistics("//tmp/t")
         sync_mount_table("//tmp/t")
         insert_rows("//tmp/t", [{"$tablet_index": 0, "a": 1}])
@@ -557,7 +545,7 @@
         wait(check)
 
         sync_unmount_table("//tmp/t")
-        reshard_table("//tmp/t", 1)
+        sync_reshard_table("//tmp/t", 1)
         self._verify_chunk_tree_statistics("//tmp/t")
         sync_mount_table("//tmp/t")
 
@@ -569,7 +557,7 @@
         abort_transaction(tx)
 
         sync_unmount_table("//tmp/t")
-        reshard_table("//tmp/t", 2)
+        sync_reshard_table("//tmp/t", 2)
         self._verify_chunk_tree_statistics("//tmp/t")
         sync_mount_table("//tmp/t")
 
@@ -744,12 +732,8 @@
         wait(lambda: get("//tmp/t/@chunk_count") == 5)
         sync_unmount_table("//tmp/t")
         copy("//tmp/t", "//tmp/t2")
-<<<<<<< HEAD
         sync_reshard_table("//tmp/t", 1)
-=======
-        reshard_table("//tmp/t", 1)
-        self._verify_chunk_tree_statistics("//tmp/t")
->>>>>>> 2eeb589d
+        self._verify_chunk_tree_statistics("//tmp/t")
 
     def test_copy_trimmed_yt_7422(self):
         sync_create_cells(1)
