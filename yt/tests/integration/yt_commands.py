--- conflicted
+++ resolved
@@ -87,10 +87,6 @@
 
     return decorator.decorate(func, wrapper)
 
-<<<<<<< HEAD
-
-=======
->>>>>>> c0620b2d
 def init_drivers(clusters):
     for instance in clusters:
         if instance.master_count > 0:
@@ -472,10 +468,6 @@
     execute_command("read_blob_table", kwargs, output_stream=output)
     return output.getvalue()
 
-<<<<<<< HEAD
-
-=======
->>>>>>> c0620b2d
 @force_native_driver
 def write_table(path, value=None, is_raw=False, **kwargs):
     if "input_stream" in kwargs:
