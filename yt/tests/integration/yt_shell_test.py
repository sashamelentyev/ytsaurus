--- conflicted
+++ resolved
@@ -25,6 +25,8 @@
             configs["node"][index] = update_inplace(config, patches.get("DELTA_NODE_CONFIG", {}))
         for key, config in configs["driver"].iteritems():
             configs["driver"][key] = update_inplace(config, patches.get("DELTA_DRIVER_CONFIG", {}))
+        configs["proxy"] = update_inplace(configs["proxy"], patches.get("DELTA_PROXY_CONFIG", {}))
+        configs["rpc_proxy"] = update_inplace(configs["rpc_proxy"], patches.get("DELTA_RPC_PROXY_CONFIG", {}))
     return apply_config_patches
 
 def extract_attrs(file_path, comment_line_begin):
@@ -74,47 +76,24 @@
             "DELTA_SCHEDULER_CONFIG",
             "DELTA_CONTROLLER_AGENT_CONFIG",
             "DELTA_NODE_CONFIG",
-            "DELTA_DRIVER_CONFIG"
+            "DELTA_DRIVER_CONFIG",
+            "DELTA_PROXY_CONFIG",
+            "DELTA_RPC_PROXY_CONFIG",
         }
 
         kwargs = {"driver_backend": self.driver_backend}
         config_patches = {}
         for key, value in self.extract_attrs(str(self.fspath)):
-<<<<<<< HEAD
             print 'Setting "%s" to "%s"' % (key, value)
             param_key = params_map.get(key, None)
-=======
-            if key == "DELTA_MASTER_CONFIG":
-                config_patches["master"] = value
-                continue
-
-            if key == "DELTA_RPC_PROXY_CONFIG":
-                config_patches["rpc_proxy"] = value
-                continue
-
-            param_key = params_map[key]
->>>>>>> 46418b2a
             if param_key is not None:
                 kwargs[param_key] = value
             elif key in config_keys:
                 config_patches[key] = value
 
-<<<<<<< HEAD
         modify_configs_func = functools.partial(
             get_config_patcher(config_patches),
             cluster_index=0)
-=======
-        def modify_configs(configs, abi_version):
-            if "master" in config_patches:
-                for tag in [configs["master"]["primary_cell_tag"]] + configs["master"]["secondary_cell_tags"]:
-                    for index, config in enumerate(configs["master"][tag]):
-                        configs["master"][tag][index] = update_inplace(config, config_patches["master"])
-
-            if "rpc_proxy" in config_patches:
-                configs["rpc_proxy"] = update_inplace(configs["rpc_proxy"], config_patches["rpc_proxy"])
-
-        kwargs['modify_configs_func'] = modify_configs
->>>>>>> 46418b2a
 
         env = YTInstance(self.environment_path, modify_configs_func=modify_configs_func, **kwargs)
         try:
