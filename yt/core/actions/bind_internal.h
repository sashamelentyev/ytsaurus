--- conflicted
+++ resolved
@@ -270,10 +270,8 @@
     R (T::*Method)(TArgs...) const;
 };
 
-<<<<<<< HEAD
-=======
 #ifdef YT_IN_ARCADIA
->>>>>>> 12a86018
+
 // Noexcept Bound Method Adapter
 template <class R, class T, class... TArgs>
 class TRunnableAdapter<R(T::*)(TArgs...) noexcept>
@@ -288,11 +286,7 @@
         : Method(method)
     { }
 
-<<<<<<< HEAD
     R Run(T* target, TArgs&&... args) noexcept
-=======
-    R Run(T* target, TArgs&&... args)
->>>>>>> 12a86018
     {
         return (target->*Method)(std::forward<TArgs>(args)...);
     }
@@ -300,7 +294,6 @@
 private:
     R (T::*Method)(TArgs...) noexcept;
 };
-<<<<<<< HEAD
 
 // Const Noexcept Bound Method Adapter
 template <class R, class T, class... TArgs>
@@ -324,9 +317,7 @@
 private:
     R (T::*Method)(TArgs...) const noexcept;
 };
-=======
 #endif
->>>>>>> 12a86018
 
 
 // Callback Adapter
