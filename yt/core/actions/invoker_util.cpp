#include "invoker_util.h"

#include <yt/core/actions/bind.h>
#include <yt/core/actions/callback.h>

#include <yt/core/concurrency/action_queue.h>
#include <yt/core/concurrency/fls.h>
#include <yt/core/concurrency/finalizer_thread.h>

#include <yt/core/misc/lazy_ptr.h>
#include <yt/core/misc/singleton.h>

#include <stack>

namespace NYT {

using namespace NConcurrency;

////////////////////////////////////////////////////////////////////////////////

class TSyncInvoker
    : public IInvoker
{
public:
    virtual void Invoke(const TClosure& callback) override
    {
        callback.Run();
    }

#ifdef YT_ENABLE_THREAD_AFFINITY_CHECK
    virtual bool CheckAffinity(IInvokerPtr invoker) const override
    {
        return invoker.Get() == this;
    }

    virtual TThreadId GetThreadId() const override
    {
        return InvalidThreadId;
    }
#endif
};

IInvokerPtr GetSyncInvoker()
{
    return RefCountedSingleton<TSyncInvoker>();
}

////////////////////////////////////////////////////////////////////////////////

class TNullInvoker
    : public IInvoker
{
public:
    virtual void Invoke(const TClosure& /*callback*/) override
    { }

#ifdef YT_ENABLE_THREAD_AFFINITY_CHECK
    virtual bool CheckAffinity(IInvokerPtr /*invoker*/) const override
    {
        return false;
    }

    virtual TThreadId GetThreadId() const override
    {
        return InvalidThreadId;
    }
#endif
};

IInvokerPtr GetNullInvoker()
{
    return RefCountedSingleton<TNullInvoker>();
}

////////////////////////////////////////////////////////////////////////////////

<<<<<<< HEAD
static std::atomic<bool> FinalizerThreadIsDead = {false};

static TActionQueuePtr GetFinalizerThread()
{
    static auto queue = New<TActionQueue>("Finalizer", false, false);
    return queue;
}

IInvokerPtr GetFinalizerInvoker()
{
    if (!FinalizerThreadIsDead.load(std::memory_order_relaxed)) {
        return GetFinalizerThread()->GetInvoker();
    } else {
        return GetSyncInvoker();
    }
=======
IInvokerPtr GetFinalizerInvoker()
{
    return NConcurrency::GetFinalizerInvoker();
>>>>>>> 4c21d8c5
}

void ShutdownFinalizerThread()
{
<<<<<<< HEAD
    bool expected = false;
    if (FinalizerThreadIsDead.compare_exchange_strong(expected, true)) {
        auto thread = GetFinalizerThread();
        auto invoker = thread->GetInvoker();
        // Spin for a while to flush pending actions.
        for (int i = 0; i < 100; ++i) {
            BIND([] () { }).AsyncVia(invoker).Run().Get();
        }
        // Now shutdown finalizer thread.
        thread->Shutdown();
    }
=======
    return NConcurrency::ShutdownFinalizerThread();
>>>>>>> 4c21d8c5
}

////////////////////////////////////////////////////////////////////////////////

void GuardedInvoke(
    IInvokerPtr invoker,
    TClosure onSuccess,
    TClosure onCancel)
{
    YASSERT(invoker);
    YASSERT(onSuccess);
    YASSERT(onCancel);

    class TGuard
    {
    public:
        explicit TGuard(TClosure onCancel)
            : OnCancel_(std::move(onCancel))
        { }

        TGuard(TGuard&& other) = default;

        ~TGuard()
        {
            if (OnCancel_) {
                OnCancel_.Run();
            }
        }

        void Release()
        {
            OnCancel_.Reset();
        }

    private:
        TClosure OnCancel_;

    };

    auto doInvoke = [] (TClosure onSuccess, TGuard guard) {
        guard.Release();
        onSuccess.Run();
    };

    invoker->Invoke(BIND(
        std::move(doInvoke),
        Passed(std::move(onSuccess)),
        Passed(TGuard(std::move(onCancel)))));
}

////////////////////////////////////////////////////////////////////////////////

static TFls<IInvokerPtr>& CurrentInvoker()
{
    static TFls<IInvokerPtr> invoker;
    return invoker;
}

IInvokerPtr GetCurrentInvoker()
{
    auto invoker = *CurrentInvoker();
    if (!invoker) {
        invoker = GetSyncInvoker();
    }
    return invoker;
}

void SetCurrentInvoker(IInvokerPtr invoker)
{
    *CurrentInvoker().Get() = std::move(invoker);
}

void SetCurrentInvoker(IInvokerPtr invoker, TFiber* fiber)
{
    *CurrentInvoker().Get(fiber) = std::move(invoker);
}

////////////////////////////////////////////////////////////////////////////////

TCurrentInvokerGuard::TCurrentInvokerGuard(IInvokerPtr invoker)
    : SavedInvoker_(std::move(invoker))
{
    CurrentInvoker()->Swap(SavedInvoker_);
}

TCurrentInvokerGuard::~TCurrentInvokerGuard()
{
    CurrentInvoker()->Swap(SavedInvoker_);
}

////////////////////////////////////////////////////////////////////////////////

} // namespace NYT<|MERGE_RESOLUTION|>--- conflicted
+++ resolved
@@ -74,46 +74,14 @@
 
 ////////////////////////////////////////////////////////////////////////////////
 
-<<<<<<< HEAD
-static std::atomic<bool> FinalizerThreadIsDead = {false};
-
-static TActionQueuePtr GetFinalizerThread()
-{
-    static auto queue = New<TActionQueue>("Finalizer", false, false);
-    return queue;
-}
-
-IInvokerPtr GetFinalizerInvoker()
-{
-    if (!FinalizerThreadIsDead.load(std::memory_order_relaxed)) {
-        return GetFinalizerThread()->GetInvoker();
-    } else {
-        return GetSyncInvoker();
-    }
-=======
 IInvokerPtr GetFinalizerInvoker()
 {
     return NConcurrency::GetFinalizerInvoker();
->>>>>>> 4c21d8c5
 }
 
 void ShutdownFinalizerThread()
 {
-<<<<<<< HEAD
-    bool expected = false;
-    if (FinalizerThreadIsDead.compare_exchange_strong(expected, true)) {
-        auto thread = GetFinalizerThread();
-        auto invoker = thread->GetInvoker();
-        // Spin for a while to flush pending actions.
-        for (int i = 0; i < 100; ++i) {
-            BIND([] () { }).AsyncVia(invoker).Run().Get();
-        }
-        // Now shutdown finalizer thread.
-        thread->Shutdown();
-    }
-=======
     return NConcurrency::ShutdownFinalizerThread();
->>>>>>> 4c21d8c5
 }
 
 ////////////////////////////////////////////////////////////////////////////////
