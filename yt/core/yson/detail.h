#pragma once

#include "public.h"

#include <yt/core/concurrency/coroutine.h>

#include <yt/core/misc/error.h>
#include <yt/core/misc/property.h>
#include <yt/core/misc/zigzag.h>
#include <yt/core/misc/parser_helpers.h>

#include <util/generic/string.h>

#include <util/string/escape.h>

namespace NYT {
namespace NYson {

////////////////////////////////////////////////////////////////////////////////

namespace NDetail {
/*! \internal */
////////////////////////////////////////////////////////////////////////////////

//! Indicates the beginning of a list.
const char BeginListSymbol = '[';
//! Indicates the end of a list.
const char EndListSymbol = ']';

//! Indicates the beginning of a map.
const char BeginMapSymbol = '{';
//! Indicates the end of a map.
const char EndMapSymbol = '}';

//! Indicates the beginning of an attribute map.
const char BeginAttributesSymbol = '<';
//! Indicates the end of an attribute map.
const char EndAttributesSymbol = '>';

//! Separates items in lists, maps, attributes.
const char ItemSeparatorSymbol = ';';
//! Separates keys from values in maps.
const char KeyValueSeparatorSymbol = '=';

//! Indicates an entity.
const char EntitySymbol = '#';

//! Indicates end of stream.
const char EndSymbol = '\0';

//! Marks the beginning of a binary string literal.
const char StringMarker = '\x01';
//! Marks the beginning of a binary i64 literal.
const char Int64Marker = '\x02';
//! Marks the beginning of a binary double literal.
const char DoubleMarker = '\x03';
//! Marks true and false values of boolean.
const char FalseMarker = '\x04';
const char TrueMarker = '\x05';
//! Marks the beginning of a binary ui64 literal.
const char Uint64Marker = '\x06';

template <bool EnableLinePositionInfo>
class TPositionInfo;

template <>
class TPositionInfo<true>
{
private:
    i64 Offset;
    int Line;
    int Column;

public:
    TPositionInfo()
        : Offset(0)
        , Line(1)
        , Column(1)
    { }

    void OnRangeConsumed(const char* begin, const char* end)
    {
        Offset += end - begin;
        for (auto current = begin; current != end; ++current) {
            ++Column;
            if (*current == '\n') { //TODO: memchr
                ++Line;
                Column = 1;
            }
        }
    }

    friend TError operator << (TError error, const TPositionInfo<true>& info)
    {
        return error
            << TErrorAttribute("offset", info.Offset)
            << TErrorAttribute("line", info.Line)
            << TErrorAttribute("column", info.Column);
    }
};

template <>
class TPositionInfo<false>
{
private:
    i64 Offset;

public:
    TPositionInfo()
        : Offset(0)
    { }

    void OnRangeConsumed(const char* begin, const char* end)
    {
        Offset += end - begin;
    }

    friend TError operator << (TError error, const TPositionInfo<false>& info)
    {
        return error
            << TErrorAttribute("offset", info.Offset);
    }
};

template <class TBlockStream, size_t MaxContextSize>
class TReaderWithContext
    : public TBlockStream
{
private:
    // ContextBegin points to the first byte of current buffer we want to append to context.
    // We set ContextBegin to nullptr when we want to write context but we haven't see any data yet,
    // we'll save context from the first data we'll see.
    // We set ContextBegin to Null when we don't' write context currently (or saved contexts already reached maximum size).
    TNullable<const char*> ContextBegin;
    size_t ContextSize = 0;
    char Context[MaxContextSize];

    // LeftContextQueue keeps characters from previous blocks.
    // We save MaxLeftMargin characters from the end of the current block when it ends.
    // It will allow us to keep a left margin of the current context even if it starts at the beginning of the block.
    std::deque<char> LeftContextQueue;
    const char* CurrentBlockBegin;
    size_t ContextPosition = 0;

    const size_t MaxLeftMargin = 10;
public:
    TReaderWithContext(const TBlockStream& blockStream)
        : TBlockStream(blockStream)
    {
        CurrentBlockBegin = TBlockStream::Begin();
    }

    void CheckpointContext()
    {
        ContextBegin = TBlockStream::Begin();
        ContextSize = 0;
        ContextPosition = 0;
    }

<<<<<<< HEAD
    size_t GetContextPosition() const
    {
        return ContextPosition;
    }

    Stroka GetContextFromCheckpoint()
    {
        Stroka result;
        if (ContextSize == 0) {
            SaveLeftContextToContextBuffer();
        }
=======
    TString GetContextFromCheckpoint() const
    {
        TString result;
>>>>>>> 9d274efe
        result.append(Context, ContextSize);
        if (ContextBegin && *ContextBegin != nullptr) {
            size_t remainingSize = MaxContextSize - ContextSize;
            remainingSize = std::min<size_t>(remainingSize, TBlockStream::End() - *ContextBegin);
            result.append(*ContextBegin, *ContextBegin + remainingSize);
        }
        return result;
    }

    void RefreshBlock()
    {
        if (ContextBegin) {
            // ContextBegin can be defined but set to nullptr if someone called CheckpointContext
            // before any data was read by TBlockStream (when both Begin()/End() == nullptr).
            if (*ContextBegin != nullptr) {
                if (ContextSize == 0) {
                    SaveLeftContextToContextBuffer();
                }

                const auto sizeToCopy = std::min<size_t>(MaxContextSize - ContextSize, TBlockStream::End() - *ContextBegin);
                memcpy(Context + ContextSize, *ContextBegin, sizeToCopy);
                ContextSize += sizeToCopy;
            }
            UpdateLeftContextQueue();
            TBlockStream::RefreshBlock();

            // If we reached maximum size set ContextBegin to Null (not nullptr).
            // By doing this we disable further context saving.
            // Otherwise our context is continued from the beginning of the next block.
            if (ContextSize == MaxContextSize) {
                ContextBegin = Null;
            } else {
                ContextBegin = TBlockStream::Begin();
            }
        } else {
            UpdateLeftContextQueue();
            TBlockStream::RefreshBlock();
        }
        CurrentBlockBegin = TBlockStream::Begin();
    }

private:
    void SaveLeftContextToContextBuffer()
    {
        int currentBlockContextMargin = *ContextBegin - CurrentBlockBegin;
        auto currentBlockMarginBegin = std::max<int>(0, currentBlockContextMargin - MaxLeftMargin);
        auto sizeFromBlock = currentBlockContextMargin - currentBlockMarginBegin;
        auto sizeFromDeque = std::min<int>(MaxLeftMargin - sizeFromBlock, LeftContextQueue.size());

        auto LeftContextQueueBegin = LeftContextQueue.begin() + LeftContextQueue.size() - sizeFromDeque;
        std::copy(LeftContextQueueBegin, LeftContextQueueBegin + sizeFromDeque, Context);
        ContextSize = sizeFromDeque;

        sizeFromBlock = std::min<int>(sizeFromBlock, MaxContextSize - ContextSize);
        memcpy(Context + ContextSize, CurrentBlockBegin + currentBlockMarginBegin, sizeFromBlock);
        ContextSize += sizeFromBlock;
        ContextPosition = ContextSize;
    }

    void UpdateLeftContextQueue()
    {
        int blockSize = TBlockStream::End() - CurrentBlockBegin;
        auto LeftContextQueueBegin = std::max<int>(0, blockSize - MaxLeftMargin);
        auto sizeToCopy = blockSize - LeftContextQueueBegin;
        int sizeToErase = LeftContextQueue.size() + sizeToCopy - MaxLeftMargin;

        if (sizeToErase > 0) {
            LeftContextQueue.erase(LeftContextQueue.begin(), LeftContextQueue.begin() + sizeToErase);
        }
        LeftContextQueue.insert(LeftContextQueue.end(), CurrentBlockBegin + LeftContextQueueBegin, TBlockStream::End());
    }
};

template <class TBlockStream>
class TReaderWithContext<TBlockStream, 0>
    : public TBlockStream
{
public:
    TReaderWithContext(const TBlockStream& blockStream)
        : TBlockStream(blockStream)
    { }

    void CheckpointContext()
    { }

    TString GetContextFromCheckpoint() const
    {
        return "<context is disabled>";
    }

    size_t GetContextPosition() const
    {
        return 0;
    }
};

template <class TBlockStream, class TPositionBase>
class TCharStream
    : public TBlockStream
    , public TPositionBase
{
public:
    TCharStream(const TBlockStream& blockStream)
        : TBlockStream(blockStream)
    { }

    bool IsEmpty() const
    {
        return TBlockStream::Begin() == TBlockStream::End();
    }

    template <bool AllowFinish>
    void Refresh()
    {
        while (IsEmpty() && !TBlockStream::IsFinished()) {
            TBlockStream::RefreshBlock();
        }
        if (IsEmpty() && TBlockStream::IsFinished() && !AllowFinish) {
            THROW_ERROR_EXCEPTION("Premature end of stream")
                << *this;
        }
    }

    void Refresh()
    {
        return Refresh<false>();
    }

    template <bool AllowFinish>
    char GetChar()
    {
        Refresh<AllowFinish>();
        return !IsEmpty() ? *TBlockStream::Begin() : '\0';
    }

    char GetChar()
    {
        return GetChar<false>();
    }

    void Advance(size_t bytes)
    {
        TPositionBase::OnRangeConsumed(TBlockStream::Begin(), TBlockStream::Begin() + bytes);
        TBlockStream::Advance(bytes);
    }

    size_t Length() const
    {
        return TBlockStream::End() - TBlockStream::Begin();
    }
};

template <class TBaseStream>
class TCodedStream
    : public TBaseStream
{
private:
    static const int MaxVarintBytes = 10;
    static const int MaxVarint32Bytes = 5;

    const ui8* BeginByte() const
    {
        return reinterpret_cast<const ui8*>(TBaseStream::Begin());
    }

    const ui8* EndByte() const
    {
        return reinterpret_cast<const ui8*>(TBaseStream::End());
    }

    // Following functions is an adaptation Protobuf code from coded_stream.cc
    bool ReadVarint32FromArray(ui32* value)
    {
        // Fast path:  We have enough bytes left in the buffer to guarantee that
        // this read won't cross the end, so we can skip the checks.
        const ui8* ptr = BeginByte();
        ui32 b;
        ui32 result;

        b = *(ptr++); result  = (b & 0x7F)      ; if (!(b & 0x80)) goto done;
        b = *(ptr++); result |= (b & 0x7F) <<  7; if (!(b & 0x80)) goto done;
        b = *(ptr++); result |= (b & 0x7F) << 14; if (!(b & 0x80)) goto done;
        b = *(ptr++); result |= (b & 0x7F) << 21; if (!(b & 0x80)) goto done;
        b = *(ptr++); result |=  b         << 28; if (!(b & 0x80)) goto done;

        // If the input is larger than 32 bits, we still need to read it all
        // and discard the high-order bits.

        for (int i = 0; i < MaxVarintBytes - MaxVarint32Bytes; i++) {
            b = *(ptr++); if (!(b & 0x80)) goto done;
        }

        // We have overrun the maximum size of a Varint (10 bytes).  Assume
        // the data is corrupt.
        return false;

    done:
        TBaseStream::Advance(ptr - BeginByte());
        *value = result;
        return true;
    }

    bool ReadVarint32Fallback(ui32* value)
    {
        if (BeginByte() + MaxVarintBytes <= EndByte() ||
            // Optimization:  If the Varint ends at exactly the end of the buffer,
            // we can detect that and still use the fast path.
            (BeginByte() < EndByte() && !(EndByte()[-1] & 0x80)))
        {
            return ReadVarint32FromArray(value);
        } else {
            // Really slow case: we will incur the cost of an extra function call here,
            // but moving this out of line reduces the size of this function, which
            // improves the common case. In micro benchmarks, this is worth about 10-15%
            return ReadVarint32Slow(value);
        }
    }

    bool ReadVarint32Slow(ui32* value)
    {
        ui64 result;
        // Directly invoke ReadVarint64Fallback, since we already tried to optimize
        // for one-byte Varints.
        if (ReadVarint64Fallback(&result)) {
            *value = static_cast<ui32>(result);
            return true;
        } else {
            return false;
        }
    }

    bool ReadVarint64Slow(ui64* value)
    {
        // Slow path:  This read might cross the end of the buffer, so we
        // need to check and refresh the buffer if and when it does.

        ui64 result = 0;
        int count = 0;
        ui32 b;

        do {
            if (count == MaxVarintBytes) {
                return false;
            }
            while (BeginByte() == EndByte()) {
                TBaseStream::Refresh();
            }
            b = *BeginByte();
            result |= static_cast<ui64>(b & 0x7F) << (7 * count);
            TBaseStream::Advance(1);
            ++count;
        } while (b & 0x80);

        *value = result;
        return true;
    }

    bool ReadVarint64Fallback(ui64* value)
    {
        if (BeginByte() + MaxVarintBytes <= EndByte() ||
            // Optimization:  If the Varint ends at exactly the end of the buffer,
            // we can detect that and still use the fast path.
            (BeginByte() < EndByte() && !(EndByte()[-1] & 0x80)))
        {
            // Fast path:  We have enough bytes left in the buffer to guarantee that
            // this read won't cross the end, so we can skip the checks.

            const ui8* ptr = BeginByte();
            ui32 b;

            // Splitting into 32-bit pieces gives better performance on 32-bit
            // processors.
            ui32 part0 = 0, part1 = 0, part2 = 0;

            b = *(ptr++); part0  = (b & 0x7F)      ; if (!(b & 0x80)) goto done;
            b = *(ptr++); part0 |= (b & 0x7F) <<  7; if (!(b & 0x80)) goto done;
            b = *(ptr++); part0 |= (b & 0x7F) << 14; if (!(b & 0x80)) goto done;
            b = *(ptr++); part0 |= (b & 0x7F) << 21; if (!(b & 0x80)) goto done;
            b = *(ptr++); part1  = (b & 0x7F)      ; if (!(b & 0x80)) goto done;
            b = *(ptr++); part1 |= (b & 0x7F) <<  7; if (!(b & 0x80)) goto done;
            b = *(ptr++); part1 |= (b & 0x7F) << 14; if (!(b & 0x80)) goto done;
            b = *(ptr++); part1 |= (b & 0x7F) << 21; if (!(b & 0x80)) goto done;
            b = *(ptr++); part2  = (b & 0x7F)      ; if (!(b & 0x80)) goto done;
            b = *(ptr++); part2 |= (b & 0x7F) <<  7; if (!(b & 0x80)) goto done;

            // We have overrun the maximum size of a Varint (10 bytes).  The data
            // must be corrupt.
            return false;

        done:
            TBaseStream::Advance(ptr - BeginByte());
            *value = (static_cast<ui64>(part0)      ) |
                        (static_cast<ui64>(part1) << 28) |
                        (static_cast<ui64>(part2) << 56);
            return true;
        } else {
            return ReadVarint64Slow(value);
        }
    }

public:
    TCodedStream(const TBaseStream& baseStream)
        : TBaseStream(baseStream)
    { }

    bool ReadVarint64(ui64* value)
    {
        if (BeginByte() < EndByte() && *BeginByte() < 0x80) {
            *value = *BeginByte();
            TBaseStream::Advance(1);
            return true;
        } else {
            return ReadVarint64Fallback(value);
        }
    }

    bool ReadVarint32(ui32* value)
    {
        if (BeginByte() < EndByte() && *BeginByte() < 0x80) {
            *value = *BeginByte();
            TBaseStream::Advance(1);
            return true;
        } else {
            return ReadVarint32Fallback(value);
        }
    }
};

DEFINE_ENUM(ENumericResult,
    ((Int64)                 (0))
    ((Uint64)                (1))
    ((Double)                (2))
);

template <class TBlockStream, bool EnableLinePositionInfo>
class TLexerBase
    : public TCodedStream<TCharStream<TBlockStream, TPositionInfo<EnableLinePositionInfo>>>
{
private:
    typedef TCodedStream<TCharStream<TBlockStream, TPositionInfo<EnableLinePositionInfo>>> TBaseStream;

    std::vector<char> Buffer_;
    const size_t MemoryLimit_;

    void Insert(const char* begin, const char* end)
    {
        ReserverAndCheckMemoryLimit(end - begin);
        Buffer_.insert(Buffer_.end(), begin, end);
    }

    void PushBack(char ch)
    {
        ReserverAndCheckMemoryLimit(1);
        Buffer_.push_back(ch);
    }

    void ReserverAndCheckMemoryLimit(size_t size)
    {
        auto minReserveSize = Buffer_.size() + size;
        if (minReserveSize <= Buffer_.capacity()) {
            return;
        }

        auto newDefaultCapacity = std::max(Buffer_.capacity(), size_t(1)) * 2;

        if (MemoryLimit_) {
            if (minReserveSize > MemoryLimit_) {
                THROW_ERROR_EXCEPTION(
                    "Memory limit exceeded while parsing YSON stream: allocated %v, limit %v",
                    minReserveSize,
                    MemoryLimit_);
            }

            newDefaultCapacity = std::min(newDefaultCapacity, MemoryLimit_);
        }

        auto reserveSize = std::max(newDefaultCapacity, minReserveSize);

        Buffer_.reserve(reserveSize);
    }

public:
    TLexerBase(
        const TBlockStream& blockStream,
        i64 memoryLimit = std::numeric_limits<i64>::max())
        : TBaseStream(blockStream)
        , MemoryLimit_(memoryLimit)
    { }

protected:
    /// Lexer routines

    template <bool AllowFinish>
    ENumericResult ReadNumeric(TStringBuf* value)
    {
        Buffer_.clear();
        auto result = ENumericResult::Int64;
        while (true) {
            char ch = TBaseStream::template GetChar<AllowFinish>();
            if (isdigit(ch) || ch == '+' || ch == '-') { // Seems like it can't be '+' or '-'
                PushBack(ch);
            } else if (ch == '.' || ch == 'e' || ch == 'E') {
                PushBack(ch);
                result = ENumericResult::Double;
            } else if (ch == 'u') {
                PushBack(ch);
                result = ENumericResult::Uint64;
            } else if (isalpha(ch)) {
                THROW_ERROR_EXCEPTION("Unexpected %Qv in numeric literal",
                    ch)
                    << *this;
            } else {
                break;
            }
            TBaseStream::Advance(1);
        }

        *value = TStringBuf(Buffer_.data(), Buffer_.size());
        return result;
    }

    void ReadQuotedString(TStringBuf* value)
    {
        Buffer_.clear();
        while (true) {
            if (TBaseStream::IsEmpty()) {
                TBaseStream::Refresh();
            }
            char ch = *TBaseStream::Begin();
            TBaseStream::Advance(1);
            if (ch != '"') {
                PushBack(ch);
            } else {
                // We must count the number of '\' at the end of StringValue
                // to check if it's not \"
                int slashCount = 0;
                int length = Buffer_.size();
                while (slashCount < length && Buffer_[length - 1 - slashCount] == '\\') {
                    ++slashCount;
                }
                if (slashCount % 2 == 0) {
                    break;
                } else {
                    PushBack(ch);
                }
            }
        }

        auto unquotedValue = UnescapeC(Buffer_.data(), Buffer_.size());
        Buffer_.clear();
        Insert(unquotedValue.data(), unquotedValue.data() + unquotedValue.size());
        *value = TStringBuf(Buffer_.data(), Buffer_.size());
    }

    template <bool AllowFinish>
    void ReadUnquotedString(TStringBuf* value)
    {
        Buffer_.clear();
        while (true) {
            char ch = TBaseStream::template GetChar<AllowFinish>();
            if (isalpha(ch) || isdigit(ch) ||
                ch == '_' || ch == '-' || ch == '%' || ch == '.')
            {
                PushBack(ch);
            } else {
                break;
            }
            TBaseStream::Advance(1);
        }
        *value = TStringBuf(Buffer_.data(), Buffer_.size());
    }

    void ReadUnquotedString(TStringBuf* value)
    {
        return ReadUnquotedString<false>(value);
    }

    void ReadBinaryString(TStringBuf* value)
    {
        ui32 ulength = 0;
        if (!TBaseStream::ReadVarint32(&ulength)) {
            THROW_ERROR_EXCEPTION("Error parsing varint value")
                << *this;
        }

        i32 length = ZigZagDecode32(ulength);
        if (length < 0) {
            THROW_ERROR_EXCEPTION("Negative binary string literal length %v",
                length)
                << *this;
        }

        if (TBaseStream::Begin() + length <= TBaseStream::End()) {
            *value = TStringBuf(TBaseStream::Begin(), length);
            TBaseStream::Advance(length);
        } else {
            size_t needToRead = length;
            Buffer_.clear();
            while (needToRead > 0) {
                if (TBaseStream::IsEmpty()) {
                    TBaseStream::Refresh();
                    continue;
                }
                size_t readingBytes = std::min(needToRead, TBaseStream::Length());
                Insert(TBaseStream::Begin(), TBaseStream::Begin() + readingBytes);
                needToRead -= readingBytes;
                TBaseStream::Advance(readingBytes);
            }
            *value = TStringBuf(Buffer_.data(), Buffer_.size());
        }
    }

    template <bool AllowFinish>
    bool ReadBoolean()
    {
        Buffer_.clear();

        static const auto trueString = STRINGBUF("true");
        static const auto falseString = STRINGBUF("false");

        auto throwIncorrectBoolean = [&] () {
            THROW_ERROR_EXCEPTION("Incorrect boolean string %Qv",
                TStringBuf(Buffer_.data(), Buffer_.size()));
        };

        PushBack(TBaseStream::template GetChar<AllowFinish>());
        TBaseStream::Advance(1);
        if (Buffer_[0] == trueString[0]) {
            for (int i = 1; i < trueString.Size(); ++i) {
                PushBack(TBaseStream::template GetChar<AllowFinish>());
                TBaseStream::Advance(1);
                if (Buffer_.back() != trueString[i]) {
                    throwIncorrectBoolean();
                }
            }
            return true;
        } else if (Buffer_[0] == falseString[0]) {
            for (int i = 1; i < falseString.Size(); ++i) {
                PushBack(TBaseStream::template GetChar<AllowFinish>());
                TBaseStream::Advance(1);
                if (Buffer_.back() != falseString[i]) {
                    throwIncorrectBoolean();
                }
            }
            return false;
        } else {
            throwIncorrectBoolean();
        }

        Y_UNREACHABLE();
    }

    void ReadBinaryInt64(i64* result)
    {
        ui64 uvalue;
        if (!TBaseStream::ReadVarint64(&uvalue)) {
            THROW_ERROR_EXCEPTION("Error parsing varint value")
                << *this;
        }
        *result = ZigZagDecode64(uvalue);
    }

    void ReadBinaryUint64(ui64* result)
    {
        ui64 uvalue;
        if (!TBaseStream::ReadVarint64(&uvalue)) {
            THROW_ERROR_EXCEPTION("Error parsing varint value")
                << *this;
        }
        *result = uvalue;
    }

    void ReadBinaryDouble(double* value)
    {
        size_t needToRead = sizeof(double);

        while (needToRead != 0) {
            if (TBaseStream::IsEmpty()) {
                TBaseStream::Refresh();
                continue;
            }

            size_t chunkSize = std::min(needToRead, TBaseStream::Length());
            if (chunkSize == 0) {
                THROW_ERROR_EXCEPTION("Error parsing binary double literal")
                    << *this;
            }
            std::copy(
                TBaseStream::Begin(),
                TBaseStream::Begin() + chunkSize,
                reinterpret_cast<char*>(value) + (sizeof(double) - needToRead));
            needToRead -= chunkSize;
            TBaseStream::Advance(chunkSize);
        }
    }

    /// Helpers
    void SkipCharToken(char symbol)
    {
        char ch = SkipSpaceAndGetChar();
        if (ch != symbol) {
            THROW_ERROR_EXCEPTION("Expected %Qv but found %Qv",
                symbol,
                ch)
                << *this;
        }

        TBaseStream::Advance(1);
    }

    template <bool AllowFinish>
    char SkipSpaceAndGetChar()
    {
        if (!TBaseStream::IsEmpty()) {
            char ch = *TBaseStream::Begin();
            if (!IsSpace(ch)) {
                return ch;
            }
        }
        return SkipSpaceAndGetCharFallback<AllowFinish>();
    }

    char SkipSpaceAndGetChar()
    {
        return SkipSpaceAndGetChar<false>();
    }

    template <bool AllowFinish>
    char SkipSpaceAndGetCharFallback()
    {
        while (true) {
            if (TBaseStream::IsEmpty()) {
                if (TBaseStream::IsFinished()) {
                    return '\0';
                }
                TBaseStream::template Refresh<AllowFinish>();
                continue;
            }
            if (!IsSpace(*TBaseStream::Begin())) {
                break;
            }
            TBaseStream::Advance(1);
        }
        return TBaseStream::template GetChar<AllowFinish>();
    }
};
////////////////////////////////////////////////////////////////////////////////
/*! \endinternal */
} // namespace NDetail

////////////////////////////////////////////////////////////////////////////////

class TStringReader
{
private:
    const char* BeginPtr;
    const char* EndPtr;

public:
    TStringReader()
        : BeginPtr(0)
        , EndPtr(0)
    { }

    TStringReader(const char* begin, const char* end)
        : BeginPtr(begin)
        , EndPtr(end)
    { }

    const char* Begin() const
    {
        return BeginPtr;
    }

    const char* End() const
    {
        return EndPtr;
    }

    void RefreshBlock()
    {
        Y_UNREACHABLE();
    }

    void Advance(size_t bytes)
    {
        BeginPtr += bytes;
    }

    bool IsFinished() const
    {
        return true;
    }

    void SetBuffer(const char* begin, const char* end)
    {
        BeginPtr = begin;
        EndPtr = end;
    }
};

////////////////////////////////////////////////////////////////////////////////

template <class TParserCoroutine>
class TBlockReader
{
private:
    TParserCoroutine& Coroutine;

    const char* BeginPtr;
    const char* EndPtr;
    bool FinishFlag;

public:
    TBlockReader(
        TParserCoroutine& coroutine,
        const char* begin,
        const char* end,
        bool finish)
        : Coroutine(coroutine)
        , BeginPtr(begin)
        , EndPtr(end)
        , FinishFlag(finish)
    { }

    const char* Begin() const
    {
        return BeginPtr;
    }

    const char* End() const
    {
        return EndPtr;
    }

    void RefreshBlock()
    {
        std::tie(BeginPtr, EndPtr, FinishFlag) = Coroutine.Yield(0);
    }

    void Advance(size_t bytes)
    {
        BeginPtr += bytes;
    }

    bool IsFinished() const
    {
        return FinishFlag;
    }
};

////////////////////////////////////////////////////////////////////////////////

} // namespace NYson
} // namespace NYT<|MERGE_RESOLUTION|>--- conflicted
+++ resolved
@@ -157,23 +157,17 @@
         ContextPosition = 0;
     }
 
-<<<<<<< HEAD
     size_t GetContextPosition() const
     {
         return ContextPosition;
     }
 
-    Stroka GetContextFromCheckpoint()
-    {
-        Stroka result;
+    TString GetContextFromCheckpoint()
+    {
+        TString result;
         if (ContextSize == 0) {
             SaveLeftContextToContextBuffer();
         }
-=======
-    TString GetContextFromCheckpoint() const
-    {
-        TString result;
->>>>>>> 9d274efe
         result.append(Context, ContextSize);
         if (ContextBegin && *ContextBegin != nullptr) {
             size_t remainingSize = MaxContextSize - ContextSize;
