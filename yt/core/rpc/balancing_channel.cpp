--- conflicted
+++ resolved
@@ -107,20 +107,15 @@
     yhash_set<TString> ActiveAddresses_;
     yhash_set<TString> BannedAddresses_;
 
-<<<<<<< HEAD
-    yhash<TString, IChannelPtr> AddressToViableChannel_;
-    std::map<std::pair<size_t, TString>, IChannelPtr> HashToViableChannel_;
-=======
     struct TViablePeer
     {
-        Stroka Address;
+        TString Address;
         IChannelPtr Channel;
     };
 
-    yhash<Stroka, int> AddressToIndex_;
+    yhash<TString, int> AddressToIndex_;
     std::vector<TViablePeer> ViablePeers_;
-    std::map<std::pair<size_t, Stroka>, IChannelPtr> HashToViableChannel_;
->>>>>>> d98b3326
+    std::map<std::pair<size_t, TString>, IChannelPtr> HashToViableChannel_;
 
     NLogging::TLogger Logger;
 
@@ -351,15 +346,8 @@
             return nullptr;
         }
 
-<<<<<<< HEAD
-        auto it = HashToViableChannel_.lower_bound(std::make_pair(hash, TString()));
-        if (it == HashToViableChannel_.end()) {
-            it = HashToViableChannel_.begin();
-        }
-=======
         auto index = RandomNumber<size_t>(ViablePeers_.size());
         const auto& peer = ViablePeers_[index];
->>>>>>> d98b3326
 
         LOG_DEBUG("Random peer selected (RequestId: %v, Address: %v)",
             request->GetRequestId(),
@@ -559,7 +547,7 @@
     }
 
 
-    bool RegisterViablePeer(const Stroka& address, const IChannelPtr& channel)
+    bool RegisterViablePeer(const TString& address, const IChannelPtr& channel)
     {
         GeneratePeerHashes(address, [&] (size_t hash) {
             HashToViableChannel_[std::make_pair(hash, address)] = channel;
@@ -579,7 +567,7 @@
         return updated;
     }
 
-    void UnregisterViablePeer(yhash<Stroka, int>::iterator it)
+    void UnregisterViablePeer(yhash<TString, int>::iterator it)
     {
         const auto& address = it->first;
         GeneratePeerHashes(address, [&] (size_t hash) {
