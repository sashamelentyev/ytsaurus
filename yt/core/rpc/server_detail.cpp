--- conflicted
+++ resolved
@@ -252,16 +252,12 @@
     return RequestHeader_->retry();
 }
 
-<<<<<<< HEAD
 TMutationId TServiceContextBase::GetMutationId() const
 {
     return FromProto<TMutationId>(RequestHeader_->mutation_id());
 }
 
-const Stroka& TServiceContextBase::GetService() const
-=======
 const TString& TServiceContextBase::GetService() const
->>>>>>> 9d274efe
 {
     return RequestHeader_->service();
 }
@@ -353,16 +349,12 @@
     return UnderlyingContext_->IsRetry();
 }
 
-<<<<<<< HEAD
 TMutationId TServiceContextWrapper::GetMutationId() const
 {
     return UnderlyingContext_->GetMutationId();
 }
 
-const Stroka& TServiceContextWrapper::GetService() const
-=======
 const TString& TServiceContextWrapper::GetService() const
->>>>>>> 9d274efe
 {
     return UnderlyingContext_->GetService();
 }
