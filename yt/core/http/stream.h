#pragma once

#include "http.h"

#include <yt/core/net/public.h>
#include <yt/core/net/address.h>

#include <yt/contrib/http-parser/http_parser.h>

#include <util/stream/buffer.h>

namespace NYT {
namespace NHttp {

////////////////////////////////////////////////////////////////////////////////

DEFINE_ENUM(EMessageType,
    (Request)
    (Response)
);

////////////////////////////////////////////////////////////////////////////////

//! YT enum doesn't support specifying custom string conversion, so we
//! define our own.

TStringBuf ToHttpString(EMethod method);
TStringBuf ToHttpString(EStatusCode code);

////////////////////////////////////////////////////////////////////////////////

DEFINE_ENUM(EParserState,
    (Initialized)
    (HeadersFinished)
    (MessageFinished)
);

class THttpParser
{
public:
    explicit THttpParser(http_parser_type parserType);

    static http_parser_settings GetParserSettings();

    std::pair<int, int> GetVersion() const;
    EMethod GetMethod() const;
    EStatusCode GetStatusCode() const;
    TString GetFirstLine();

    const THeadersPtr& GetHeaders() const;
    const THeadersPtr& GetTrailers() const;

    bool ShouldKeepAlive() const;

    EParserState GetState() const;
    TSharedRef GetLastBodyChunk();
    TSharedRef Feed(const TSharedRef& buf);

private:
    http_parser Parser_;

    TStringBuilder FirstLine_;
    TStringBuilder NextField_;
    TStringBuilder NextValue_;

    THeadersPtr Headers_;
    THeadersPtr Trailers_;

    EParserState State_ = EParserState::Initialized;

    const TSharedRef* InputBuffer_ = nullptr;
    TSharedRef LastBodyChunk_;

    bool ShouldKeepAlive_ = false;

    void MaybeFlushHeader(bool trailer);

    static int OnUrl(http_parser* parser, const char *at, size_t length);
    static int OnStatus(http_parser* parser, const char *at, size_t length);
    static int OnHeaderField(http_parser* parser, const char *at, size_t length);
    static int OnHeaderValue(http_parser* parser, const char *at, size_t length);
    static int OnHeadersComplete(http_parser* parser);
    static int OnBody(http_parser* parser, const char *at, size_t length);
    static int OnMessageComplete(http_parser* parser);
};

////////////////////////////////////////////////////////////////////////////////

class THttpInput
    : public IRequest
    , public IResponse
{
public:
    THttpInput(
        const NConcurrency::IAsyncInputStreamPtr& reader,
        const NNet::TNetworkAddress& peerAddress,
        const IInvokerPtr& readInvoker,
        EMessageType messageType,
        size_t bufferSize);

    virtual EMethod GetMethod() override;
    virtual const TUrlRef& GetUrl() override;
    virtual std::pair<int, int> GetVersion() override;
    virtual const THeadersPtr& GetHeaders() override;

    virtual EStatusCode GetStatusCode() override;
    virtual const THeadersPtr& GetTrailers() override;

    virtual TFuture<TSharedRef> Read() override;
<<<<<<< HEAD

=======
    virtual TSharedRef ReadBody() override;

    virtual const NNet::TNetworkAddress& GetRemoteAddress() const override;
    
>>>>>>> 52ae1d2b
private:
    const NConcurrency::IAsyncInputStreamPtr Reader_;
    const NNet::TNetworkAddress RemoteAddress_;
    const EMessageType MessageType_;

    TSharedMutableRef InputBuffer_;
    TSharedRef UnconsumedData_;

    bool HeadersReceived_ = false;
    THttpParser Parser_;

    TString RawUrl_;
    TUrlRef Url_;
    THeadersPtr Headers_;

    void FinishHeaders();
    void EnsureHeadersReceived();

    IInvokerPtr ReadInvoker_;

    TSharedRef DoRead();
};

DEFINE_REFCOUNTED_TYPE(THttpInput)

////////////////////////////////////////////////////////////////////////////////

class THttpOutput
    : public IResponseWriter
{
public:
    THttpOutput(
        const THeadersPtr& headers,
        const NNet::IConnectionPtr& connection,
        EMessageType messageType,
        size_t bufferSize);

    THttpOutput(
        const NNet::IConnectionPtr& connection,
        EMessageType messageType,
        size_t bufferSize);

    virtual const THeadersPtr& GetHeaders() override;
    void SetHeaders(const THeadersPtr& headers);
    void SetHost(TStringBuf host, TStringBuf port);
    bool IsHeadersFlushed() const;

    virtual const THeadersPtr& GetTrailers() override;

    void WriteRequest(EMethod method, const TString& path);
    virtual void WriteHeaders(EStatusCode status) override;

    virtual TFuture<void> Write(const TSharedRef& data) override;
    virtual TFuture<void> Close() override;

    virtual TFuture<void> WriteBody(const TSharedRef& smallBody) override;

    void SendConnectionCloseHeader();

private:
    const NNet::IConnectionPtr Connection_;
    const EMessageType MessageType_;

    static const THashSet<TString> FilteredHeaders_;

    bool ConnectionClose_ = false;

    //! Headers.
    THeadersPtr Headers_;
    TNullable<EStatusCode> Status_;
    TNullable<EMethod> Method_;
    TNullable<TString> HostHeader_;
    TString Path_;
    bool HeadersFlushed_ = false;
    bool MessageFinished_ = false;

    //! Trailers.
    THeadersPtr Trailers_;

    TFuture<void> FinishChunked();

    TSharedRef GetHeadersPart(TNullable<size_t> contentLength);
    TSharedRef GetTrailersPart();

    static TSharedRef GetChunkHeader(size_t size);

    static const TSharedRef CrLf;
    static const TSharedRef ZeroCrLf;
    static const TSharedRef ZeroCrLfCrLf;
};

DEFINE_REFCOUNTED_TYPE(THttpOutput)

////////////////////////////////////////////////////////////////////////////////

} // namespace NHttp
} // namespace NYT<|MERGE_RESOLUTION|>--- conflicted
+++ resolved
@@ -107,14 +107,10 @@
     virtual const THeadersPtr& GetTrailers() override;
 
     virtual TFuture<TSharedRef> Read() override;
-<<<<<<< HEAD
-
-=======
     virtual TSharedRef ReadBody() override;
 
     virtual const NNet::TNetworkAddress& GetRemoteAddress() const override;
-    
->>>>>>> 52ae1d2b
+
 private:
     const NConcurrency::IAsyncInputStreamPtr Reader_;
     const NNet::TNetworkAddress RemoteAddress_;
