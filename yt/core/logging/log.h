--- conflicted
+++ resolved
@@ -60,25 +60,12 @@
     const TString& GetContext() const;
 
 private:
-<<<<<<< HEAD
-    const char* Category_;
-    TString Context_;
-    int Version_ = -1;
-    mutable TLogManager* LogManager_ = nullptr;
-    ELogLevel MinLevel_;
-
-    TLogManager* GetLogManager() const;
-    void Update();
-    static TString GetMessageWithContext(const TString& originalMessage, const TString& context);
-=======
     TLogManager* LogManager_;
     const TLoggingCategory* Category_;
 
-    Stroka Context_;
+    TString Context_;
 
-    static Stroka GetMessageWithContext(const Stroka& originalMessage, const Stroka& context);
->>>>>>> d98b3326
-
+    static TString GetMessageWithContext(const TString& originalMessage, const TString& context);
 };
 
 ////////////////////////////////////////////////////////////////////////////////
