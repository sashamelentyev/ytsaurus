#:yt-updatable
set( BASE ${CMAKE_SOURCE_DIR}/yt/core/misc )
set( SRCS
  ${BASE}/address.cpp
  ${BASE}/assert.cpp
  ${BASE}/async_stream_state.cpp
  ${BASE}/backtrace.cpp
  ${BASE}/blob.cpp
  ${BASE}/blob_output.cpp
  ${BASE}/blob_range.cpp
  ${BASE}/checkpointable_stream.cpp
  ${BASE}/checksum.cpp
  ${BASE}/chunked_memory_pool.cpp
  ${BASE}/chunked_output_stream.cpp
  ${BASE}/crash_handler.cpp
  ${BASE}/demangle.cpp
  ${BASE}/error.cpp
  ${BASE}/fs.cpp
  ${BASE}/guid.cpp
  ${BASE}/high_resolution_clock.cpp
  ${BASE}/hr_timer.cpp
  ${BASE}/id_generator.cpp
  ${BASE}/lease_manager.cpp
  ${BASE}/lfalloc_helpers.cpp
  ${BASE}/new.cpp
  ${BASE}/pattern_formatter.cpp
  ${BASE}/phoenix.cpp
  ${BASE}/pipe.cpp
  ${BASE}/proc.cpp
  ${BASE}/process.cpp
  ${BASE}/protobuf_helpers.cpp
  ${BASE}/random.cpp
  ${BASE}/ref.cpp
  ${BASE}/ref_counted.cpp
  ${BASE}/ref_counted_tracker.cpp
  ${BASE}/serialize.cpp
  ${BASE}/small_vector.cpp
  ${BASE}/source_location.cpp
  ${BASE}/stack_trace.cpp
  ${BASE}/string.cpp
  ${BASE}/url.cpp
  ${BASE}/varint.cpp
)
set( HDRS
  ${BASE}/new.h
  ${BASE}/address.h
  ${BASE}/assert.h
  ${BASE}/async_stream_state.h
  ${BASE}/backtrace.h
  ${BASE}/bitmap.h
  ${BASE}/blob.h
  ${BASE}/blob_output.h
  ${BASE}/blob_range.h
  ${BASE}/async_cache-inl.h
  ${BASE}/async_cache.h
  ${BASE}/sync_cache-inl.h
  ${BASE}/sync_cache.h
  ${BASE}/checkpointable_stream.h
  ${BASE}/checksum.h
  ${BASE}/chunked_memory_pool.h
  ${BASE}/chunked_output_stream.h
  ${BASE}/common.h
<<<<<<< HEAD
  ${BASE}/config.h
=======
  ${BASE}/collection_helpers.h
  ${BASE}/collection_helpers-inl.h
>>>>>>> 341b22ee
  ${BASE}/crash_handler.h
  ${BASE}/demangle.h
  ${BASE}/enum.h
  ${BASE}/enum-inl.h
  ${BASE}/error.h
  ${BASE}/error-inl.h
  ${BASE}/fs.h
  ${BASE}/guid.h
  ${BASE}/guid-inl.h
  ${BASE}/hash.h
  ${BASE}/heap-inl.h
  ${BASE}/heap.h
  ${BASE}/high_resolution_clock.h
  ${BASE}/hr_timer.h
  ${BASE}/id_generator.h
  ${BASE}/intrusive_ptr.h
  ${BASE}/lazy_ptr.h
  ${BASE}/lease_manager.h
  ${BASE}/lfalloc_helpers.h
  ${BASE}/mpl.h
  ${BASE}/nullable.h
  ${BASE}/object_pool-inl.h
  ${BASE}/object_pool.h
  ${BASE}/pattern_formatter.h
  ${BASE}/phoenix-inl.h
  ${BASE}/phoenix.h
  ${BASE}/pipe.h
  ${BASE}/preprocessor.h
  ${BASE}/proc.h
  ${BASE}/process.h
  ${BASE}/property.h
  ${BASE}/protobuf_helpers-inl.h
  ${BASE}/protobuf_helpers.h
  ${BASE}/public.h
  ${BASE}/random-inl.h
  ${BASE}/random.h
  ${BASE}/raw_formatter.h
  ${BASE}/ref.h
  ${BASE}/ref_counted.h
  ${BASE}/ref_counted_tracker.h
  ${BASE}/ref_tracked.h
  ${BASE}/ring_queue.h
  ${BASE}/serialize.h
  ${BASE}/singleton.h
  ${BASE}/small_set.h
  ${BASE}/small_string.h
  ${BASE}/small_vector.h
  ${BASE}/source_location.h
  ${BASE}/stack_trace.h
  ${BASE}/string.h
  ${BASE}/sync.h
  ${BASE}/url.h
  ${BASE}/weak_ptr.h
  ${BASE}/skip_list.h
  ${BASE}/skip_list-inl.h
  ${BASE}/varint.h
  ${BASE}/zigzag.h
  ${BASE}/collection_helpers.h
  ${BASE}/collection_helpers-inl.h
  ${BASE}/lock_free.h
  ${BASE}/lock_free-inl.h
  ${BASE}/ioprio.h
  ${BASE}/variant.h
  ${BASE}/variant-inl.h
  ${BASE}/any.h
  ${BASE}/any-inl.h
  ${BASE}/format.h
  ${BASE}/format-inl.h
)

list(APPEND YT_SOURCE_FILES
  ${SRCS}
  ${HDRS}
)

if (YT_BUILD_ENABLE_BENCHMARKS)
  list(APPEND YT_SOURCE_FILES
    ${BASE}/benchmark.h
    ${BASE}/benchmark.cpp
  )
endif()

protoc( ${BASE}/guid.proto YT_SOURCE_FILES )
protoc( ${BASE}/protobuf_helpers.proto YT_SOURCE_FILES )
protoc( ${BASE}/error.proto YT_SOURCE_FILES )

PUMP( ${BASE}/preprocessor-gen.h.pump YT_SOURCE_FILES )<|MERGE_RESOLUTION|>--- conflicted
+++ resolved
@@ -60,12 +60,9 @@
   ${BASE}/chunked_memory_pool.h
   ${BASE}/chunked_output_stream.h
   ${BASE}/common.h
-<<<<<<< HEAD
   ${BASE}/config.h
-=======
   ${BASE}/collection_helpers.h
   ${BASE}/collection_helpers-inl.h
->>>>>>> 341b22ee
   ${BASE}/crash_handler.h
   ${BASE}/demangle.h
   ${BASE}/enum.h
