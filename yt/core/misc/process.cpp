--- conflicted
+++ resolved
@@ -229,11 +229,7 @@
     Pipe_ = pipeFactory.Create();
     pipeFactory.Clear();
 
-<<<<<<< HEAD
-    LOG_DEBUG("Spawning child process (Path: %v, ErrorPipe: {%v},  Arguments: [%v], Environment: [%v])",
-=======
     LOG_DEBUG("Spawning child process (Path: %v, ErrorPipe: {%v},  Arguments: %v, Environment: %v)",
->>>>>>> 4c21d8c5
         Path_,
         Pipe_,
         Args_,
