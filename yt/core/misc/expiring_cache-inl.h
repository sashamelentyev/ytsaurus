#ifndef EXPIRING_CACHE_INL_H_
#error "Direct inclusion of this file is not allowed, include expiring_cache.h"
#endif

#include "config.h"

namespace NYT {

////////////////////////////////////////////////////////////////////////////////

template <class TKey, class TValue>
bool TExpiringCache<TKey, TValue>::TEntry::Expired(const TInstant& now) const
{
    return now > AccessDeadline || now > UpdateDeadline;
}

template <class TKey, class TValue>
TExpiringCache<TKey, TValue>::TExpiringCache(TExpiringCacheConfigPtr config)
    : Config_(std::move(config))
{ }

template <class TKey, class TValue>
TFuture<TValue> TExpiringCache<TKey, TValue>::Get(const TKey& key)
{
    auto now = TInstant::Now();

    // Fast path.
    {
        NConcurrency::TReaderGuard guard(SpinLock_);
        auto it = Map_.find(key);
        if (it != Map_.end()) {
            const auto& entry = it->second;
            if (!entry->Expired(now)) {
                entry->AccessDeadline = now + Config_->ExpireAfterAccessTime;
                return entry->Promise;
            }
        }
    }

    // Slow path.
    {
        NConcurrency::TWriterGuard guard(SpinLock_);
        auto it = Map_.find(key);
        if (it == Map_.end()) {
            auto entry = New<TEntry>();
            entry->UpdateDeadline = TInstant::Max();
            entry->AccessDeadline = now + Config_->ExpireAfterAccessTime;
            auto promise = entry->Promise = NewPromise<TValue>();
            // NB: we don't want to hold a strong reference to entry after releasing the guard, so we make a weak reference here.
            auto weakEntry = MakeWeak(entry);
            YCHECK(Map_.insert(std::make_pair(key, std::move(entry))).second);
            guard.Release();
            InvokeGet(weakEntry, key);
            return promise;
        }

        auto& entry = it->second;
<<<<<<< HEAD
        const auto& promise = entry.Promise;

        if (promise.IsSet() && now > entry.Deadline) {
=======
        const auto& promise = entry->Promise;
        if (!promise.IsSet()) {
            entry->AccessDeadline = now + Config_->ExpireAfterAccessTime;
            return promise;
        }

        if (entry->Expired(now)) {
>>>>>>> c7660d22
            // Evict and retry.
            NConcurrency::TDelayedExecutor::CancelAndClear(entry->ProbationCookie);
            Map_.erase(it);
            guard.Release();
            return Get(key);
        }

        entry->AccessDeadline = now + Config_->ExpireAfterAccessTime;
        return entry->Promise;
    }
}

template <class TKey, class TValue>
TFuture<typename TExpiringCache<TKey, TValue>::TCombinedValue> TExpiringCache<TKey, TValue>::Get(const std::vector<TKey>& keys)
{
    auto now = TInstant::Now();

    std::vector<TFuture<TValue>> results(keys.size());
    std::vector<size_t> fetchIndexes;

    // Fast path.
    {
        NConcurrency::TReaderGuard guard(SpinLock_);

        for (size_t index = 0; index < keys.size(); ++index) {
            auto it = Map_.find(keys[index]);
            if (it != Map_.end()) {
                const auto& entry = it->second;
                if (now < entry.Deadline) {
                    results[index] = entry.Promise;
                    continue;
                }
            }
            fetchIndexes.push_back(index);
        }
    }

    // Slow path.
    if (!fetchIndexes.empty()) {
        std::vector<size_t> invokeIndexes;

        NConcurrency::TWriterGuard guard(SpinLock_);
        for (auto index : fetchIndexes) {
            const auto& key = keys[index];

            auto inserted = Map_.insert(std::make_pair(key, TEntry()));
            auto& entry = inserted.first->second;

            if (!inserted.second) {
                if (entry.Promise.IsSet() && now > entry.Deadline) {
                    NConcurrency::TDelayedExecutor::CancelAndClear(entry.ProbationCookie);
                } else {
                    results[index] = entry.Promise;
                    continue;
                }
            }

            entry.Deadline = TInstant::Max();
            entry.Promise = NewPromise<TValue>();
            invokeIndexes.push_back(index);

            results[index] = entry.Promise;
        }

        std::vector<TKey> invokeKeys;
        for (auto index : invokeIndexes) {
            invokeKeys.push_back(keys[index]);
        }

        InvokeGetMany(invokeKeys);
    }

    return Combine(results);
}

template <class TKey, class TValue>
bool TExpiringCache<TKey, TValue>::TryRemove(const TKey& key)
{
    NConcurrency::TWriterGuard guard(SpinLock_);
    return Map_.erase(key) != 0;
}

template <class TKey, class TValue>
void TExpiringCache<TKey, TValue>::Clear()
{
    NConcurrency::TWriterGuard guard(SpinLock_);
    Map_.clear();
}

template <class TKey, class TValue>
<<<<<<< HEAD
void TExpiringCache<TKey, TValue>::SetResult(const TKey& key, const TErrorOr<TValue>& valueOrError)
{
    auto it = Map_.find(key);
    if (it == Map_.end())
        return;

    auto& entry = it->second;

    auto expirationTime = valueOrError.IsOK() ? Config_->SuccessExpirationTime : Config_->FailureExpirationTime;
    entry.Deadline = TInstant::Now() + expirationTime;
    if (entry.Promise.IsSet()) {
        entry.Promise = MakePromise(valueOrError);
    } else {
        entry.Promise.Set(valueOrError);
    }

    if (valueOrError.IsOK()) {
        NTracing::TNullTraceContextGuard guard;
        entry.ProbationCookie = NConcurrency::TDelayedExecutor::Submit(
            BIND(&TExpiringCache::InvokeGet, MakeWeak(this), key),
            Config_->SuccessProbationTime);
    }
}

template <class TKey, class TValue>
void TExpiringCache<TKey, TValue>::InvokeGet(const TKey& key)
=======
void TExpiringCache<TKey, TValue>::InvokeGet(const TWeakPtr<TEntry>& weakEntry, const TKey& key)
>>>>>>> c7660d22
{
    NConcurrency::TWriterGuard guard(SpinLock_);

    if (weakEntry.IsExpired()) {
        return;
    }

    auto it = Map_.find(key);
    Y_ASSERT(it != Map_.end() && it->second == weakEntry.Lock());

    auto future = DoGet(key);

    guard.Release();

    future.Subscribe(BIND([=, this_ = MakeStrong(this)] (const TErrorOr<TValue>& valueOrError) {
        NConcurrency::TWriterGuard guard(SpinLock_);
<<<<<<< HEAD
        SetResult(key, valueOrError);
    }));
}

template <class TKey, class TValue>
void TExpiringCache<TKey, TValue>::InvokeGetMany(const std::vector<TKey>& keys)
{
    DoGetMany(keys)
    .Subscribe(BIND([=, this_ = MakeStrong(this)] (const TErrorOr<std::vector<TValue>>& valueOrError) {
        NConcurrency::TWriterGuard guard(SpinLock_);

        if (valueOrError.IsOK()) {
            for (size_t index = 0; index < keys.size(); ++index) {
                SetResult(keys[index], valueOrError.Value()[index]);
            }
        } else {
            for (const auto& key : keys) {
                SetResult(key, TError(valueOrError));
            }
=======

        auto entry = weakEntry.Lock();
        if (!entry) {
            return;
        }

        auto it = Map_.find(key);
        Y_ASSERT(it != Map_.end() && it->second == entry);

        if (TInstant::Now() > entry->AccessDeadline) {
            Map_.erase(key);
            return;
        }

        auto expirationTime = valueOrError.IsOK() ? Config_->ExpireAfterSuccessfulUpdateTime : Config_->ExpireAfterFailedUpdateTime;
        entry->UpdateDeadline = TInstant::Now() + expirationTime;
        if (entry->Promise.IsSet()) {
            entry->Promise = MakePromise(valueOrError);
        } else {
            entry->Promise.Set(valueOrError);
        }

        if (valueOrError.IsOK()) {
            NTracing::TNullTraceContextGuard guard;
            entry->ProbationCookie = NConcurrency::TDelayedExecutor::Submit(
                BIND(&TExpiringCache::InvokeGet, MakeWeak(this), MakeWeak(entry), key),
                Config_->RefreshTime);
>>>>>>> c7660d22
        }
    }));
}

template <class TKey, class TValue>
TFuture<typename TExpiringCache<TKey, TValue>::TCombinedValue> TExpiringCache<TKey, TValue>::DoGetMany(const std::vector<TKey>& keys)
{
    std::vector<TFuture<TValue>> results;

    for (const auto& key : keys) {
        results.push_back(DoGet(key));
    }

    return Combine(results);
}

////////////////////////////////////////////////////////////////////////////////

} // namespace NYT<|MERGE_RESOLUTION|>--- conflicted
+++ resolved
@@ -41,42 +41,28 @@
     {
         NConcurrency::TWriterGuard guard(SpinLock_);
         auto it = Map_.find(key);
-        if (it == Map_.end()) {
-            auto entry = New<TEntry>();
-            entry->UpdateDeadline = TInstant::Max();
-            entry->AccessDeadline = now + Config_->ExpireAfterAccessTime;
-            auto promise = entry->Promise = NewPromise<TValue>();
-            // NB: we don't want to hold a strong reference to entry after releasing the guard, so we make a weak reference here.
-            auto weakEntry = MakeWeak(entry);
-            YCHECK(Map_.insert(std::make_pair(key, std::move(entry))).second);
-            guard.Release();
-            InvokeGet(weakEntry, key);
-            return promise;
-        }
-
-        auto& entry = it->second;
-<<<<<<< HEAD
-        const auto& promise = entry.Promise;
-
-        if (promise.IsSet() && now > entry.Deadline) {
-=======
-        const auto& promise = entry->Promise;
-        if (!promise.IsSet()) {
-            entry->AccessDeadline = now + Config_->ExpireAfterAccessTime;
-            return promise;
-        }
-
-        if (entry->Expired(now)) {
->>>>>>> c7660d22
-            // Evict and retry.
-            NConcurrency::TDelayedExecutor::CancelAndClear(entry->ProbationCookie);
-            Map_.erase(it);
-            guard.Release();
-            return Get(key);
-        }
-
+
+        if (it != Map_.end()) {
+            auto& entry = it->second;
+            if (entry->Promise.IsSet() && entry->Expired(now)) {
+                NConcurrency::TDelayedExecutor::CancelAndClear(entry->ProbationCookie);
+                Map_.erase(it);
+            } else {
+                entry->AccessDeadline = now + Config_->ExpireAfterAccessTime;
+                return entry->Promise;
+            }
+        }
+
+        auto entry = New<TEntry>();
+        entry->UpdateDeadline = TInstant::Max();
         entry->AccessDeadline = now + Config_->ExpireAfterAccessTime;
-        return entry->Promise;
+        auto promise = entry->Promise = NewPromise<TValue>();
+        // NB: we don't want to hold a strong reference to entry after releasing the guard, so we make a weak reference here.
+        auto weakEntry = MakeWeak(entry);
+        YCHECK(Map_.insert(std::make_pair(key, std::move(entry))).second);
+        guard.Release();
+        InvokeGet(weakEntry, key);
+        return promise;
     }
 }
 
@@ -96,8 +82,9 @@
             auto it = Map_.find(keys[index]);
             if (it != Map_.end()) {
                 const auto& entry = it->second;
-                if (now < entry.Deadline) {
-                    results[index] = entry.Promise;
+                if (!entry->Expired(now)) {
+                    results[index] = entry->Promise;
+                    entry->AccessDeadline = now + Config_->ExpireAfterAccessTime;
                     continue;
                 }
             }
@@ -108,28 +95,35 @@
     // Slow path.
     if (!fetchIndexes.empty()) {
         std::vector<size_t> invokeIndexes;
+        std::vector<TWeakPtr<TEntry>> invokeEntries;
 
         NConcurrency::TWriterGuard guard(SpinLock_);
         for (auto index : fetchIndexes) {
             const auto& key = keys[index];
 
-            auto inserted = Map_.insert(std::make_pair(key, TEntry()));
-            auto& entry = inserted.first->second;
-
-            if (!inserted.second) {
-                if (entry.Promise.IsSet() && now > entry.Deadline) {
-                    NConcurrency::TDelayedExecutor::CancelAndClear(entry.ProbationCookie);
+            auto it = Map_.find(keys[index]);
+            if (it != Map_.end()) {
+                auto& entry = it->second;
+                if (entry->Promise.IsSet() && entry->Expired(now)) {
+                    NConcurrency::TDelayedExecutor::CancelAndClear(entry->ProbationCookie);
+                    Map_.erase(it);
                 } else {
-                    results[index] = entry.Promise;
+                    results[index] = entry->Promise;
+                    entry->AccessDeadline = now + Config_->ExpireAfterAccessTime;
                     continue;
                 }
             }
 
-            entry.Deadline = TInstant::Max();
-            entry.Promise = NewPromise<TValue>();
+            auto entry = New<TEntry>();
+            entry->UpdateDeadline = TInstant::Max();
+            entry->AccessDeadline = now + Config_->ExpireAfterAccessTime;
+            entry->Promise = NewPromise<TValue>();
+
             invokeIndexes.push_back(index);
-
-            results[index] = entry.Promise;
+            invokeEntries.push_back(entry);
+            results[index] = entry->Promise;
+
+            YCHECK(Map_.insert(std::make_pair(key, std::move(entry))).second);
         }
 
         std::vector<TKey> invokeKeys;
@@ -137,7 +131,8 @@
             invokeKeys.push_back(keys[index]);
         }
 
-        InvokeGetMany(invokeKeys);
+        guard.Release();
+        InvokeGetMany(invokeEntries, invokeKeys);
     }
 
     return Combine(results);
@@ -158,59 +153,50 @@
 }
 
 template <class TKey, class TValue>
-<<<<<<< HEAD
-void TExpiringCache<TKey, TValue>::SetResult(const TKey& key, const TErrorOr<TValue>& valueOrError)
-{
+void TExpiringCache<TKey, TValue>::SetResult(const TWeakPtr<TEntry>& weakEntry, const TKey& key, const TErrorOr<TValue>& valueOrError)
+{
+    auto entry = weakEntry.Lock();
+    if (!entry) {
+        return;
+    }
+
     auto it = Map_.find(key);
-    if (it == Map_.end())
+    Y_ASSERT(it != Map_.end() && it->second == entry);
+
+    if (TInstant::Now() > entry->AccessDeadline) {
+        Map_.erase(key);
         return;
-
-    auto& entry = it->second;
-
-    auto expirationTime = valueOrError.IsOK() ? Config_->SuccessExpirationTime : Config_->FailureExpirationTime;
-    entry.Deadline = TInstant::Now() + expirationTime;
-    if (entry.Promise.IsSet()) {
-        entry.Promise = MakePromise(valueOrError);
+    }
+
+    auto expirationTime = valueOrError.IsOK() ? Config_->ExpireAfterSuccessfulUpdateTime : Config_->ExpireAfterFailedUpdateTime;
+    entry->UpdateDeadline = TInstant::Now() + expirationTime;
+    if (entry->Promise.IsSet()) {
+        entry->Promise = MakePromise(valueOrError);
     } else {
-        entry.Promise.Set(valueOrError);
+        entry->Promise.Set(valueOrError);
     }
 
     if (valueOrError.IsOK()) {
         NTracing::TNullTraceContextGuard guard;
-        entry.ProbationCookie = NConcurrency::TDelayedExecutor::Submit(
-            BIND(&TExpiringCache::InvokeGet, MakeWeak(this), key),
-            Config_->SuccessProbationTime);
-    }
-}
-
-template <class TKey, class TValue>
-void TExpiringCache<TKey, TValue>::InvokeGet(const TKey& key)
-=======
+        entry->ProbationCookie = NConcurrency::TDelayedExecutor::Submit(
+            BIND(&TExpiringCache::InvokeGet, MakeWeak(this), MakeWeak(entry), key),
+            Config_->RefreshTime);
+    }
+}
+
+template <class TKey, class TValue>
 void TExpiringCache<TKey, TValue>::InvokeGet(const TWeakPtr<TEntry>& weakEntry, const TKey& key)
->>>>>>> c7660d22
-{
-    NConcurrency::TWriterGuard guard(SpinLock_);
-
-    if (weakEntry.IsExpired()) {
-        return;
-    }
-
-    auto it = Map_.find(key);
-    Y_ASSERT(it != Map_.end() && it->second == weakEntry.Lock());
-
-    auto future = DoGet(key);
-
-    guard.Release();
-
-    future.Subscribe(BIND([=, this_ = MakeStrong(this)] (const TErrorOr<TValue>& valueOrError) {
-        NConcurrency::TWriterGuard guard(SpinLock_);
-<<<<<<< HEAD
-        SetResult(key, valueOrError);
+{
+    DoGet(key)
+    .Subscribe(BIND([=, this_ = MakeStrong(this)] (const TErrorOr<TValue>& valueOrError) {
+        NConcurrency::TWriterGuard guard(SpinLock_);
+
+        SetResult(weakEntry, key, valueOrError);
     }));
 }
 
 template <class TKey, class TValue>
-void TExpiringCache<TKey, TValue>::InvokeGetMany(const std::vector<TKey>& keys)
+void TExpiringCache<TKey, TValue>::InvokeGetMany(const std::vector<TWeakPtr<TEntry>>& entries, const std::vector<TKey>& keys)
 {
     DoGetMany(keys)
     .Subscribe(BIND([=, this_ = MakeStrong(this)] (const TErrorOr<std::vector<TValue>>& valueOrError) {
@@ -218,41 +204,12 @@
 
         if (valueOrError.IsOK()) {
             for (size_t index = 0; index < keys.size(); ++index) {
-                SetResult(keys[index], valueOrError.Value()[index]);
+                SetResult(entries[index], keys[index], valueOrError.Value()[index]);
             }
         } else {
-            for (const auto& key : keys) {
-                SetResult(key, TError(valueOrError));
-            }
-=======
-
-        auto entry = weakEntry.Lock();
-        if (!entry) {
-            return;
-        }
-
-        auto it = Map_.find(key);
-        Y_ASSERT(it != Map_.end() && it->second == entry);
-
-        if (TInstant::Now() > entry->AccessDeadline) {
-            Map_.erase(key);
-            return;
-        }
-
-        auto expirationTime = valueOrError.IsOK() ? Config_->ExpireAfterSuccessfulUpdateTime : Config_->ExpireAfterFailedUpdateTime;
-        entry->UpdateDeadline = TInstant::Now() + expirationTime;
-        if (entry->Promise.IsSet()) {
-            entry->Promise = MakePromise(valueOrError);
-        } else {
-            entry->Promise.Set(valueOrError);
-        }
-
-        if (valueOrError.IsOK()) {
-            NTracing::TNullTraceContextGuard guard;
-            entry->ProbationCookie = NConcurrency::TDelayedExecutor::Submit(
-                BIND(&TExpiringCache::InvokeGet, MakeWeak(this), MakeWeak(entry), key),
-                Config_->RefreshTime);
->>>>>>> c7660d22
+            for (size_t index = 0; index < keys.size(); ++index) {
+                SetResult(entries[index], keys[index], TError(valueOrError));
+            }
         }
     }));
 }
