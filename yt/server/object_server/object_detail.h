#pragma once

#include "public.h"
#include "object.h"
#include "object_proxy.h"
#include "object_manager.h"

#include <core/misc/property.h>

#include <server/hydra/entity_map.h>

#include <core/ytree/ypath_detail.h>
#include <core/ytree/system_attribute_provider.h>

#include <ytlib/object_client/object_ypath.pb.h>
#include <ytlib/object_client/object_service_proxy.h>

#include <server/cell_master/public.h>

#include <server/transaction_server/public.h>

#include <server/security_server/public.h>

namespace NYT {
namespace NObjectServer {

////////////////////////////////////////////////////////////////////////////////

class TStagedObject
{
    DEFINE_BYVAL_RW_PROPERTY(NTransactionServer::TTransaction*, StagingTransaction);
    DEFINE_BYVAL_RW_PROPERTY(NSecurityServer::TAccount*, StagingAccount);

public:
    TStagedObject();

    void Save(NCellMaster::TSaveContext& context) const;
    void Load(NCellMaster::TLoadContext& context);

    //! Returns True if the object is the staging area of some transaction.
    bool IsStaged() const;

};

////////////////////////////////////////////////////////////////////////////////

class TObjectProxyBase
    : public virtual NYTree::TSupportsAttributes
    , public virtual NYTree::ISystemAttributeProvider
    , public virtual IObjectProxy
{
public:
    TObjectProxyBase(
        NCellMaster::TBootstrap* bootstrap,
        TObjectBase* object);
    ~TObjectProxyBase();

    // IObjectProxy members
    virtual const TObjectId& GetId() const override;
    virtual const NYTree::IAttributeDictionary& Attributes() const override;
    virtual NYTree::IAttributeDictionary* MutableAttributes() override;
    virtual void Invoke(NRpc::IServiceContextPtr context) override;
    virtual void SerializeAttributes(
        NYson::IYsonConsumer* consumer,
        const NYTree::TAttributeFilter& filter,
        bool sortKeys) override;

protected:
<<<<<<< HEAD
    friend class TObjectManager;
=======
    class TUserAttributeDictionary;
>>>>>>> e6b3a5e8

    NCellMaster::TBootstrap* Bootstrap;
    TObjectBase* Object;

    std::unique_ptr<NYTree::IAttributeDictionary> UserAttributes;


    DECLARE_YPATH_SERVICE_METHOD(NObjectClient::NProto, GetId);
    DECLARE_YPATH_SERVICE_METHOD(NObjectClient::NProto, CheckPermission);


    //! Returns the full object id that coincides with #Id
    //! for non-versioned objects and additionally includes transaction id for
    //! versioned ones.
    virtual TVersionedObjectId GetVersionedId() const = 0;

    //! Returns the ACD for the object or |nullptr| is none exists.
    virtual NSecurityServer::TAccessControlDescriptor* FindThisAcd() = 0;

    void GuardedInvoke(NRpc::IServiceContextPtr context);
    virtual void BeforeInvoke(NRpc::IServiceContextPtr context);
    virtual void AfterInvoke(NRpc::IServiceContextPtr context);
    virtual bool DoInvoke(NRpc::IServiceContextPtr context) override;

    // NYTree::TSupportsAttributes members
    virtual NYTree::IAttributeDictionary* GetUserAttributes() override;
    virtual ISystemAttributeProvider* GetSystemAttributeProvider() override;

    virtual std::unique_ptr<NYTree::IAttributeDictionary> DoCreateUserAttributes();

    // NYTree::ISystemAttributeProvider members
    virtual void ListSystemAttributes(std::vector<TAttributeInfo>* attributes) override;
    virtual bool GetSystemAttribute(const Stroka& key, NYson::IYsonConsumer* consumer) override;
    virtual TAsyncError GetSystemAttributeAsync(const Stroka& key, NYson::IYsonConsumer* consumer) override;
    virtual bool SetSystemAttribute(const Stroka& key, const NYTree::TYsonString& value) override;

    TObjectBase* GetSchema(EObjectType type);
    TObjectBase* GetThisSchema();

    void DeclareMutating();
    void DeclareNonMutating();

    void ValidateTransaction();
    void ValidateNoTransaction();

    // TSupportsPermissions members
    virtual void ValidatePermission(
        NYTree::EPermissionCheckScope scope,
        NYTree::EPermission permission) override;

    void ValidatePermission(
        TObjectBase* object,
        NYTree::EPermission permission);

    bool IsRecovery() const;
    bool IsLeader() const;

    void ValidateActiveLeader() const;
    void ForwardToLeader(NRpc::IServiceContextPtr context);
    void OnLeaderResponse(NRpc::IServiceContextPtr context, NObjectClient::TObjectServiceProxy::TRspExecuteBatchPtr batchRsp);

};

////////////////////////////////////////////////////////////////////////////////

class TNontemplateNonversionedObjectProxyBase
    : public TObjectProxyBase
{
public:
    TNontemplateNonversionedObjectProxyBase(
        NCellMaster::TBootstrap* bootstrap,
        TObjectBase* object);

protected:
    virtual bool DoInvoke(NRpc::IServiceContextPtr context) override;

    virtual void GetSelf(TReqGet* request, TRspGet* response, TCtxGetPtr context) override;

    virtual void ValidateRemoval();
    virtual void RemoveSelf(TReqRemove* request, TRspRemove* response, TCtxRemovePtr context) override;

    virtual TVersionedObjectId GetVersionedId() const override;
    virtual NSecurityServer::TAccessControlDescriptor* FindThisAcd() override;

};

////////////////////////////////////////////////////////////////////////////////

template <class TObject>
class TNonversionedObjectProxyBase
    : public TNontemplateNonversionedObjectProxyBase
{
public:
    TNonversionedObjectProxyBase(NCellMaster::TBootstrap* bootstrap, TObject* object)
        : TNontemplateNonversionedObjectProxyBase(bootstrap, object)
    { }

protected:
    const TObject* GetThisTypedImpl() const
    {
        return static_cast<const TObject*>(Object);
    }

    TObject* GetThisTypedImpl()
    {
        return static_cast<TObject*>(Object);
    }

};

////////////////////////////////////////////////////////////////////////////////

} // namespace NObjectServer
} // namespace NYT
<|MERGE_RESOLUTION|>--- conflicted
+++ resolved
@@ -66,11 +66,8 @@
         bool sortKeys) override;
 
 protected:
-<<<<<<< HEAD
     friend class TObjectManager;
-=======
     class TUserAttributeDictionary;
->>>>>>> e6b3a5e8
 
     NCellMaster::TBootstrap* Bootstrap;
     TObjectBase* Object;
