#include "stdafx.h"
#include "object_service.h"
#include "private.h"
#include "object_manager.h"
#include "config.h"

#include <core/ytree/ypath_detail.h>

#include <core/rpc/message.h>
#include <core/rpc/service_detail.h>
#include <core/rpc/helpers.h>

#include <ytlib/security_client/public.h>

#include <ytlib/object_client/object_service_proxy.h>

#include <server/transaction_server/transaction.h>
#include <server/transaction_server/transaction_manager.h>

#include <server/cell_master/bootstrap.h>
#include <server/cell_master/hydra_facade.h>
#include <server/cell_master/master_hydra_service.h>

#include <server/security_server/security_manager.h>
#include <server/security_server/user.h>

#include <server/cypress_server/cypress_manager.h>

#include <atomic>

namespace NYT {
namespace NObjectServer {

using namespace NHydra;
using namespace NRpc;
using namespace NRpc::NProto;
using namespace NBus;
using namespace NYTree;
using namespace NYTree::NProto;
using namespace NCypressServer;
using namespace NTransactionServer;
using namespace NSecurityClient;
using namespace NSecurityServer;
using namespace NObjectServer;
using namespace NCellMaster;

////////////////////////////////////////////////////////////////////////////////

class TObjectService
    : public NCellMaster::TMasterHydraServiceBase
{
public:
    explicit TObjectService(TBootstrap* bootstrap)
        : TMasterHydraServiceBase(
            bootstrap,
            NObjectClient::TObjectServiceProxy::GetServiceName(),
            ObjectServerLogger,
            NObjectClient::TObjectServiceProxy::GetProtocolVersion())
    {
        RegisterMethod(RPC_SERVICE_METHOD_DESC(Execute));
        RegisterMethod(RPC_SERVICE_METHOD_DESC(GCCollect));
        RegisterMethod(RPC_SERVICE_METHOD_DESC(BuildSnapshot));
    }

private:
    class TExecuteSession;

    DECLARE_RPC_SERVICE_METHOD(NObjectClient::NProto, Execute);
    DECLARE_RPC_SERVICE_METHOD(NObjectClient::NProto, GCCollect);
    DECLARE_RPC_SERVICE_METHOD(NObjectClient::NProto, BuildSnapshot);

};

IServicePtr CreateObjectService(TBootstrap* bootstrap)
{
    return New<TObjectService>(bootstrap);
}

////////////////////////////////////////////////////////////////////////////////

class TObjectService::TExecuteSession
    : public TIntrinsicRefCounted
{
public:
    TExecuteSession(
        TBootstrap* boostrap,
        TCtxExecutePtr context)
        : Bootstrap(boostrap)
        , Context(std::move(context))
        , RequestCount(Context->Request().part_counts_size())
    { }

    void Run()
    {
        Context->SetRequestInfo("RequestCount: %v", RequestCount);

        if (RequestCount == 0) {
            Reply();
            return;
        }

        ResponseMessages.resize(RequestCount);
        RequestHeaders.resize(RequestCount);
        UserName = FindAuthenticatedUser(Context);

        auto hydraManager = Bootstrap->GetHydraFacade()->GetHydraManager();
        auto sync = hydraManager->SyncWithLeader();
        if (sync.IsSet()) {
            OnSync(sync.Get());
        } else {
            sync.Subscribe(BIND(&TExecuteSession::OnSync, MakeStrong(this))
                .Via(GetCurrentInvoker()));
        }
    }

private:
    TBootstrap* const Bootstrap;
    const TCtxExecutePtr Context;

    int RequestCount;
    TFuture<void> LastMutationCommitted = VoidFuture;
    std::atomic<bool> Replied = {false};
    std::atomic<int> ResponseCount = {0};
    std::vector<TSharedRefArray> ResponseMessages;
    std::vector<TRequestHeader> RequestHeaders;
    int CurrentRequestIndex = 0;
    int CurrentRequestPartIndex = 0;
    TNullable<Stroka> UserName;

<<<<<<< HEAD
    const NLog::TLogger& Logger = ObjectServerLogger;

=======
    const NLogging::TLogger& Logger;
>>>>>>> 251206e8

    void OnSync(const TError& error)
    {
        if (!error.IsOK()) {
            Reply(error);
            return;
        }

        auto* user = GetAuthenticatedUser();
        auto securityManager = Bootstrap->GetSecurityManager();
        securityManager->ValidateUserAccess(user, RequestCount);

        Continue();
    }

    void Continue()
    {
        try {
            auto objectManager = Bootstrap->GetObjectManager();
            auto rootService = objectManager->GetRootService();

            auto hydraFacade = Bootstrap->GetHydraFacade();
            auto hydraManager = hydraFacade->GetHydraManager();

            auto startTime = TInstant::Now();

            auto& request = Context->Request();
            const auto& attachments = request.Attachments();

            auto securityManager = Bootstrap->GetSecurityManager();
            auto* user = GetAuthenticatedUser();
            TAuthenticatedUserGuard userGuard(securityManager, user);

            while (CurrentRequestIndex < request.part_counts_size()) {
                // Don't allow the thread to be blocked for too long by a single batch.
                if (objectManager->AdviceYield(startTime)) {
                    hydraFacade->GetEpochAutomatonInvoker()->Invoke(
                        BIND(&TExecuteSession::Continue, MakeStrong(this)));
                    return;
                }

                int partCount = request.part_counts(CurrentRequestIndex);
                if (partCount == 0) {
                    // Skip empty requests.
                    OnResponse(
                        CurrentRequestIndex,
                        false,
                        NTracing::TTraceContext(),
                        nullptr,
                        TSharedRefArray());
                    NextRequest();
                    continue;
                }

                std::vector<TSharedRef> requestParts(
                    attachments.begin() + CurrentRequestPartIndex,
                    attachments.begin() + CurrentRequestPartIndex + partCount);

                auto requestMessage = TSharedRefArray(std::move(requestParts));

                auto& requestHeader = RequestHeaders[CurrentRequestIndex];
                if (!ParseRequestHeader(requestMessage, &requestHeader)) {
                    THROW_ERROR_EXCEPTION(
                        NRpc::EErrorCode::ProtocolError,
                        "Error parsing request header");
                }

                // Propagate retry flag to the subrequest.
                if (Context->IsRetry()) {
                    requestHeader.set_retry(true);
                    requestMessage = SetRequestHeader(requestMessage, requestHeader);
                }

                const auto& ypathExt = requestHeader.GetExtension(TYPathHeaderExt::ypath_header_ext);
                const auto& path = ypathExt.path();
                bool mutating = ypathExt.mutating();

                // Forbid to reorder read requests before write ones.
                if (!mutating && !LastMutationCommitted.IsSet()) {
                    LastMutationCommitted.Subscribe(
                        BIND(&TExecuteSession::OnLastMutationCommitted, MakeStrong(this))
                            .Via(hydraFacade->GetEpochAutomatonInvoker()));
                    return;
                }

                LOG_DEBUG("Execute[%v] <- %v:%v %v (RequestId: %v, Mutating: %v)",
                    CurrentRequestIndex,
                    requestHeader.service(),
                    requestHeader.method(),
                    path,
                    Context->GetRequestId(),
                    mutating);

                NTracing::TTraceContextGuard traceContextGuard(NTracing::CreateChildTraceContext());
                NTracing::TraceEvent(
                    requestHeader.service(),
                    requestHeader.method(),
                    NTracing::ServerReceiveAnnotation);

                TFuture<TSharedRefArray> asyncResponseMessage;
                try {
                    asyncResponseMessage = ExecuteVerb(rootService, requestMessage);
                } catch (const TLeaderFallbackException&) {
                    asyncResponseMessage = objectManager->ForwardToLeader(
                        requestMessage,
                        Context->GetTimeout());
                }

                // Optimize for the (typical) case of synchronous response.
                if (asyncResponseMessage.IsSet() && !objectManager->AdviceYield(startTime)) {
                    OnResponse(
                        CurrentRequestIndex,
                        mutating,
                        traceContextGuard.GetContext(),
                        &requestHeader,
                        asyncResponseMessage.Get());
                } else {
                    LastMutationCommitted = asyncResponseMessage.Apply(BIND(
                        &TExecuteSession::OnResponse,
                        MakeStrong(this),
                        CurrentRequestIndex,
                        mutating,
                        traceContextGuard.GetContext(),
                        &requestHeader));
                }

                NextRequest();
            }
        } catch (const std::exception& ex) {
            Reply(ex);
        }
    }

    void OnLastMutationCommitted(const TError& error)
    {
        if (!error.IsOK()) {
            Reply(error);
            return;
        }

        Continue();
    }

    void OnResponse(
        int requestIndex,
        bool mutating,
        const NTracing::TTraceContext& traceContext,
        const TRequestHeader* requestHeader,
        const TErrorOr<TSharedRefArray>& responseMessageOrError)
    {
        VERIFY_THREAD_AFFINITY_ANY();

        if (!responseMessageOrError.IsOK()) {
            // Unexpected error.
            Context->Reply(responseMessageOrError);
            return;
        }

        const auto& responseMessage = responseMessageOrError.Value();
        if (responseMessage) {
            NTracing::TraceEvent(
                traceContext,
                requestHeader->service(),
                requestHeader->method(),
                NTracing::ServerSendAnnotation);

            TResponseHeader responseHeader;
            YCHECK(ParseResponseHeader(responseMessage, &responseHeader));

            auto error = FromProto<TError>(responseHeader.error());

            LOG_DEBUG("Execute[%v] -> Error: %v (RequestId: %v)",
                requestIndex,
                error,
                Context->GetRequestId());
        }

        ResponseMessages[requestIndex] = std::move(responseMessage);

        if (++ResponseCount == ResponseMessages.size()) {
            Reply();
        }
    }

    void NextRequest()
    {
        const auto& request = Context->Request();
        CurrentRequestPartIndex += request.part_counts(CurrentRequestIndex);
        CurrentRequestIndex += 1;
    }

    void Reply(const TError& error = TError())
    {
        bool expected = false;
        if (!Replied.compare_exchange_strong(expected, true))
            return;

        if (error.IsOK()) {
            auto& response = Context->Response();
            for (const auto& responseMessage : ResponseMessages) {
                if (responseMessage) {
                    response.add_part_counts(responseMessage.Size());
                    response.Attachments().insert(
                        response.Attachments().end(),
                        responseMessage.Begin(),
                        responseMessage.End());
                } else {
                    response.add_part_counts(0);
                }
            }
        }
     
        Context->Reply(error);
    }

    TUser* GetAuthenticatedUser()
    {
        auto securityManager = Bootstrap->GetSecurityManager();
        return UserName
            ? securityManager->GetUserByNameOrThrow(*UserName)
            : securityManager->GetRootUser();
    }

};

////////////////////////////////////////////////////////////////////////////////

DEFINE_RPC_SERVICE_METHOD(TObjectService, Execute)
{
    UNUSED(request);
    UNUSED(response);

    ValidateActivePeer();

    auto session = New<TExecuteSession>(
        Bootstrap_,
        std::move(context));
    session->Run();
}

DEFINE_RPC_SERVICE_METHOD(TObjectService, GCCollect)
{
    UNUSED(request);
    UNUSED(response);

    context->SetRequestInfo();

    ValidateActiveLeader();

    auto objectManager = Bootstrap_->GetObjectManager();
    context->ReplyFrom(objectManager->GCCollect());
}

DEFINE_RPC_SERVICE_METHOD(TObjectService, BuildSnapshot)
{
    bool setReadOnly = request->set_read_only();

    context->SetRequestInfo("SetReadOnly: %v",
        setReadOnly);

    ValidateActiveLeader();

    auto hydraManager = Bootstrap_->GetHydraFacade()->GetHydraManager();

    if (setReadOnly) {
        hydraManager->SetReadOnly(true);
    }

    hydraManager->BuildSnapshotDistributed().Subscribe(BIND([=] (const TErrorOr<int>& errorOrSnapshotId) {
        if (!errorOrSnapshotId.IsOK()) {
            context->Reply(errorOrSnapshotId);
            return;
        }

        response->set_snapshot_id(errorOrSnapshotId.Value());
        context->Reply();
    }));
}

////////////////////////////////////////////////////////////////////////////////

} // namespace NObjectServer
} // namespace NYT<|MERGE_RESOLUTION|>--- conflicted
+++ resolved
@@ -127,12 +127,8 @@
     int CurrentRequestPartIndex = 0;
     TNullable<Stroka> UserName;
 
-<<<<<<< HEAD
-    const NLog::TLogger& Logger = ObjectServerLogger;
-
-=======
-    const NLogging::TLogger& Logger;
->>>>>>> 251206e8
+    const NLogging::TLogger& Logger = ObjectServerLogger;
+
 
     void OnSync(const TError& error)
     {
