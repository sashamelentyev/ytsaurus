#include "stdafx.h"
#include "object_manager.h"
#include "object.h"
#include "config.h"
#include "private.h"
#include "garbage_collector.h"
#include "schema.h"
#include "master.h"

#include <core/ypath/tokenizer.h>

#include <core/rpc/response_keeper.h>

#include <core/erasure/public.h>

#include <core/ytree/exception_helpers.h>

#include <core/profiling/profile_manager.h>
#include <core/profiling/scoped_timer.h>

#include <ytlib/object_client/helpers.h>
#include <ytlib/object_client/object_ypath_proxy.h>
#include <ytlib/object_client/master_ypath_proxy.h>

#include <ytlib/cypress_client/cypress_ypath_proxy.h>
#include <ytlib/cypress_client/rpc_helpers.h>

#include <ytlib/election/cell_manager.h>

#include <ytlib/hive/cell_directory.h>

#include <server/election/election_manager.h>

#include <server/cell_master/serialize.h>

#include <server/transaction_server/transaction_manager.h>
#include <server/transaction_server/transaction.h>

#include <server/cypress_server/cypress_manager.h>
#include <server/cypress_server/node_proxy.h>

#include <server/chunk_server/chunk_list.h>

#include <server/cell_master/bootstrap.h>
#include <server/cell_master/hydra_facade.h>
#include <server/cell_master/multicell_manager.h>

#include <server/security_server/user.h>
#include <server/security_server/group.h>
#include <server/security_server/account.h>
#include <server/security_server/security_manager.h>

namespace NYT {
namespace NObjectServer {

using namespace NYTree;
using namespace NYson;
using namespace NYPath;
using namespace NHydra;
using namespace NRpc;
using namespace NBus;
using namespace NCypressServer;
using namespace NCypressClient;
using namespace NObjectClient;
using namespace NTransactionServer;
using namespace NSecurityServer;
using namespace NChunkServer;
using namespace NObjectClient;
using namespace NHydra;
using namespace NCellMaster;
using namespace NConcurrency;

////////////////////////////////////////////////////////////////////////////////

static const auto& Logger = ObjectServerLogger;
static const auto ProfilingPeriod = TDuration::MilliSeconds(100);

////////////////////////////////////////////////////////////////////////////////

class TObjectManager::TRemoteProxy
    : public IYPathService
{
public:
    TRemoteProxy(TBootstrap* bootstrap, const TObjectId& objectId)
        : Bootstrap_(bootstrap)
        , ObjectId_(objectId)
    { }

    virtual TResolveResult Resolve(const TYPath& path, IServiceContextPtr context) override
    {
        const auto& ypathExt = context->RequestHeader().GetExtension(NYTree::NProto::TYPathHeaderExt::ypath_header_ext);
        if (ypathExt.mutating()) {
            THROW_ERROR_EXCEPTION("Mutating requests to remote cells are not allowed");
        }

        YCHECK(!HasMutationContext());

        return TResolveResult::Here(path);
    }

    virtual void Invoke(IServiceContextPtr context) override
    {
        auto requestMessage = context->GetRequestMessage();
        NRpc::NProto::TRequestHeader requestHeader;
        ParseRequestHeader(requestMessage, &requestHeader);

        auto updatedYPath = FromObjectId(ObjectId_) + GetRequestYPath(context);
        SetRequestYPath(&requestHeader, updatedYPath);
        auto updatedMessage = SetRequestHeader(requestMessage, requestHeader);

        auto cellTag = CellTagFromId(ObjectId_);
        auto objectManager = Bootstrap_->GetObjectManager();
        auto asyncResponseMessage = objectManager->ForwardToLeader(cellTag, updatedMessage);
        context->ReplyFrom(std::move(asyncResponseMessage));
    }

    virtual NLogging::TLogger GetLogger() const override
    {
        return ObjectServerLogger;
    }

    virtual void WriteAttributesFragment(
        IAsyncYsonConsumer* /*consumer*/,
        const TAttributeFilter& /*filter*/,
        bool /*sortKeys*/) override
    {
        YUNREACHABLE();
    }

private:
    TBootstrap* const Bootstrap_;
    const TObjectId ObjectId_;

};

////////////////////////////////////////////////////////////////////////////////

class TObjectManager::TRootService
    : public IYPathService
{
public:
    explicit TRootService(TBootstrap* bootstrap)
        : Bootstrap_(bootstrap)
    { }

    virtual TResolveResult Resolve(const TYPath& path, IServiceContextPtr context) override
    {
        const auto& ypathExt = context->RequestHeader().GetExtension(NYTree::NProto::TYPathHeaderExt::ypath_header_ext);
        if (ypathExt.mutating()) {
            // Mutating request.

            if (HasMutationContext()) {
                // Nested call or recovery.
                return DoResolveThere(path, std::move(context));
            }

            // Commit mutation.
            return DoResolveHere(path);
        } else {
            // Read-only request.
            return DoResolveThere(path, context);
        }
    }

    virtual void Invoke(IServiceContextPtr context) override
    {
        auto hydraManager = Bootstrap_->GetHydraFacade()->GetHydraManager();
        if (hydraManager->IsActiveFollower()) {
            ForwardToLeader(std::move(context));
            return;
        }

        auto mutationId = GetMutationId(context);
        if (mutationId) {
            auto responseKeeper = Bootstrap_->GetHydraFacade()->GetResponseKeeper();
            auto asyncResponseMessage = responseKeeper->TryBeginRequest(mutationId, context->IsRetry());
            if (asyncResponseMessage) {
                context->ReplyFrom(std::move(asyncResponseMessage));
                return;
            }
        }

        auto securityManager = Bootstrap_->GetSecurityManager();
        auto* user = securityManager->GetAuthenticatedUser();
        auto userId = user->GetId();

        NProto::TReqExecute request;
        ToProto(request.mutable_user_id(), userId);
        // TODO(babenko): optimize, use multipart records
        auto requestMessage = context->GetRequestMessage();
        for (const auto& part : requestMessage) {
            request.add_request_parts(part.Begin(), part.Size());
        }

        auto objectManager = Bootstrap_->GetObjectManager();
        objectManager
            ->CreateExecuteMutation(request)
            ->SetAction(
                BIND(
                    &TObjectManager::HydraExecuteLeader,
                    objectManager,
                    userId,
                    mutationId,
                    context))
            ->Commit()
            .Subscribe(BIND([=] (const TErrorOr<TMutationResponse>& result) {
                if (!result.IsOK()) {
                    // Reply with commit error.
                    context->Reply(result);
                }
            }));
    }

    virtual NLogging::TLogger GetLogger() const override
    {
        return ObjectServerLogger;
    }

    virtual void WriteAttributesFragment(
        IAsyncYsonConsumer* /*consumer*/,
        const TAttributeFilter& /*filter*/,
        bool /*sortKeys*/) override
    {
        YUNREACHABLE();
    }

private:
    TBootstrap* const Bootstrap_;


    static TResolveResult DoResolveHere(const TYPath& path)
    {
        return TResolveResult::Here(path);
    }

    TResolveResult DoResolveThere(const TYPath& path, IServiceContextPtr context)
    {
        auto cypressManager = Bootstrap_->GetCypressManager();
        auto objectManager = Bootstrap_->GetObjectManager();
        auto transactionManager = Bootstrap_->GetTransactionManager();

        TTransaction* transaction = nullptr;
        auto transactionId = GetTransactionId(context);
        if (transactionId) {
            transaction = transactionManager->GetTransactionOrThrow(transactionId);
        }

        NYPath::TTokenizer tokenizer(path);
        switch (tokenizer.Advance()) {
            case NYPath::ETokenType::EndOfStream:
                return TResolveResult::There(objectManager->GetMasterProxy(), tokenizer.GetSuffix());

            case NYPath::ETokenType::Slash: {
                auto root = cypressManager->GetNodeProxy(
                    cypressManager->GetRootNode(),
                    transaction);
                return TResolveResult::There(root, tokenizer.GetSuffix());
            }

            case NYPath::ETokenType::Literal: {
                const auto& token = tokenizer.GetToken();
                if (!token.has_prefix(ObjectIdPathPrefix)) {
                    tokenizer.ThrowUnexpected();
                }

                TStringBuf objectIdString(token.begin() + ObjectIdPathPrefix.length(), token.end());
                TObjectId objectId;
                if (!TObjectId::FromString(objectIdString, &objectId)) {
                    THROW_ERROR_EXCEPTION("Error parsing object id %v",
                        objectIdString);
                }

                IYPathServicePtr proxy;
                if (Bootstrap_->IsPrimaryMaster() && CellTagFromId(objectId) != Bootstrap_->GetCellTag()) {
                    proxy = objectManager->CreateRemoteProxy(objectId);
                } else {
                    auto* object = objectManager->GetObjectOrThrow(objectId);
                    proxy = objectManager->GetProxy(object, transaction);
                }
                return TResolveResult::There(proxy, tokenizer.GetSuffix());
            }

            default:
                tokenizer.ThrowUnexpected();
                YUNREACHABLE();
        }
    }


    void ForwardToLeader(IServiceContextPtr context)
    {
        auto objectManager = Bootstrap_->GetObjectManager();
        auto asyncResponseMessage = objectManager->ForwardToLeader(
            Bootstrap_->GetCellTag(),
            context->GetRequestMessage());
        context->ReplyFrom(std::move(asyncResponseMessage));
    }

};

////////////////////////////////////////////////////////////////////////////////

class TObjectManager::TObjectResolver
    : public IObjectResolver
{
public:
    explicit TObjectResolver(TBootstrap* bootstrap)
        : Bootstrap_(bootstrap)
    { }

    virtual IObjectProxyPtr ResolvePath(const TYPath& path, TTransaction* transaction) override
    {
        auto objectManager = Bootstrap_->GetObjectManager();
        auto cypressManager = Bootstrap_->GetCypressManager();

        NYPath::TTokenizer tokenizer(path);
        switch (tokenizer.Advance()) {
            case NYPath::ETokenType::EndOfStream:
                return objectManager->GetMasterProxy();

            case NYPath::ETokenType::Slash: {
                auto root = cypressManager->GetNodeProxy(
                    cypressManager->GetRootNode(),
                    transaction);
                return DoResolvePath(root, transaction, tokenizer.GetSuffix());
            }

            case NYPath::ETokenType::Literal: {
                const auto& token = tokenizer.GetToken();
                if (!token.has_prefix(ObjectIdPathPrefix)) {
                    tokenizer.ThrowUnexpected();
                }

                TStringBuf objectIdString(token.begin() + ObjectIdPathPrefix.length(), token.end());
                TObjectId objectId;
                if (!TObjectId::FromString(objectIdString, &objectId)) {
                    THROW_ERROR_EXCEPTION(
                        NYTree::EErrorCode::ResolveError,
                        "Error parsing object id %Qv",
                        objectIdString);
                }

                auto* object = objectManager->GetObjectOrThrow(objectId);
                auto proxy = objectManager->GetProxy(object, transaction);
                return DoResolvePath(proxy, transaction, tokenizer.GetSuffix());
            }

            default:
                tokenizer.ThrowUnexpected();
                YUNREACHABLE();
        }
    }

    virtual TYPath GetPath(IObjectProxyPtr proxy) override
    {
        const auto& id = proxy->GetId();
        if (IsVersionedType(TypeFromId(id))) {
            auto* nodeProxy = dynamic_cast<ICypressNodeProxy*>(proxy.Get());
            auto resolver = nodeProxy->GetResolver();
            return resolver->GetPath(nodeProxy);
        } else {
            return FromObjectId(id);
        }
    }

private:
    TBootstrap* const Bootstrap_;


    IObjectProxyPtr DoResolvePath(
        IObjectProxyPtr proxy,
        TTransaction* transaction,
        const TYPath& path)
    {
        // Fast path.
        if (path.empty()) {
            return proxy;
        }

        // Slow path.
        auto req = TObjectYPathProxy::GetBasicAttributes(path);
        auto rsp = SyncExecuteVerb(proxy, req);
        auto objectId = FromProto<TObjectId>(rsp->object_id());

        auto objectManager = Bootstrap_->GetObjectManager();
        auto* object = objectManager->GetObjectOrThrow(objectId);
        return objectManager->GetProxy(object, transaction);
    }

};

////////////////////////////////////////////////////////////////////////////////

TObjectManager::TObjectManager(
    TObjectManagerConfigPtr config,
    TBootstrap* bootstrap)
    : TMasterAutomatonPart(bootstrap)
    , Config_(config)
    , Profiler(ObjectServerProfiler)
    , RootService_(New<TRootService>(Bootstrap_))
    , ObjectResolver_(new TObjectResolver(Bootstrap_))
    , GarbageCollector_(New<TGarbageCollector>(Config_, Bootstrap_))
{
    YCHECK(config);
    YCHECK(bootstrap);

    RegisterLoader(
        "ObjectManager.Keys",
        BIND(&TObjectManager::LoadKeys, Unretained(this)));
    RegisterLoader(
        "ObjectManager.Values",
        BIND(&TObjectManager::LoadValues, Unretained(this)));

    RegisterSaver(
        ESyncSerializationPriority::Keys,
        "ObjectManager.Keys",
        BIND(&TObjectManager::SaveKeys, Unretained(this)));
    RegisterSaver(
        ESyncSerializationPriority::Values,
        "ObjectManager.Values",
        BIND(&TObjectManager::SaveValues, Unretained(this)));

    RegisterHandler(CreateMasterTypeHandler(Bootstrap_));

    RegisterMethod(BIND(&TObjectManager::HydraExecuteFollower, Unretained(this)));
    RegisterMethod(BIND(&TObjectManager::HydraDestroyObjects, Unretained(this)));
    RegisterMethod(BIND(&TObjectManager::HydraCreateForeignObject, Unretained(this)));
    RegisterMethod(BIND(&TObjectManager::HydraRemoveForeignObject, Unretained(this)));

    MasterObjectId_ = MakeWellKnownId(EObjectType::Master, Bootstrap_->GetPrimaryCellTag());
}

void TObjectManager::Initialize()
{
    auto multicellManager = Bootstrap_->GetMulticellManager();
    multicellManager->SubscribeSecondaryMasterRegistered(BIND(&TObjectManager::OnSecondaryMasterRegistered, MakeWeak(this)));

    ProfilingExecutor_ = New<TPeriodicExecutor>(
        Bootstrap_->GetHydraFacade()->GetAutomatonInvoker(),
        BIND(&TObjectManager::OnProfiling, MakeWeak(this)),
        ProfilingPeriod);
    ProfilingExecutor_->Start();
}

IYPathServicePtr TObjectManager::GetRootService()
{
    VERIFY_THREAD_AFFINITY_ANY();

    return RootService_;
}

TObjectBase* TObjectManager::GetMasterObject()
{
    VERIFY_THREAD_AFFINITY_ANY();

    return MasterObject_.get();
}

IObjectProxyPtr TObjectManager::GetMasterProxy()
{
    VERIFY_THREAD_AFFINITY_ANY();

    return MasterProxy_;
}

TObjectBase* TObjectManager::FindSchema(EObjectType type)
{
    VERIFY_THREAD_AFFINITY_ANY();

    return TypeToEntry_[type].SchemaObject;
}

TObjectBase* TObjectManager::GetSchema(EObjectType type)
{
    VERIFY_THREAD_AFFINITY_ANY();

    auto* schema = FindSchema(type);
    YCHECK(schema);
    return schema;
}

IObjectProxyPtr TObjectManager::GetSchemaProxy(EObjectType type)
{
    VERIFY_THREAD_AFFINITY_ANY();

    const auto& entry = TypeToEntry_[type];
    YCHECK(entry.SchemaProxy);
    return entry.SchemaProxy;
}

void TObjectManager::RegisterHandler(IObjectTypeHandlerPtr handler)
{
    // No thread affinity check here.
    // This will be called during init-time only but from an unspecified thread.
    YCHECK(handler);

    auto type = handler->GetType();
    YCHECK(!TypeToEntry_[type].Handler);
    YCHECK(RegisteredTypes_.insert(type).second);
    auto& entry = TypeToEntry_[type];
    entry.Handler = handler;
    entry.TagId = NProfiling::TProfileManager::Get()->RegisterTag("type", type);

    if (HasSchema(type)) {
        auto schemaType = SchemaTypeFromType(type);
        auto& schemaEntry = TypeToEntry_[schemaType];
        schemaEntry.Handler = CreateSchemaTypeHandler(Bootstrap_, type);

        auto schemaObjectId = MakeSchemaObjectId(type, Bootstrap_->GetPrimaryCellTag());

        LOG_INFO("Type registered (Type: %v, SchemaObjectId: %v)",
            type,
            schemaObjectId);
    } else {
        LOG_INFO("Type registered (Type: %v)",
            type);
    }
}

static const IObjectTypeHandlerPtr NullTypeHandler;

const IObjectTypeHandlerPtr& TObjectManager::FindHandler(EObjectType type) const
{
    VERIFY_THREAD_AFFINITY_ANY();

    return type >= MinObjectType && type <= MaxObjectType
        ? TypeToEntry_[type].Handler
        : NullTypeHandler;
}

const IObjectTypeHandlerPtr& TObjectManager::GetHandler(EObjectType type) const
{
    VERIFY_THREAD_AFFINITY_ANY();

    const auto& handler = FindHandler(type);
    YASSERT(handler);
    return handler;
}

const IObjectTypeHandlerPtr& TObjectManager::GetHandler(const TObjectBase* object) const
{
    VERIFY_THREAD_AFFINITY_ANY();

    return GetHandler(object->GetType());
}

const std::set<EObjectType>& TObjectManager::GetRegisteredTypes() const
{
    VERIFY_THREAD_AFFINITY_ANY();

    return RegisteredTypes_;
}

TObjectId TObjectManager::GenerateId(EObjectType type, const TObjectId& hintId)
{
    VERIFY_THREAD_AFFINITY(AutomatonThread);

    auto* mutationContext = GetCurrentMutationContext();
    auto version = mutationContext->GetVersion();
    auto random = mutationContext->RandomGenerator().Generate<ui64>();

    auto cellTag = Bootstrap_->GetCellTag();

    auto id = hintId == NullObjectId
        ? MakeRegularId(type, cellTag, random, version)
        : hintId;
    YASSERT(TypeFromId(id) == type);

    ++CreatedObjectCount_;

    LOG_DEBUG_UNLESS(IsRecovery(), "Object created (Type: %v, Id: %v)",
        type,
        id);

    return id;
}

bool TObjectManager::IsForeign(const TObjectBase* object)
{
    return CellTagFromId(object->GetId()) != Bootstrap_->GetCellTag();
}

int TObjectManager::RefObject(TObjectBase* object)
{
    VERIFY_THREAD_AFFINITY(AutomatonThread);
    YASSERT(object->IsTrunk());

    int refCounter = object->RefObject();
    LOG_DEBUG_UNLESS(IsRecovery(), "Object referenced (Id: %v, RefCounter: %v, WeakRefCounter: %v)",
        object->GetId(),
        refCounter,
        object->GetObjectWeakRefCounter());
    return refCounter;
}

int TObjectManager::UnrefObject(TObjectBase* object)
{
    VERIFY_THREAD_AFFINITY(AutomatonThread);
    YASSERT(object->IsTrunk());

    int refCounter = object->UnrefObject();
    LOG_DEBUG_UNLESS(IsRecovery(), "Object unreferenced (Id: %v, RefCounter: %v, WeakRefCounter: %v)",
        object->GetId(),
        refCounter,
        object->GetObjectWeakRefCounter());

    if (refCounter == 0) {
        const auto& handler = GetHandler(object);
        handler->ZombifyObject(object);
        GarbageCollector_->RegisterZombie(object);

        if (Bootstrap_->IsPrimaryMaster()) {
            auto replicationFlags = handler->GetReplicationFlags();
            auto replicationCellTag = handler->GetReplicationCellTag(object);
            if (Any(replicationFlags & EObjectReplicationFlags::ReplicateDestroy) &&
                replicationCellTag != NotReplicatedCellTag)
            {
                NProto::TReqRemoveForeignObject request;
                ToProto(request.mutable_object_id(), object->GetId());
                auto multicellManager = Bootstrap_->GetMulticellManager();
                multicellManager->PostToSecondaryMaster(request, replicationCellTag);
            }
        }
    }
    return refCounter;
}

int TObjectManager::WeakRefObject(TObjectBase* object)
{
    VERIFY_THREAD_AFFINITY(AutomatonThread);
    YASSERT(!IsRecovery());
    YASSERT(object->IsTrunk());

    int weakRefCounter = object->WeakRefObject();
    if (weakRefCounter == 1) {
        ++LockedObjectCount_;
    }
    return weakRefCounter;
}

int TObjectManager::WeakUnrefObject(TObjectBase* object)
{
    VERIFY_THREAD_AFFINITY(AutomatonThread);
    YASSERT(!IsRecovery());
    YASSERT(object->IsTrunk());

    int weakRefCounter = object->WeakUnrefObject();
    if (weakRefCounter == 0) {
        --LockedObjectCount_;
        if (!object->IsAlive()) {
            GarbageCollector_->DisposeGhost(object);
        }
    }
    return weakRefCounter;
}

void TObjectManager::SaveKeys(NCellMaster::TSaveContext& context) const
{
    SchemaMap_.SaveKeys(context);
}

void TObjectManager::SaveValues(NCellMaster::TSaveContext& context) const
{
    SchemaMap_.SaveValues(context);
    GarbageCollector_->Save(context);
}

void TObjectManager::LoadKeys(NCellMaster::TLoadContext& context)
{
    VERIFY_THREAD_AFFINITY(AutomatonThread);

<<<<<<< HEAD
    SchemaMap_.LoadKeys(context);
=======
    // COMPAT(babenko)
    if (context.GetVersion() >= 109) {
        SchemaMap_.LoadKeys(context);
    }

    // COMPAT(sandello)
    if (context.GetVersion() < 120) {
        PatchSchemasWithRemovePermissions_ = true;
    }

    // COMPAT(babenko)
    if (context.GetVersion() < 117) {
        int n = TSizeSerializer::Load(context);
        LegacyAttributeIds_.clear();
        for (int i = 0; i < n; ++i) {
            LegacyAttributeIds_.push_back(Load<TVersionedObjectId>(context));
            context.RegisterEntity(nullptr);
        }
    }
>>>>>>> cd0a9ce7
}

void TObjectManager::LoadValues(NCellMaster::TLoadContext& context)
{
    VERIFY_THREAD_AFFINITY(AutomatonThread);

<<<<<<< HEAD
    SchemaMap_.LoadValues(context);
    for (const auto& pair : SchemaMap_) {
        auto type = TypeFromSchemaType(TypeFromId(pair.first));
        YCHECK(RegisteredTypes_.find(type) != RegisteredTypes_.end());
        auto& entry = TypeToEntry_[type];
        entry.SchemaObject = pair.second;
        entry.SchemaProxy = CreateSchemaProxy(Bootstrap_, entry.SchemaObject);
=======
    // COMPAT(babenko)
    if (context.GetVersion() >= 109) {
        SchemaMap_.LoadValues(context);
        for (const auto& pair : SchemaMap_) {
            auto type = TypeFromSchemaType(TypeFromId(pair.first));
            YCHECK(RegisteredTypes_.find(type) != RegisteredTypes_.end());
            auto& entry = TypeToEntry_[type];
            entry.SchemaObject = pair.second;
            entry.SchemaProxy = CreateSchemaProxy(Bootstrap_, entry.SchemaObject);
        }
    }

    // COMPAT(sandello)
    if (context.GetVersion() < 120) {
        PatchSchemasWithRemovePermissions_ = true;
    }

    // COMPAT(babenko)
    if (context.GetVersion() < 117) {
        auto cypressManager = Bootstrap_->GetCypressManager();
        for (const auto& id : LegacyAttributeIds_) {
            TObjectBase* object;
            auto type = TypeFromId(id.ObjectId);
            if (IsVersionedType(type)) {
                object = cypressManager->GetNode(id);
            } else {
                object = GetObject(id.ObjectId);
            }
            NYT::Load(context, *object->GetMutableAttributes());
        }
>>>>>>> cd0a9ce7
    }

    GarbageCollector_->Load(context);
}

void TObjectManager::Clear()
{
    VERIFY_THREAD_AFFINITY(AutomatonThread);

    TMasterAutomatonPart::Clear();

    MasterObject_.reset(new TMasterObject(MasterObjectId_));
    MasterObject_->RefObject();

    MasterProxy_ = CreateMasterProxy(Bootstrap_, MasterObject_.get());

    GarbageCollector_->Clear();

    CreatedObjectCount_ = 0;
    DestroyedObjectCount_ = 0;
    LockedObjectCount_ = 0;

    SchemaMap_.Clear();

    for (auto type : RegisteredTypes_) {
        auto& entry = TypeToEntry_[type];
        if (HasSchema(type)) {
            auto id = MakeSchemaObjectId(type, Bootstrap_->GetPrimaryCellTag());
            auto schemaObjectHolder = std::make_unique<TSchemaObject>(id);
            entry.SchemaObject = SchemaMap_.Insert(id, std::move(schemaObjectHolder));
            entry.SchemaObject->RefObject();
            entry.SchemaProxy = CreateSchemaProxy(Bootstrap_, entry.SchemaObject);
        }
    }
}

void TObjectManager::OnRecoveryStarted()
{
    Profiler.SetEnabled(false);

    GarbageCollector_->Reset();
    LockedObjectCount_ = 0;

    for (auto type : RegisteredTypes_) {
        const auto& handler = GetHandler(type);
        LOG_INFO("Started resetting objects (Type: %v)", type);
        handler->ResetAllObjects();
        LOG_INFO("Finished resetting objects (Type: %v)", type);
    }
}

void TObjectManager::OnRecoveryComplete()
{
    Profiler.SetEnabled(true);
}

void TObjectManager::OnLeaderActive()
{
    VERIFY_THREAD_AFFINITY(AutomatonThread);

    GarbageCollector_->Start();
}

void TObjectManager::OnStopLeading()
{
    VERIFY_THREAD_AFFINITY(AutomatonThread);

    GarbageCollector_->Stop();
}

TObjectBase* TObjectManager::FindObject(const TObjectId& id)
{
    VERIFY_THREAD_AFFINITY(AutomatonThread);

    auto handler = FindHandler(TypeFromId(id));
    if (!handler) {
        return nullptr;
    }

    return handler->FindObject(id);
}

TObjectBase* TObjectManager::GetObject(const TObjectId& id)
{
    VERIFY_THREAD_AFFINITY(AutomatonThread);

    auto* object = FindObject(id);
    YCHECK(object);
    return object;
}

TObjectBase* TObjectManager::GetObjectOrThrow(const TObjectId& id)
{
    VERIFY_THREAD_AFFINITY(AutomatonThread);

    auto* object = FindObject(id);
    if (!IsObjectAlive(object)) {
        THROW_ERROR_EXCEPTION(
            NYTree::EErrorCode::ResolveError,
            "No such object %v",
            id);
    }

    return object;
}

IYPathServicePtr TObjectManager::CreateRemoteProxy(const TObjectId& id)
{
    return New<TRemoteProxy>(Bootstrap_, id);
}

IObjectProxyPtr TObjectManager::GetProxy(
    TObjectBase* object,
    TTransaction* transaction)
{
    VERIFY_THREAD_AFFINITY(AutomatonThread);
    YCHECK(IsObjectAlive(object));

    const auto& id = object->GetId();
    auto handler = FindHandler(TypeFromId(id));
    if (!handler) {
        return nullptr;
    }

    return handler->GetProxy(object, transaction);
}

void TObjectManager::BranchAttributes(
    const TObjectBase* /*originatingObject*/,
    TObjectBase* /*branchedObject*/)
{
    VERIFY_THREAD_AFFINITY(AutomatonThread);
    // We don't store empty deltas at the moment
}

void TObjectManager::MergeAttributes(
    TObjectBase* originatingObject,
    const TObjectBase* branchedObject)
{
    VERIFY_THREAD_AFFINITY(AutomatonThread);

    const auto* branchedAttributes = branchedObject->GetAttributes();
    if (!branchedAttributes)
        return;

    auto* originatingAttributes = originatingObject->GetMutableAttributes();
    for (const auto& pair : branchedAttributes->Attributes()) {
        if (!pair.second && originatingObject->IsTrunk()) {
            originatingAttributes->Attributes().erase(pair.first);
        } else {
            originatingAttributes->Attributes()[pair.first] = pair.second;
        }
    }

    if (originatingAttributes->Attributes().empty()) {
        originatingObject->ClearAttributes();
    }
}

void TObjectManager::FillAttributes(
    TObjectBase* object,
    const IAttributeDictionary& attributes)
{
    VERIFY_THREAD_AFFINITY(AutomatonThread);

    auto keys = attributes.List();
    if (keys.empty())
        return;

    auto proxy = GetProxy(object, nullptr);
    std::vector<ISystemAttributeProvider::TAttributeDescriptor> systemDescriptors;
    proxy->ListBuiltinAttributes(&systemDescriptors);

    yhash_set<Stroka> systemAttributeKeys;
    for (const auto& descriptor : systemDescriptors) {
        YCHECK(systemAttributeKeys.insert(descriptor.Key).second);
    }

    std::sort(keys.begin(), keys.end());
    for (const auto& key : keys) {
        auto value = attributes.GetYson(key);
        if (systemAttributeKeys.find(key) == systemAttributeKeys.end()) {
            proxy->MutableAttributes()->SetYson(key, value);
        } else {
            if (!proxy->SetBuiltinAttribute(key, value)) {
                ThrowCannotSetBuiltinAttribute(key);
            }
        }
    }
}

TMutationPtr TObjectManager::CreateExecuteMutation(const NProto::TReqExecute& request)
{
    return CreateMutation(
        Bootstrap_->GetHydraFacade()->GetHydraManager(),
        request,
        this,
        &TObjectManager::HydraExecuteFollower);
}

TMutationPtr TObjectManager::CreateDestroyObjectsMutation(const NProto::TReqDestroyObjects& request)
{
    return CreateMutation(
        Bootstrap_->GetHydraFacade()->GetHydraManager(),
        request,
        this,
        &TObjectManager::HydraDestroyObjects);
}

TFuture<void> TObjectManager::GCCollect()
{
    VERIFY_THREAD_AFFINITY(AutomatonThread);

    return GarbageCollector_->Collect();
}

TObjectBase* TObjectManager::CreateObject(
    const TObjectId& hintId,
    TTransaction* transaction,
    TAccount* account,
    EObjectType type,
    IAttributeDictionary* attributes,
    const NObjectClient::NProto::TObjectCreationExtensions& extensions)
{
    VERIFY_THREAD_AFFINITY(AutomatonThread);

    std::unique_ptr<IAttributeDictionary> attributeHolder;
    if (!attributes) {
        attributeHolder = CreateEphemeralAttributes();
        attributes = attributeHolder.get();
    }

    auto handler = FindHandler(type);
    if (!handler) {
        THROW_ERROR_EXCEPTION("Unknown object type %v",
            type);
    }

    auto options = handler->GetCreationOptions();
    if (!options) {
        THROW_ERROR_EXCEPTION("Instances of type %Qlv cannot be created directly",
            type);
    }

    switch (options->TransactionMode) {
        case EObjectTransactionMode::Required:
            if (!transaction) {
                THROW_ERROR_EXCEPTION("Cannot create an instance of %Qlv outside of a transaction",
                    type);
            }
            break;

        case EObjectTransactionMode::Forbidden:
            if (transaction) {
                THROW_ERROR_EXCEPTION("Cannot create an instance of %Qlv inside of a transaction",
                    type);
            }
            break;

        case EObjectTransactionMode::Optional:
            break;

        default:
            YUNREACHABLE();
    }

    switch (options->AccountMode) {
        case EObjectAccountMode::Required:
            if (!account) {
                THROW_ERROR_EXCEPTION("Cannot create an instance of %Qlv without an account",
                    type);
            }
            break;

        case EObjectAccountMode::Forbidden:
            if (account) {
                THROW_ERROR_EXCEPTION("Cannot create an instance of %Qlv with an account",
                    type);
            }
            break;

        case EObjectAccountMode::Optional:
            break;

        default:
            YUNREACHABLE();
    }

    auto replicationFlags = handler->GetReplicationFlags();
    bool replicate =
        Bootstrap_->IsPrimaryMaster() &&
        Any(replicationFlags & EObjectReplicationFlags::ReplicateCreate);

    auto securityManager = Bootstrap_->GetSecurityManager();
    auto* user = securityManager->GetAuthenticatedUser();

    auto* schema = FindSchema(type);
    if (schema) {
        securityManager->ValidatePermission(schema, user, EPermission::Create);
    }

    // ITypeHandler::CreateObject may modify the attributes.
    std::unique_ptr<IAttributeDictionary> replicatedAttributes;
    if (replicate) {
        replicatedAttributes = attributes->Clone();
    }

    auto* object = handler->CreateObject(
        hintId,
        transaction,
        account,
        attributes,
        extensions);

    FillAttributes(object, *attributes);

    auto* stagingTransaction = handler->GetStagingTransaction(object);
    if (stagingTransaction) {
        YCHECK(transaction == stagingTransaction);
        auto transactionManager = Bootstrap_->GetTransactionManager();
        transactionManager->StageObject(transaction, object);
    } else {
        YCHECK(object->GetObjectRefCounter() > 0);
    }

    auto* acd = securityManager->FindAcd(object);
    if (acd) {
        acd->SetOwner(user);
    }

    if (replicate) {
        YASSERT(handler->GetReplicationCellTag(object) == AllSecondaryMastersCellTag);

        NProto::TReqCreateForeignObject replicationRequest;
        ToProto(replicationRequest.mutable_object_id(), object->GetId());
        if (transaction) {
            ToProto(replicationRequest.mutable_transaction_id(), transaction->GetId());
        }
        replicationRequest.set_type(static_cast<int>(type));
        ToProto(replicationRequest.mutable_object_attributes(), *replicatedAttributes);
        if (account) {
            ToProto(replicationRequest.mutable_account_id(), account->GetId());
        }

        auto multicellManager = Bootstrap_->GetMulticellManager();
        multicellManager->PostToSecondaryMasters(replicationRequest);
    }

    return object;
}

IObjectResolver* TObjectManager::GetObjectResolver()
{
    return ObjectResolver_.get();
}

bool TObjectManager::AdviceYield(NProfiling::TCpuInstant startInstant) const
{
    return NProfiling::GetCpuInstant() > startInstant + NProfiling::DurationToCpuDuration(Config_->YieldTimeout);
}

void TObjectManager::ValidatePrerequisites(const NObjectClient::NProto::TPrerequisitesExt& prerequisites)
{
    auto transactionManager = Bootstrap_->GetTransactionManager();
    auto cypressManager = Bootstrap_->GetCypressManager();

    auto getPrerequisiteTransaction = [&] (const TTransactionId& transactionId) {
        auto* transaction = transactionManager->FindTransaction(transactionId);
        if (!IsObjectAlive(transaction)) {
            THROW_ERROR_EXCEPTION(
                NObjectClient::EErrorCode::PrerequisiteCheckFailed,
                "Prerequisite check failed: transaction %v is missing",
                transactionId);
        }
        if (transaction->GetPersistentState() != ETransactionState::Active) {
            THROW_ERROR_EXCEPTION(
                NObjectClient::EErrorCode::PrerequisiteCheckFailed,
                "Prerequisite check failed: transaction %v is not active",
                transactionId);
        }
        return transaction;
    };

    for (const auto& prerequisite : prerequisites.transactions()) {
        auto transactionId = FromProto<TTransactionId>(prerequisite.transaction_id());
        getPrerequisiteTransaction(transactionId);
    }

    for (const auto& prerequisite : prerequisites.revisions()) {
        auto transactionId = FromProto<TTransactionId>(prerequisite.transaction_id());
        const auto& path = prerequisite.path();
        i64 revision = prerequisite.revision();

        auto* transaction = transactionId
            ? getPrerequisiteTransaction(transactionId)
            : nullptr;

        auto resolver = cypressManager->CreateResolver(transaction);
        INodePtr nodeProxy;
        try {
            nodeProxy = resolver->ResolvePath(path);
        } catch (const std::exception& ex) {
            THROW_ERROR_EXCEPTION(
                NObjectClient::EErrorCode::PrerequisiteCheckFailed,
                "Prerequisite check failed: failed to resolve path %v",
                path)
                << ex;
        }

        auto* cypressNodeProxy = dynamic_cast<ICypressNodeProxy*>(nodeProxy.Get());
        YCHECK(cypressNodeProxy);

        auto* node = cypressNodeProxy->GetTrunkNode();
        if (node->GetRevision() != revision) {
            THROW_ERROR_EXCEPTION(
                NObjectClient::EErrorCode::PrerequisiteCheckFailed,
                "Prerequisite check failed: node %v revision mismatch: expected %v, found %v",
                path,
                revision,
                node->GetRevision());
        }
    }
}

TFuture<TSharedRefArray> TObjectManager::ForwardToLeader(
    TCellTag cellTag,
    TSharedRefArray requestMessage,
    TNullable<TDuration> timeout)
{
    LOG_DEBUG("Forwarding request to leader (CellTag: %v)",
        cellTag);

    auto securityManager = Bootstrap_->GetSecurityManager();
    auto* user = securityManager->GetAuthenticatedUser();

    auto cellId = Bootstrap_->GetSecondaryCellId(cellTag);
    auto cellDirectory = Bootstrap_->GetCellDirectory();
    auto channel = cellDirectory->GetChannel(cellId, EPeerKind::Leader);

    TObjectServiceProxy proxy(std::move(channel));
    proxy.SetDefaultTimeout(timeout.Get(Config_->ForwardingRpcTimeout));

    auto batchReq = proxy.ExecuteBatch();
    batchReq->SetUser(user->GetName());
    batchReq->AddRequestMessage(requestMessage);

    return batchReq->Invoke().Apply(BIND([] (const TObjectServiceProxy::TErrorOrRspExecuteBatchPtr& batchRspOrError) {
        THROW_ERROR_EXCEPTION_IF_FAILED(batchRspOrError, "Request forwarding failed");

        LOG_DEBUG("Request forwarding succeeded");

        const auto& batchRsp = batchRspOrError.Value();
        return batchRsp->GetResponseMessage(0);
    }));
}

void TObjectManager::ReplicateObjectCreationToSecondaryMaster(
    TObjectBase* object,
    TCellTag cellTag)
{
    if (object->IsBuiltin()) {
        ReplicateObjectAttributesToSecondaryMaster(object, cellTag);
        return;
    }

    NProto::TReqCreateForeignObject request;
    ToProto(request.mutable_object_id(), object->GetId());
    request.set_type(static_cast<int>(object->GetType()));
    ToProto(request.mutable_object_attributes(), *GetReplicatedAttributes(object));

    auto handler = GetHandler(object);
    handler->PopulateObjectReplicationRequest(object, &request);

    auto multicellManager = Bootstrap_->GetMulticellManager();
    multicellManager->PostToSecondaryMaster(request, cellTag);
}

void TObjectManager::ReplicateObjectAttributesToSecondaryMaster(
    TObjectBase* object,
    TCellTag cellTag)
{
    auto req = TYPathProxy::Set(FromObjectId(object->GetId()) + "/@");
    req->set_value(ConvertToYsonString(GetReplicatedAttributes(object)->ToMap()).Data());

    auto multicellManager = Bootstrap_->GetMulticellManager();
    multicellManager->PostToSecondaryMaster(req, cellTag);
}

void TObjectManager::HydraExecuteLeader(
    const TUserId& userId,
    const TMutationId& mutationId,
    IServiceContextPtr context)
{
    NProfiling::TScopedTimer timer;

    auto securityManager = Bootstrap_->GetSecurityManager();

    try {
        auto* user = securityManager->GetUserOrThrow(userId);
        TAuthenticatedUserGuard userGuard(securityManager, user);
        ExecuteVerb(RootService_, context);
    } catch (const std::exception& ex) {
        context->Reply(ex);
    }

<<<<<<< HEAD
    if (IsLeader()) {
        auto* user = securityManager->FindUser(userId);
        if (IsObjectAlive(user)) {
            // NB: Charge for zero requests here since we've already charged the user for one request
            // in TObjectService.
            securityManager->ChargeUser(user, 0, timer.GetElapsed());
        }
    }

    if (mutationId != NullMutationId) {
=======
    if (mutationId) {
>>>>>>> cd0a9ce7
        auto responseKeeper = Bootstrap_->GetHydraFacade()->GetResponseKeeper();
        // NB: Context must already be replied by now.
        responseKeeper->EndRequest(mutationId, context->GetResponseMessage());
    }
}

void TObjectManager::HydraExecuteFollower(const NProto::TReqExecute& request)
{
    VERIFY_THREAD_AFFINITY(AutomatonThread);

    auto userId = FromProto<TUserId>(request.user_id());

    std::vector<TSharedRef> parts(request.request_parts_size());
    for (int partIndex = 0; partIndex < request.request_parts_size(); ++partIndex) {
        parts[partIndex] = TSharedRef::FromString(request.request_parts(partIndex));
    }

    auto requestMessage = TSharedRefArray(std::move(parts));

    auto context = CreateYPathContext(std::move(requestMessage));

    auto mutationId = GetMutationId(context);

    HydraExecuteLeader(
        userId,
        mutationId,
        std::move(context));
}

void TObjectManager::HydraDestroyObjects(const NProto::TReqDestroyObjects& request)
{
    for (const auto& protoId : request.object_ids()) {
        auto id = FromProto<TObjectId>(protoId);
        auto type = TypeFromId(id);
        const auto& handler = GetHandler(type);
        auto* object = handler->GetObject(id);

        // NB: The order of Dequeue/Destroy/CheckEmpty calls matters.
        // CheckEmpty will raise CollectPromise_ when GC queue becomes empty.
        // To enable cascaded GC sweep we don't want this to happen
        // if some ids are added during DestroyObject.
        GarbageCollector_->DestroyZombie(object);
        ++DestroyedObjectCount_;

        LOG_DEBUG_UNLESS(IsRecovery(), "Object destroyed (Type: %v, Id: %v)",
            type,
            id);
    }

    GarbageCollector_->CheckEmpty();
}

void TObjectManager::HydraCreateForeignObject(const NProto::TReqCreateForeignObject& request) throw()
{
    auto objectId = FromProto<TObjectId>(request.object_id());
    auto transactionId = request.has_transaction_id()
        ? FromProto<TTransactionId>(request.transaction_id())
        : NullTransactionId;
    auto accountId = request.has_account_id()
        ? FromProto<TAccountId>(request.account_id())
        : NullObjectId;
    auto type = EObjectType(request.type());

    auto transactionManager = Bootstrap_->GetTransactionManager();
    auto* transaction =  transactionId == NullTransactionId
        ? nullptr
        : transactionManager->GetTransaction(transactionId);

    auto securityManager = Bootstrap_->GetSecurityManager();
    auto* account = accountId == NullObjectId
        ? nullptr
        : securityManager->GetAccount(accountId);

    auto attributes = request.has_object_attributes()
        ? FromProto(request.object_attributes())
        : std::unique_ptr<IAttributeDictionary>();

    LOG_DEBUG_UNLESS(IsRecovery(), "Creating foreign object (ObjectId: %v, TransactionId: %v, Type: %v, Account: %v)",
        objectId,
        transactionId,
        type,
        account ? MakeNullable(account->GetName()) : Null);

    CreateObject(
        objectId,
        transaction,
        account,
        type,
        attributes.get(),
        request.extensions());
}

void TObjectManager::HydraRemoveForeignObject(const NProto::TReqRemoveForeignObject& request) throw()
{
    auto objectId = FromProto<TObjectId>(request.object_id());

    auto* object = FindObject(objectId);
    if (object) {
        LOG_DEBUG_UNLESS(IsRecovery(), "Removing foreign object (ObjectId: %v, RefCounter: %v)",
            objectId,
            object->GetObjectRefCounter());
        UnrefObject(object);
    } else {
        LOG_DEBUG_UNLESS(IsRecovery(), "Attempt to remove a non-existing foreign object (ObjectId: %v)",
            objectId);
    }
}

const NProfiling::TProfiler& TObjectManager::GetProfiler()
{
    return Profiler;
}

NProfiling::TTagId TObjectManager::GetTypeTagId(EObjectType type)
{
    return TypeToEntry_[type].TagId;
}

NProfiling::TTagId TObjectManager::GetMethodTagId(const Stroka& method)
{
    auto it = MethodToTag_.find(method);
    if (it != MethodToTag_.end()) {
        return it->second;
    }
    auto tag = NProfiling::TProfileManager::Get()->RegisterTag("method", method);
    YCHECK(MethodToTag_.insert(std::make_pair(method, tag)).second);
    return tag;
}

void TObjectManager::OnProfiling()
{
    VERIFY_THREAD_AFFINITY(AutomatonThread);

    Profiler.Enqueue("/zombie_object_coun", GarbageCollector_->GetZombieCount());
    Profiler.Enqueue("/ghost_object_count", GarbageCollector_->GetGhostCount());
    Profiler.Enqueue("/created_object_count", CreatedObjectCount_);
    Profiler.Enqueue("/destroyed_object_count", DestroyedObjectCount_);
    Profiler.Enqueue("/locked_object_count", LockedObjectCount_);
}

std::unique_ptr<NYTree::IAttributeDictionary> TObjectManager::GetReplicatedAttributes(TObjectBase  * object)
{
    YCHECK(!IsVersionedType(object->GetType()));

    auto handler = GetHandler(object);
    auto proxy = handler->GetProxy(object, nullptr);

    auto attributes = CreateEphemeralAttributes();
    yhash_set<Stroka> replicatedKeys;
    auto replicateKey = [&] (const Stroka& key, const TYsonString& value) {
        if (replicatedKeys.insert(key).second) {
            attributes->SetYson(key, value);
        }
    };

    // Check system attributes.
    std::vector<ISystemAttributeProvider::TAttributeDescriptor> descriptors;
    proxy->ListBuiltinAttributes(&descriptors);
    for (const auto& descriptor : descriptors) {
        if (!descriptor.Replicated)
            continue;

        auto key = Stroka(descriptor.Key);
        auto maybeValue = proxy->GetBuiltinAttribute(key);
        if (maybeValue) {
            replicateKey(key, *maybeValue);
        }
    }

    // Check custom attributes.
    const auto* customAttributes = object->GetAttributes();
    if (customAttributes) {
        for (const auto& pair : object->GetAttributes()->Attributes()) {
            replicateKey(pair.first, *pair.second);
        }
    }
    return attributes;
}

void TObjectManager::OnSecondaryMasterRegistered(TCellTag cellTag)
{
    auto schemas = GetValuesSortedByKey(SchemaMap_);
    for (auto* schema : schemas) {
        ReplicateObjectCreationToSecondaryMaster(schema, cellTag);
    }
}

////////////////////////////////////////////////////////////////////////////////

} // namespace NObjectServer
} // namespace NYT
<|MERGE_RESOLUTION|>--- conflicted
+++ resolved
@@ -669,36 +669,13 @@
 {
     VERIFY_THREAD_AFFINITY(AutomatonThread);
 
-<<<<<<< HEAD
     SchemaMap_.LoadKeys(context);
-=======
-    // COMPAT(babenko)
-    if (context.GetVersion() >= 109) {
-        SchemaMap_.LoadKeys(context);
-    }
-
-    // COMPAT(sandello)
-    if (context.GetVersion() < 120) {
-        PatchSchemasWithRemovePermissions_ = true;
-    }
-
-    // COMPAT(babenko)
-    if (context.GetVersion() < 117) {
-        int n = TSizeSerializer::Load(context);
-        LegacyAttributeIds_.clear();
-        for (int i = 0; i < n; ++i) {
-            LegacyAttributeIds_.push_back(Load<TVersionedObjectId>(context));
-            context.RegisterEntity(nullptr);
-        }
-    }
->>>>>>> cd0a9ce7
 }
 
 void TObjectManager::LoadValues(NCellMaster::TLoadContext& context)
 {
     VERIFY_THREAD_AFFINITY(AutomatonThread);
 
-<<<<<<< HEAD
     SchemaMap_.LoadValues(context);
     for (const auto& pair : SchemaMap_) {
         auto type = TypeFromSchemaType(TypeFromId(pair.first));
@@ -706,38 +683,6 @@
         auto& entry = TypeToEntry_[type];
         entry.SchemaObject = pair.second;
         entry.SchemaProxy = CreateSchemaProxy(Bootstrap_, entry.SchemaObject);
-=======
-    // COMPAT(babenko)
-    if (context.GetVersion() >= 109) {
-        SchemaMap_.LoadValues(context);
-        for (const auto& pair : SchemaMap_) {
-            auto type = TypeFromSchemaType(TypeFromId(pair.first));
-            YCHECK(RegisteredTypes_.find(type) != RegisteredTypes_.end());
-            auto& entry = TypeToEntry_[type];
-            entry.SchemaObject = pair.second;
-            entry.SchemaProxy = CreateSchemaProxy(Bootstrap_, entry.SchemaObject);
-        }
-    }
-
-    // COMPAT(sandello)
-    if (context.GetVersion() < 120) {
-        PatchSchemasWithRemovePermissions_ = true;
-    }
-
-    // COMPAT(babenko)
-    if (context.GetVersion() < 117) {
-        auto cypressManager = Bootstrap_->GetCypressManager();
-        for (const auto& id : LegacyAttributeIds_) {
-            TObjectBase* object;
-            auto type = TypeFromId(id.ObjectId);
-            if (IsVersionedType(type)) {
-                object = cypressManager->GetNode(id);
-            } else {
-                object = GetObject(id.ObjectId);
-            }
-            NYT::Load(context, *object->GetMutableAttributes());
-        }
->>>>>>> cd0a9ce7
     }
 
     GarbageCollector_->Load(context);
@@ -1243,7 +1188,6 @@
         context->Reply(ex);
     }
 
-<<<<<<< HEAD
     if (IsLeader()) {
         auto* user = securityManager->FindUser(userId);
         if (IsObjectAlive(user)) {
@@ -1253,10 +1197,7 @@
         }
     }
 
-    if (mutationId != NullMutationId) {
-=======
     if (mutationId) {
->>>>>>> cd0a9ce7
         auto responseKeeper = Bootstrap_->GetHydraFacade()->GetResponseKeeper();
         // NB: Context must already be replied by now.
         responseKeeper->EndRequest(mutationId, context->GetResponseMessage());
