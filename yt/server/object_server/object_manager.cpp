--- conflicted
+++ resolved
@@ -467,16 +467,10 @@
     YASSERT(object->IsTrunk());
 
     int refCounter = object->RefObject();
-<<<<<<< HEAD
-    LOG_DEBUG_UNLESS(IsRecovery(), "Object referenced (Id: %s, RefCounter: %d)",
+    LOG_DEBUG_UNLESS(IsRecovery(), "Object referenced (Id: %s, RefCounter: %d, LockCounter: %d)",
         ~ToString(object->GetId()),
-        refCounter);
-=======
-    LOG_DEBUG_UNLESS(IsRecovery(), "Object referenced (Id: %s, RefCounter: %d, LockCounter: %d)",
-        ~object->GetId().ToString(),
         refCounter,
         object->GetObjectLockCounter());
->>>>>>> 2c867aee
 }
 
 void TObjectManager::UnrefObject(TObjectBase* object)
@@ -485,16 +479,9 @@
     YASSERT(object->IsTrunk());
 
     int refCounter = object->UnrefObject();
-<<<<<<< HEAD
-    LOG_DEBUG_UNLESS(IsRecovery(), "Object unreferenced (Id: %s, RefCounter: %d)",
         ~ToString(object->GetId()),
-        refCounter);
-=======
-    LOG_DEBUG_UNLESS(IsRecovery(), "Object unreferenced (Id: %s, RefCounter: %d, LockCounter: %d)",
-        ~object->GetId().ToString(),
         refCounter,
         object->GetObjectLockCounter());
->>>>>>> 2c867aee
 
     if (refCounter == 0) {
         GarbageCollector->Enqueue(object);
@@ -1034,8 +1021,6 @@
     Profiler.Enqueue("/created_object_count", CreatedObjectCount);
     Profiler.Enqueue("/destroyed_object_count", DestroyedObjectCount);
     Profiler.Enqueue("/locked_object_count", LockedObjectCount);
-    
-    ProfilingInvoker->ScheduleNext();
 }
 
 DEFINE_METAMAP_ACCESSORS(TObjectManager, Attributes, TAttributeSet, TVersionedObjectId, Attributes)
