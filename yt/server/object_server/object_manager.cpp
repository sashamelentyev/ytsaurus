#include "object_manager.h"
#include "private.h"
#include "config.h"
#include "garbage_collector.h"
#include "master.h"
#include "object.h"
#include "schema.h"

#include <yt/server/cell_master/bootstrap.h>
#include <yt/server/cell_master/hydra_facade.h>
#include <yt/server/cell_master/multicell_manager.h>
#include <yt/server/cell_master/serialize.h>

#include <yt/server/chunk_server/chunk_list.h>

#include <yt/server/cypress_server/cypress_manager.h>

#include <yt/server/election/election_manager.h>

#include <yt/server/security_server/group.h>
#include <yt/server/security_server/security_manager.h>
#include <yt/server/security_server/user.h>
#include <yt/server/security_server/account.h>

#include <yt/server/transaction_server/transaction.h>
#include <yt/server/transaction_server/transaction_manager.h>

#include <yt/ytlib/cypress_client/cypress_ypath_proxy.h>
#include <yt/ytlib/cypress_client/rpc_helpers.h>

#include <yt/ytlib/election/cell_manager.h>

#include <yt/ytlib/object_client/helpers.h>
#include <yt/ytlib/object_client/object_ypath_proxy.h>

#include <yt/core/erasure/public.h>

#include <yt/core/profiling/profile_manager.h>
#include <yt/core/profiling/scoped_timer.h>

#include <yt/core/rpc/response_keeper.h>

#include <yt/core/ytree/node_detail.h>

#include <yt/core/ypath/tokenizer.h>

namespace NYT {
namespace NObjectServer {

using namespace NYTree;
using namespace NYson;
using namespace NYPath;
using namespace NHydra;
using namespace NRpc;
using namespace NBus;
using namespace NCypressServer;
using namespace NCypressClient;
using namespace NObjectClient;
using namespace NTransactionServer;
using namespace NSecurityServer;
using namespace NChunkServer;
using namespace NObjectClient;
using namespace NHydra;
using namespace NCellMaster;
using namespace NConcurrency;

////////////////////////////////////////////////////////////////////////////////

static const auto& Logger = ObjectServerLogger;
static const auto ProfilingPeriod = TDuration::MilliSeconds(100);

////////////////////////////////////////////////////////////////////////////////

class TObjectManager::TRemoteProxy
    : public IYPathService
{
public:
    TRemoteProxy(TBootstrap* bootstrap, const TObjectId& objectId)
        : Bootstrap_(bootstrap)
        , ObjectId_(objectId)
    { }

    virtual TResolveResult Resolve(const TYPath& path, IServiceContextPtr context) override
    {
        const auto& ypathExt = context->RequestHeader().GetExtension(NYTree::NProto::TYPathHeaderExt::ypath_header_ext);
        if (ypathExt.mutating()) {
            THROW_ERROR_EXCEPTION("Mutating requests to remote cells are not allowed");
        }

        YCHECK(!HasMutationContext());

        return TResolveResult::Here(path);
    }

    virtual void Invoke(IServiceContextPtr context) override
    {
        auto requestMessage = context->GetRequestMessage();
<<<<<<< HEAD
        NRpc::NProto::TRequestHeader requestHeader;
        ParseRequestHeader(requestMessage, &requestHeader);

        auto updatedYPath = FromObjectId(ObjectId_) + GetRequestYPath(context);
=======
        auto requestHeader = context->RequestHeader();

        auto updatedYPath = FromObjectId(ObjectId_) + GetRequestYPath(requestHeader);
>>>>>>> 4c21d8c5
        SetRequestYPath(&requestHeader, updatedYPath);
        auto updatedMessage = SetRequestHeader(requestMessage, requestHeader);

        auto cellTag = CellTagFromId(ObjectId_);
        auto objectManager = Bootstrap_->GetObjectManager();
        auto asyncResponseMessage = objectManager->ForwardToLeader(cellTag, updatedMessage);
        context->ReplyFrom(std::move(asyncResponseMessage));
    }

    virtual void WriteAttributesFragment(
        IAsyncYsonConsumer* /*consumer*/,
        const TAttributeFilter& /*filter*/,
        bool /*sortKeys*/) override
    {
        YUNREACHABLE();
    }

private:
    TBootstrap* const Bootstrap_;
    const TObjectId ObjectId_;

};

////////////////////////////////////////////////////////////////////////////////

class TObjectManager::TRootService
    : public IYPathService
{
public:
    explicit TRootService(TBootstrap* bootstrap)
        : Bootstrap_(bootstrap)
    { }

    virtual TResolveResult Resolve(const TYPath& path, IServiceContextPtr context) override
    {
        const auto& ypathExt = context->RequestHeader().GetExtension(NYTree::NProto::TYPathHeaderExt::ypath_header_ext);
        if (ypathExt.mutating()) {
            // Mutating request.

            if (HasMutationContext()) {
                // Nested call or recovery.
                return DoResolveThere(path, std::move(context));
            }

            // Commit mutation.
            return DoResolveHere(path);
        } else {
            // Read-only request.
            return DoResolveThere(path, context);
        }
    }

    virtual void Invoke(IServiceContextPtr context) override
    {
        auto hydraManager = Bootstrap_->GetHydraFacade()->GetHydraManager();
        if (hydraManager->IsFollower()) {
            ForwardToLeader(std::move(context));
            return;
        }

        auto mutationId = GetMutationId(context);
        if (mutationId) {
            auto responseKeeper = Bootstrap_->GetHydraFacade()->GetResponseKeeper();
            auto asyncResponseMessage = responseKeeper->TryBeginRequest(mutationId, context->IsRetry());
            if (asyncResponseMessage) {
                context->ReplyFrom(std::move(asyncResponseMessage));
                return;
            }
        }

        auto securityManager = Bootstrap_->GetSecurityManager();
        auto* user = securityManager->GetAuthenticatedUser();
        auto userId = user->GetId();

        NProto::TReqExecute request;
        ToProto(request.mutable_user_id(), userId);
        // TODO(babenko): optimize, use multipart records
        auto requestMessage = context->GetRequestMessage();
        for (const auto& part : requestMessage) {
            request.add_request_parts(part.Begin(), part.Size());
        }

        auto objectManager = Bootstrap_->GetObjectManager();
        objectManager
            ->CreateExecuteMutation(request)
            ->SetAction(
                BIND(
                    &TObjectManager::HydraExecuteLeader,
                    objectManager,
                    userId,
                    mutationId,
                    context))
            ->Commit()
            .Subscribe(BIND([=] (const TErrorOr<TMutationResponse>& result) {
                if (!result.IsOK()) {
                    // Reply with commit error.
                    context->Reply(result);
                }
            }));
    }

    virtual void WriteAttributesFragment(
        IAsyncYsonConsumer* /*consumer*/,
        const TAttributeFilter& /*filter*/,
        bool /*sortKeys*/) override
    {
        YUNREACHABLE();
    }

private:
    TBootstrap* const Bootstrap_;


    static TResolveResult DoResolveHere(const TYPath& path)
    {
        return TResolveResult::Here(path);
    }

    TResolveResult DoResolveThere(const TYPath& path, IServiceContextPtr context)
    {
        auto cypressManager = Bootstrap_->GetCypressManager();
        auto objectManager = Bootstrap_->GetObjectManager();
        auto transactionManager = Bootstrap_->GetTransactionManager();

        TTransaction* transaction = nullptr;
        auto transactionId = GetTransactionId(context);
        if (transactionId) {
            transaction = transactionManager->GetTransactionOrThrow(transactionId);
        }

        NYPath::TTokenizer tokenizer(path);
        switch (tokenizer.Advance()) {
            case NYPath::ETokenType::EndOfStream:
                return TResolveResult::There(objectManager->GetMasterProxy(), tokenizer.GetSuffix());

            case NYPath::ETokenType::Slash: {
                auto root = cypressManager->GetNodeProxy(
                    cypressManager->GetRootNode(),
                    transaction);
                return TResolveResult::There(root, tokenizer.GetSuffix());
            }

            case NYPath::ETokenType::Literal: {
                const auto& token = tokenizer.GetToken();
                if (!token.has_prefix(ObjectIdPathPrefix)) {
                    tokenizer.ThrowUnexpected();
                }

                TStringBuf objectIdString(token.begin() + ObjectIdPathPrefix.length(), token.end());
                TObjectId objectId;
                if (!TObjectId::FromString(objectIdString, &objectId)) {
                    THROW_ERROR_EXCEPTION("Error parsing object id %v",
                        objectIdString);
                }

                bool suppressRedirect = false;
                if (tokenizer.Advance() == NYPath::ETokenType::Ampersand) {
                    suppressRedirect = true;
                    tokenizer.Advance();
                }

                IYPathServicePtr proxy;
                if (!suppressRedirect &&
                    CellTagFromId(objectId) != Bootstrap_->GetCellTag() &&
                    Bootstrap_->IsPrimaryMaster())
                {
                    proxy = objectManager->CreateRemoteProxy(objectId);
                } else {
                    auto* object = (context->GetMethod() == "Exists")
                        ? objectManager->FindObject(objectId)
                        : objectManager->GetObjectOrThrow(objectId);
                    proxy = IsObjectAlive(object)
                        ? objectManager->GetProxy(object, transaction)
                        : TNonexistingService::Get();
                }
                return TResolveResult::There(proxy, tokenizer.GetInput());
            }

            default:
                tokenizer.ThrowUnexpected();
                YUNREACHABLE();
        }
    }


    void ForwardToLeader(IServiceContextPtr context)
    {
        auto objectManager = Bootstrap_->GetObjectManager();
        auto asyncResponseMessage = objectManager->ForwardToLeader(
            Bootstrap_->GetCellTag(),
            context->GetRequestMessage());
        context->ReplyFrom(std::move(asyncResponseMessage));
    }

};

////////////////////////////////////////////////////////////////////////////////

class TObjectManager::TObjectResolver
    : public IObjectResolver
{
public:
    explicit TObjectResolver(TBootstrap* bootstrap)
        : Bootstrap_(bootstrap)
    { }

    virtual IObjectProxyPtr ResolvePath(const TYPath& path, TTransaction* transaction) override
    {
        auto objectManager = Bootstrap_->GetObjectManager();
        auto cypressManager = Bootstrap_->GetCypressManager();

        NYPath::TTokenizer tokenizer(path);
        switch (tokenizer.Advance()) {
            case NYPath::ETokenType::EndOfStream:
                return objectManager->GetMasterProxy();

            case NYPath::ETokenType::Slash: {
                auto root = cypressManager->GetNodeProxy(
                    cypressManager->GetRootNode(),
                    transaction);
                return DoResolvePath(root, transaction, tokenizer.GetSuffix());
            }

            case NYPath::ETokenType::Literal: {
                const auto& token = tokenizer.GetToken();
                if (!token.has_prefix(ObjectIdPathPrefix)) {
                    tokenizer.ThrowUnexpected();
                }

                TStringBuf objectIdString(token.begin() + ObjectIdPathPrefix.length(), token.end());
                TObjectId objectId;
                if (!TObjectId::FromString(objectIdString, &objectId)) {
                    THROW_ERROR_EXCEPTION(
                        NYTree::EErrorCode::ResolveError,
                        "Error parsing object id %Qv",
                        objectIdString);
                }

                auto* object = objectManager->GetObjectOrThrow(objectId);
                auto proxy = objectManager->GetProxy(object, transaction);
                return DoResolvePath(proxy, transaction, tokenizer.GetSuffix());
            }

            default:
                tokenizer.ThrowUnexpected();
                YUNREACHABLE();
        }
    }

    virtual TYPath GetPath(IObjectProxyPtr proxy) override
    {
        const auto& id = proxy->GetId();
        if (IsVersionedType(TypeFromId(id))) {
            auto* nodeProxy = dynamic_cast<ICypressNodeProxy*>(proxy.Get());
            YASSERT(nodeProxy);
            auto resolver = nodeProxy->GetResolver();
            return resolver->GetPath(nodeProxy);
        } else {
            return FromObjectId(id);
        }
    }

private:
    TBootstrap* const Bootstrap_;


    IObjectProxyPtr DoResolvePath(
        IObjectProxyPtr proxy,
        TTransaction* transaction,
        const TYPath& path)
    {
        // Fast path.
        if (path.empty()) {
            return proxy;
        }

        // Slow path.
        auto req = TObjectYPathProxy::GetBasicAttributes(path);
        auto rsp = SyncExecuteVerb(proxy, req);
        auto objectId = FromProto<TObjectId>(rsp->object_id());

        auto objectManager = Bootstrap_->GetObjectManager();
        auto* object = objectManager->GetObjectOrThrow(objectId);
        return objectManager->GetProxy(object, transaction);
    }

};

////////////////////////////////////////////////////////////////////////////////

TObjectManager::TObjectManager(
    TObjectManagerConfigPtr config,
    TBootstrap* bootstrap)
    : TMasterAutomatonPart(bootstrap)
    , Config_(config)
    , Profiler(ObjectServerProfiler)
    , RootService_(New<TRootService>(Bootstrap_))
    , ObjectResolver_(new TObjectResolver(Bootstrap_))
    , GarbageCollector_(New<TGarbageCollector>(Config_, Bootstrap_))
{
    YCHECK(config);
    YCHECK(bootstrap);

    RegisterLoader(
        "ObjectManager.Keys",
        BIND(&TObjectManager::LoadKeys, Unretained(this)));
    RegisterLoader(
        "ObjectManager.Values",
        BIND(&TObjectManager::LoadValues, Unretained(this)));

    RegisterSaver(
        ESyncSerializationPriority::Keys,
        "ObjectManager.Keys",
        BIND(&TObjectManager::SaveKeys, Unretained(this)));
    RegisterSaver(
        ESyncSerializationPriority::Values,
        "ObjectManager.Values",
        BIND(&TObjectManager::SaveValues, Unretained(this)));

    RegisterHandler(CreateMasterTypeHandler(Bootstrap_));

    RegisterMethod(BIND(&TObjectManager::HydraExecuteFollower, Unretained(this)));
    RegisterMethod(BIND(&TObjectManager::HydraDestroyObjects, Unretained(this)));
    RegisterMethod(BIND(&TObjectManager::HydraCreateForeignObject, Unretained(this)));
    RegisterMethod(BIND(&TObjectManager::HydraRemoveForeignObject, Unretained(this)));
    RegisterMethod(BIND(&TObjectManager::HydraUnrefExportedObjects, Unretained(this)));

    MasterObjectId_ = MakeWellKnownId(EObjectType::Master, Bootstrap_->GetPrimaryCellTag());
}

void TObjectManager::Initialize()
{
    if (Bootstrap_->IsPrimaryMaster()) {
        auto multicellManager = Bootstrap_->GetMulticellManager();
        multicellManager->SubscribeReplicateValuesToSecondaryMaster(
            BIND(&TObjectManager::OnReplicateValuesToSecondaryMaster, MakeWeak(this)));
    }

    ProfilingExecutor_ = New<TPeriodicExecutor>(
        Bootstrap_->GetHydraFacade()->GetAutomatonInvoker(),
        BIND(&TObjectManager::OnProfiling, MakeWeak(this)),
        ProfilingPeriod);
    ProfilingExecutor_->Start();
}

IYPathServicePtr TObjectManager::GetRootService()
{
    VERIFY_THREAD_AFFINITY_ANY();

    return RootService_;
}

TObjectBase* TObjectManager::GetMasterObject()
{
    VERIFY_THREAD_AFFINITY_ANY();

    return MasterObject_.get();
}

IObjectProxyPtr TObjectManager::GetMasterProxy()
{
    VERIFY_THREAD_AFFINITY_ANY();

    return MasterProxy_;
}

TObjectBase* TObjectManager::FindSchema(EObjectType type)
{
    VERIFY_THREAD_AFFINITY_ANY();

    return TypeToEntry_[type].SchemaObject;
}

TObjectBase* TObjectManager::GetSchema(EObjectType type)
{
    VERIFY_THREAD_AFFINITY_ANY();

    auto* schema = FindSchema(type);
    YCHECK(schema);
    return schema;
}

IObjectProxyPtr TObjectManager::GetSchemaProxy(EObjectType type)
{
    VERIFY_THREAD_AFFINITY_ANY();

    const auto& entry = TypeToEntry_[type];
    YCHECK(entry.SchemaProxy);
    return entry.SchemaProxy;
}

void TObjectManager::RegisterHandler(IObjectTypeHandlerPtr handler)
{
    // No thread affinity check here.
    // This will be called during init-time only but from an unspecified thread.
    YCHECK(handler);

    auto type = handler->GetType();
    YCHECK(!TypeToEntry_[type].Handler);
    YCHECK(RegisteredTypes_.insert(type).second);
    auto& entry = TypeToEntry_[type];
    entry.Handler = handler;
    entry.TagId = NProfiling::TProfileManager::Get()->RegisterTag("type", type);

    if (HasSchema(type)) {
        auto schemaType = SchemaTypeFromType(type);
<<<<<<< HEAD
        auto& schemaEntry = TypeToEntry_[schemaType];
        schemaEntry.Handler = CreateSchemaTypeHandler(Bootstrap_, type);
=======
        TypeToEntry_[schemaType].Handler = CreateSchemaTypeHandler(Bootstrap_, type);
>>>>>>> 4c21d8c5

        auto schemaObjectId = MakeSchemaObjectId(type, Bootstrap_->GetPrimaryCellTag());

        LOG_INFO("Type registered (Type: %v, SchemaObjectId: %v)",
            type,
            schemaObjectId);
    } else {
        LOG_INFO("Type registered (Type: %v)",
            type);
    }
}

static const IObjectTypeHandlerPtr NullTypeHandler;

const IObjectTypeHandlerPtr& TObjectManager::FindHandler(EObjectType type) const
{
    VERIFY_THREAD_AFFINITY_ANY();

    return type >= MinObjectType && type <= MaxObjectType
        ? TypeToEntry_[type].Handler
        : NullTypeHandler;
}

const IObjectTypeHandlerPtr& TObjectManager::GetHandler(EObjectType type) const
{
    VERIFY_THREAD_AFFINITY_ANY();

    const auto& handler = FindHandler(type);
    YASSERT(handler);
    return handler;
}

const IObjectTypeHandlerPtr& TObjectManager::GetHandler(const TObjectBase* object) const
{
    VERIFY_THREAD_AFFINITY_ANY();

    return GetHandler(object->GetType());
}

const std::set<EObjectType>& TObjectManager::GetRegisteredTypes() const
{
    VERIFY_THREAD_AFFINITY_ANY();

    return RegisteredTypes_;
}

TObjectId TObjectManager::GenerateId(EObjectType type, const TObjectId& hintId)
{
    VERIFY_THREAD_AFFINITY(AutomatonThread);

    auto* mutationContext = GetCurrentMutationContext();
    auto version = mutationContext->GetVersion();
    auto random = mutationContext->RandomGenerator().Generate<ui64>();

    auto cellTag = Bootstrap_->GetCellTag();

    auto id = hintId
        ? hintId
        : MakeRegularId(type, cellTag, random, version);
    YASSERT(TypeFromId(id) == type);

    ++CreatedObjectCount_;

    LOG_DEBUG_UNLESS(IsRecovery(), "Object created (Type: %v, Id: %v)",
        type,
        id);

    return id;
}

int TObjectManager::RefObject(TObjectBase* object)
{
    VERIFY_THREAD_AFFINITY(AutomatonThread);
    YASSERT(object->IsTrunk());

    int refCounter = object->RefObject();
    LOG_DEBUG_UNLESS(IsRecovery(), "Object referenced (Id: %v, RefCounter: %v, WeakRefCounter: %v)",
        object->GetId(),
        refCounter,
        object->GetObjectWeakRefCounter());

    if (refCounter == 1) {
        GarbageCollector_->UnregisterZombie(object);
    }

    return refCounter;
}

int TObjectManager::UnrefObject(TObjectBase* object, int count)
{
    VERIFY_THREAD_AFFINITY(AutomatonThread);
    YASSERT(object->IsTrunk());

    int refCounter = object->UnrefObject(count);
    LOG_DEBUG_UNLESS(IsRecovery(), "Object unreferenced (Id: %v, RefCounter: %v, WeakRefCounter: %v)",
        object->GetId(),
        refCounter,
        object->GetObjectWeakRefCounter());

    if (refCounter == 0) {
        const auto& handler = GetHandler(object);
        handler->ZombifyObject(object);

        GarbageCollector_->RegisterZombie(object);

        if (Bootstrap_->IsPrimaryMaster()) {
            auto replicationFlags = handler->GetReplicationFlags();
<<<<<<< HEAD
            auto replicationCellTag = handler->GetReplicationCellTag(object);
            if (Any(replicationFlags & EObjectReplicationFlags::ReplicateDestroy) &&
                replicationCellTag != NotReplicatedCellTag)
            {
                NProto::TReqRemoveForeignObject request;
                ToProto(request.mutable_object_id(), object->GetId());
                auto multicellManager = Bootstrap_->GetMulticellManager();
                multicellManager->PostToMaster(request, replicationCellTag);
=======
            if (Any(replicationFlags & EObjectReplicationFlags::ReplicateDestroy)) {
                NProto::TReqRemoveForeignObject request;
                ToProto(request.mutable_object_id(), object->GetId());

                auto multicellManager = Bootstrap_->GetMulticellManager();
                auto replicationCellTags = handler->GetReplicationCellTags(object);
                multicellManager->PostToMasters(request, replicationCellTags);
>>>>>>> 4c21d8c5
            }
        }
    }
    return refCounter;
}

int TObjectManager::WeakRefObject(TObjectBase* object)
{
    VERIFY_THREAD_AFFINITY(AutomatonThread);
    YASSERT(!IsRecovery());
    YASSERT(object->IsTrunk());

    int weakRefCounter = object->WeakRefObject();
    if (weakRefCounter == 1) {
        ++LockedObjectCount_;
    }
    return weakRefCounter;
}

int TObjectManager::WeakUnrefObject(TObjectBase* object)
{
    VERIFY_THREAD_AFFINITY(AutomatonThread);
    YASSERT(!IsRecovery());
    YASSERT(object->IsTrunk());

    int weakRefCounter = object->WeakUnrefObject();
    if (weakRefCounter == 0) {
        --LockedObjectCount_;
        if (!object->IsAlive()) {
            GarbageCollector_->DisposeGhost(object);
        }
    }
    return weakRefCounter;
}

void TObjectManager::SaveKeys(NCellMaster::TSaveContext& context) const
{
    SchemaMap_.SaveKeys(context);
}

void TObjectManager::SaveValues(NCellMaster::TSaveContext& context) const
{
    SchemaMap_.SaveValues(context);
    GarbageCollector_->Save(context);
}

void TObjectManager::LoadKeys(NCellMaster::TLoadContext& context)
{
    VERIFY_THREAD_AFFINITY(AutomatonThread);

    SchemaMap_.LoadKeys(context);
}

void TObjectManager::LoadValues(NCellMaster::TLoadContext& context)
{
    VERIFY_THREAD_AFFINITY(AutomatonThread);

<<<<<<< HEAD
    std::vector<TObjectId> keysToRemove;

    SchemaMap_.LoadValues(context);
    for (const auto& pair : SchemaMap_) {
        auto type = TypeFromSchemaType(TypeFromId(pair.first));
        // COMPAT(sandello): CellNodeMap (408) and CellNode (410) are now obsolete.
        if (type == 408 || type == 410) {
            keysToRemove.push_back(pair.first);
            continue;
        }
        YCHECK(RegisteredTypes_.find(type) != RegisteredTypes_.end());
        auto& entry = TypeToEntry_[type];
        entry.SchemaObject = pair.second;
        entry.SchemaProxy = CreateSchemaProxy(Bootstrap_, entry.SchemaObject);
    }

    // COMPAT(sandello): CellNodeMap (408) and CellNode (410) are now obsolete.
    for (const auto& key : keysToRemove) {
        SchemaMap_.Remove(key);
    }
=======
    SchemaMap_.LoadValues(context);

    // COMPAT(sandello): CellNodeMap (408) and CellNode (410) are now obsolete.
    for (auto type : {408, 410}) {
        auto id = MakeSchemaObjectId(EObjectType(type), Bootstrap_->GetPrimaryCellTag());
        SchemaMap_.TryRemove(id);
    }

    InitSchemas();
>>>>>>> 4c21d8c5

    GarbageCollector_->Load(context);
}

void TObjectManager::Clear()
{
    VERIFY_THREAD_AFFINITY(AutomatonThread);

    TMasterAutomatonPart::Clear();

    MasterObject_.reset(new TMasterObject(MasterObjectId_));
    MasterObject_->RefObject();

    MasterProxy_ = CreateMasterProxy(Bootstrap_, MasterObject_.get());

    SchemaMap_.Clear();

    InitSchemas();

    CreatedObjectCount_ = 0;
    DestroyedObjectCount_ = 0;
    LockedObjectCount_ = 0;

<<<<<<< HEAD
    SchemaMap_.Clear();

    for (auto type : RegisteredTypes_) {
        auto& entry = TypeToEntry_[type];
        if (HasSchema(type)) {
            auto id = MakeSchemaObjectId(type, Bootstrap_->GetPrimaryCellTag());
            auto schemaObjectHolder = std::make_unique<TSchemaObject>(id);
            entry.SchemaObject = SchemaMap_.Insert(id, std::move(schemaObjectHolder));
            entry.SchemaObject->RefObject();
            entry.SchemaProxy = CreateSchemaProxy(Bootstrap_, entry.SchemaObject);
        }
    }
}

=======
    GarbageCollector_->Clear();
}

void TObjectManager::InitSchemas()
{
    for (auto& entry : TypeToEntry_) {
        entry.SchemaObject = nullptr;
        entry.SchemaProxy.Reset();
    }

    for (auto type : RegisteredTypes_) {
        if (!HasSchema(type)) {
            continue;
        }

        auto id = MakeSchemaObjectId(type, Bootstrap_->GetPrimaryCellTag());
        if (!SchemaMap_.Contains(id)) {
            auto schemaObject = std::make_unique<TSchemaObject>(id);
            schemaObject->RefObject();
            SchemaMap_.Insert(id, std::move(schemaObject));
        }

        auto& entry = TypeToEntry_[type];
        entry.SchemaObject = SchemaMap_.Get(id);
        entry.SchemaProxy = CreateSchemaProxy(Bootstrap_, entry.SchemaObject);
    }
}

>>>>>>> 4c21d8c5
void TObjectManager::OnRecoveryStarted()
{
    Profiler.SetEnabled(false);

    GarbageCollector_->Reset();
    LockedObjectCount_ = 0;

    for (auto type : RegisteredTypes_) {
        const auto& handler = GetHandler(type);
        LOG_INFO("Started resetting objects (Type: %v)", type);
        handler->ResetAllObjects();
        LOG_INFO("Finished resetting objects (Type: %v)", type);
    }
}

void TObjectManager::OnRecoveryComplete()
{
    Profiler.SetEnabled(true);
}

void TObjectManager::OnLeaderActive()
{
    VERIFY_THREAD_AFFINITY(AutomatonThread);

    GarbageCollector_->Start();
}

void TObjectManager::OnStopLeading()
{
    VERIFY_THREAD_AFFINITY(AutomatonThread);

    GarbageCollector_->Stop();
}

TObjectBase* TObjectManager::FindObject(const TObjectId& id)
{
    VERIFY_THREAD_AFFINITY(AutomatonThread);

    auto handler = FindHandler(TypeFromId(id));
    if (!handler) {
        return nullptr;
    }

    return handler->FindObject(id);
}

TObjectBase* TObjectManager::GetObject(const TObjectId& id)
{
    VERIFY_THREAD_AFFINITY(AutomatonThread);

    auto* object = FindObject(id);
    YCHECK(object);
    return object;
}

TObjectBase* TObjectManager::GetObjectOrThrow(const TObjectId& id)
{
    VERIFY_THREAD_AFFINITY(AutomatonThread);

    auto* object = FindObject(id);
    if (!IsObjectAlive(object)) {
        THROW_ERROR_EXCEPTION(
            NYTree::EErrorCode::ResolveError,
            "No such object %v",
            id);
    }

    return object;
}

IYPathServicePtr TObjectManager::CreateRemoteProxy(const TObjectId& id)
{
    return New<TRemoteProxy>(Bootstrap_, id);
}

IObjectProxyPtr TObjectManager::GetProxy(
    TObjectBase* object,
    TTransaction* transaction)
{
    VERIFY_THREAD_AFFINITY(AutomatonThread);
    YCHECK(IsObjectAlive(object));

    const auto& id = object->GetId();
    auto handler = FindHandler(TypeFromId(id));
    if (!handler) {
        return nullptr;
    }

    return handler->GetProxy(object, transaction);
}

void TObjectManager::BranchAttributes(
    const TObjectBase* /*originatingObject*/,
    TObjectBase* /*branchedObject*/)
{
    VERIFY_THREAD_AFFINITY(AutomatonThread);
    // We don't store empty deltas at the moment
}

void TObjectManager::MergeAttributes(
    TObjectBase* originatingObject,
    const TObjectBase* branchedObject)
{
    VERIFY_THREAD_AFFINITY(AutomatonThread);

    const auto* branchedAttributes = branchedObject->GetAttributes();
    if (!branchedAttributes)
        return;

    auto* originatingAttributes = originatingObject->GetMutableAttributes();
    for (const auto& pair : branchedAttributes->Attributes()) {
        if (!pair.second && originatingObject->IsTrunk()) {
            originatingAttributes->Attributes().erase(pair.first);
        } else {
            originatingAttributes->Attributes()[pair.first] = pair.second;
        }
    }

    if (originatingAttributes->Attributes().empty()) {
        originatingObject->ClearAttributes();
    }
}

void TObjectManager::FillAttributes(
    TObjectBase* object,
    const IAttributeDictionary& attributes)
{
    VERIFY_THREAD_AFFINITY(AutomatonThread);

    auto keys = attributes.List();
    if (keys.empty())
        return;

    auto proxy = GetProxy(object, nullptr);
    std::vector<ISystemAttributeProvider::TAttributeDescriptor> systemDescriptors;
    proxy->ListBuiltinAttributes(&systemDescriptors);

    yhash_set<Stroka> systemAttributeKeys;
    for (const auto& descriptor : systemDescriptors) {
        YCHECK(systemAttributeKeys.insert(descriptor.Key).second);
    }

    std::sort(keys.begin(), keys.end());
    for (const auto& key : keys) {
        auto value = attributes.GetYson(key);
        if (systemAttributeKeys.find(key) == systemAttributeKeys.end()) {
            proxy->MutableAttributes()->SetYson(key, value);
        } else {
            if (!proxy->SetBuiltinAttribute(key, value)) {
                ThrowCannotSetBuiltinAttribute(key);
            }
        }
    }
}

TMutationPtr TObjectManager::CreateExecuteMutation(const NProto::TReqExecute& request)
{
    return CreateMutation(
        Bootstrap_->GetHydraFacade()->GetHydraManager(),
        request,
        this,
        &TObjectManager::HydraExecuteFollower);
}

TMutationPtr TObjectManager::CreateDestroyObjectsMutation(const NProto::TReqDestroyObjects& request)
{
    return CreateMutation(
        Bootstrap_->GetHydraFacade()->GetHydraManager(),
        request,
        this,
        &TObjectManager::HydraDestroyObjects);
}

TFuture<void> TObjectManager::GCCollect()
{
    VERIFY_THREAD_AFFINITY(AutomatonThread);

    return GarbageCollector_->Collect();
}

TObjectBase* TObjectManager::CreateObject(
    const TObjectId& hintId,
    TTransaction* transaction,
    TAccount* account,
    EObjectType type,
    IAttributeDictionary* attributes,
    const NObjectClient::NProto::TObjectCreationExtensions& extensions)
{
    VERIFY_THREAD_AFFINITY(AutomatonThread);

    std::unique_ptr<IAttributeDictionary> attributeHolder;
    if (!attributes) {
        attributeHolder = CreateEphemeralAttributes();
        attributes = attributeHolder.get();
    }

    auto handler = FindHandler(type);
    if (!handler) {
        THROW_ERROR_EXCEPTION("Unknown object type %v",
            type);
    }

    auto options = handler->GetCreationOptions();
    if (!options) {
        THROW_ERROR_EXCEPTION("Instances of type %Qlv cannot be created directly",
            type);
    }

    switch (options->TransactionMode) {
        case EObjectTransactionMode::Required:
            if (!transaction) {
                THROW_ERROR_EXCEPTION("Cannot create an instance of %Qlv outside of a transaction",
                    type);
            }
            break;

        case EObjectTransactionMode::Forbidden:
            if (transaction) {
                THROW_ERROR_EXCEPTION("Cannot create an instance of %Qlv inside of a transaction",
                    type);
            }
            break;

        case EObjectTransactionMode::Optional:
            break;

        default:
            YUNREACHABLE();
    }

    switch (options->AccountMode) {
        case EObjectAccountMode::Required:
            if (!account) {
                THROW_ERROR_EXCEPTION("Cannot create an instance of %Qlv without an account",
                    type);
            }
            break;

        case EObjectAccountMode::Forbidden:
            if (account) {
                THROW_ERROR_EXCEPTION("Cannot create an instance of %Qlv with an account",
                    type);
            }
            break;

        case EObjectAccountMode::Optional:
            break;

        default:
            YUNREACHABLE();
    }

    auto replicationFlags = handler->GetReplicationFlags();
    bool replicate =
        Bootstrap_->IsPrimaryMaster() &&
        Any(replicationFlags & EObjectReplicationFlags::ReplicateCreate);

    auto securityManager = Bootstrap_->GetSecurityManager();
    auto* user = securityManager->GetAuthenticatedUser();

    auto* schema = FindSchema(type);
    if (schema) {
        securityManager->ValidatePermission(schema, user, EPermission::Create);
    }

    // ITypeHandler::CreateObject may modify the attributes.
    std::unique_ptr<IAttributeDictionary> replicatedAttributes;
    if (replicate) {
        replicatedAttributes = attributes->Clone();
    }

    auto* object = handler->CreateObject(
        hintId,
        transaction,
        account,
        attributes,
        extensions);

    if (CellTagFromId(object->GetId()) != Bootstrap_->GetCellTag()) {
        object->SetForeign();
    }

    FillAttributes(object, *attributes);

    auto* stagingTransaction = handler->GetStagingTransaction(object);
    if (stagingTransaction) {
        YCHECK(transaction == stagingTransaction);
        auto transactionManager = Bootstrap_->GetTransactionManager();
        transactionManager->StageObject(transaction, object);
    } else {
        YCHECK(object->GetObjectRefCounter() > 0);
    }

    auto* acd = securityManager->FindAcd(object);
    if (acd) {
        acd->SetOwner(user);
    }

    if (replicate) {
<<<<<<< HEAD
        YASSERT(handler->GetReplicationCellTag(object) == AllSecondaryMastersCellTag);

=======
>>>>>>> 4c21d8c5
        NProto::TReqCreateForeignObject replicationRequest;
        ToProto(replicationRequest.mutable_object_id(), object->GetId());
        if (transaction) {
            ToProto(replicationRequest.mutable_transaction_id(), transaction->GetId());
        }
        replicationRequest.set_type(static_cast<int>(type));
        ToProto(replicationRequest.mutable_object_attributes(), *replicatedAttributes);
        if (account) {
            ToProto(replicationRequest.mutable_account_id(), account->GetId());
        }

        auto multicellManager = Bootstrap_->GetMulticellManager();
<<<<<<< HEAD
        multicellManager->PostToSecondaryMasters(replicationRequest);
=======
        auto replicationCellTags = handler->GetReplicationCellTags(object);
        multicellManager->PostToMasters(replicationRequest, replicationCellTags);
>>>>>>> 4c21d8c5
    }

    return object;
}

IObjectResolver* TObjectManager::GetObjectResolver()
{
    return ObjectResolver_.get();
}

bool TObjectManager::AdviceYield(NProfiling::TCpuInstant startInstant) const
{
    return NProfiling::GetCpuInstant() > startInstant + NProfiling::DurationToCpuDuration(Config_->YieldTimeout);
}

void TObjectManager::ValidatePrerequisites(const NObjectClient::NProto::TPrerequisitesExt& prerequisites)
{
    auto transactionManager = Bootstrap_->GetTransactionManager();
    auto cypressManager = Bootstrap_->GetCypressManager();

    auto getPrerequisiteTransaction = [&] (const TTransactionId& transactionId) {
        auto* transaction = transactionManager->FindTransaction(transactionId);
        if (!IsObjectAlive(transaction)) {
            THROW_ERROR_EXCEPTION(
                NObjectClient::EErrorCode::PrerequisiteCheckFailed,
                "Prerequisite check failed: transaction %v is missing",
                transactionId);
        }
        if (transaction->GetPersistentState() != ETransactionState::Active) {
            THROW_ERROR_EXCEPTION(
                NObjectClient::EErrorCode::PrerequisiteCheckFailed,
                "Prerequisite check failed: transaction %v is not active",
                transactionId);
        }
        return transaction;
    };

    for (const auto& prerequisite : prerequisites.transactions()) {
        auto transactionId = FromProto<TTransactionId>(prerequisite.transaction_id());
        getPrerequisiteTransaction(transactionId);
    }

    for (const auto& prerequisite : prerequisites.revisions()) {
        auto transactionId = FromProto<TTransactionId>(prerequisite.transaction_id());
        const auto& path = prerequisite.path();
        i64 revision = prerequisite.revision();

        auto* transaction = transactionId
            ? getPrerequisiteTransaction(transactionId)
            : nullptr;

        auto resolver = cypressManager->CreateResolver(transaction);
        INodePtr nodeProxy;
        try {
            nodeProxy = resolver->ResolvePath(path);
        } catch (const std::exception& ex) {
            THROW_ERROR_EXCEPTION(
                NObjectClient::EErrorCode::PrerequisiteCheckFailed,
                "Prerequisite check failed: failed to resolve path %v",
                path)
                << ex;
        }

        auto* cypressNodeProxy = ICypressNodeProxy::FromNode(nodeProxy.Get());
        auto* node = cypressNodeProxy->GetTrunkNode();
        if (node->GetRevision() != revision) {
            THROW_ERROR_EXCEPTION(
                NObjectClient::EErrorCode::PrerequisiteCheckFailed,
                "Prerequisite check failed: node %v revision mismatch: expected %v, found %v",
                path,
                revision,
                node->GetRevision());
        }
    }
}

TFuture<TSharedRefArray> TObjectManager::ForwardToLeader(
    TCellTag cellTag,
    TSharedRefArray requestMessage,
    TNullable<TDuration> timeout)
{
    NRpc::NProto::TRequestHeader header;
    YCHECK(ParseRequestHeader(requestMessage, &header));

    auto requestId = header.has_request_id() ? FromProto<TRequestId>(header.request_id()) : NullRequestId;
    const auto& ypathExt = header.GetExtension(NYTree::NProto::TYPathHeaderExt::ypath_header_ext);

    LOG_DEBUG("Forwarding request to leader (RequestId: %v, Invocation: %v:%v %v, CellTag: %v, Timeout: %v)",
        requestId,
        header.service(),
        header.method(),
        ypathExt.path(),
        cellTag,
        timeout);

    auto securityManager = Bootstrap_->GetSecurityManager();
    auto* user = securityManager->GetAuthenticatedUser();

    auto multicellManager = Bootstrap_->GetMulticellManager();
    auto channel = multicellManager->GetMasterChannelOrThrow(
        cellTag,
        EPeerKind::Leader);

    TObjectServiceProxy proxy(std::move(channel));
    auto batchReq = proxy.ExecuteBatch();
    batchReq->SetTimeout(timeout);
    batchReq->SetUser(user->GetName());
    batchReq->AddRequestMessage(requestMessage);

    return batchReq->Invoke().Apply(BIND([=] (const TObjectServiceProxy::TErrorOrRspExecuteBatchPtr& batchRspOrError) {
        THROW_ERROR_EXCEPTION_IF_FAILED(batchRspOrError, "Request forwarding failed");

        LOG_DEBUG("Request forwarding succeeded (RequestId: %v)",
            requestId);

        const auto& batchRsp = batchRspOrError.Value();
        return batchRsp->GetResponseMessage(0);
    }));
}

void TObjectManager::ReplicateObjectCreationToSecondaryMaster(
    TObjectBase* object,
    TCellTag cellTag)
{
    if (object->IsBuiltin()) {
        return;
    }

    NProto::TReqCreateForeignObject request;
    ToProto(request.mutable_object_id(), object->GetId());
    request.set_type(static_cast<int>(object->GetType()));
    ToProto(request.mutable_object_attributes(), *GetReplicatedAttributes(object, true));

    auto handler = GetHandler(object);
    handler->PopulateObjectReplicationRequest(object, &request);

    auto multicellManager = Bootstrap_->GetMulticellManager();
    multicellManager->PostToMaster(request, cellTag);
}

void TObjectManager::ReplicateObjectAttributesToSecondaryMaster(
    TObjectBase* object,
    TCellTag cellTag)
{
    auto req = TYPathProxy::Set(FromObjectId(object->GetId()) + "/@");
    req->set_value(ConvertToYsonString(GetReplicatedAttributes(object, false)->ToMap()).Data());

    auto multicellManager = Bootstrap_->GetMulticellManager();
    multicellManager->PostToMaster(req, cellTag);
}

void TObjectManager::HydraExecuteLeader(
    const TUserId& userId,
    const TMutationId& mutationId,
    IServiceContextPtr context)
{
    NProfiling::TScopedTimer timer;

    auto securityManager = Bootstrap_->GetSecurityManager();

    try {
        auto* user = securityManager->GetUserOrThrow(userId);
        TAuthenticatedUserGuard userGuard(securityManager, user);
        ExecuteVerb(RootService_, context);
    } catch (const std::exception& ex) {
        context->Reply(ex);
    }

    if (IsLeader()) {
        auto* user = securityManager->FindUser(userId);
        if (IsObjectAlive(user)) {
            // NB: Charge for zero requests here since we've already charged the user for one request
            // in TObjectService.
            securityManager->ChargeUser(user, 0, TDuration(), timer.GetElapsed());
        }
    }

    if (mutationId) {
        auto responseKeeper = Bootstrap_->GetHydraFacade()->GetResponseKeeper();
        // NB: Context must already be replied by now.
        responseKeeper->EndRequest(mutationId, context->GetResponseMessage());
    }
}

void TObjectManager::HydraExecuteFollower(const NProto::TReqExecute& request)
{
    VERIFY_THREAD_AFFINITY(AutomatonThread);

    auto userId = FromProto<TUserId>(request.user_id());

    std::vector<TSharedRef> parts(request.request_parts_size());
    for (int partIndex = 0; partIndex < request.request_parts_size(); ++partIndex) {
        parts[partIndex] = TSharedRef::FromString(request.request_parts(partIndex));
    }

    auto requestMessage = TSharedRefArray(std::move(parts));

    auto context = CreateYPathContext(std::move(requestMessage));

    auto mutationId = GetMutationId(context);

    HydraExecuteLeader(
        userId,
        mutationId,
        std::move(context));
}

void TObjectManager::HydraDestroyObjects(const NProto::TReqDestroyObjects& request)
{
    // NB: Ordered map is a must to make the behavior deterministic.
    std::map<TCellTag, NProto::TReqUnrefExportedObjects> crossCellRequestMap;
    auto getCrossCellRequest = [&] (const TObjectId& id) -> NProto::TReqUnrefExportedObjects& {
        return crossCellRequestMap[CellTagFromId(id)];
    };

    for (const auto& protoId : request.object_ids()) {
        auto id = FromProto<TObjectId>(protoId);
        auto type = TypeFromId(id);

        const auto& handler = GetHandler(type);
        auto* object = handler->FindObject(id);

        if (!object || object->GetObjectRefCounter() > 0)
            continue;

        if (object->IsForeign() && object->GetImportRefCounter() > 0) {
            auto& crossCellRequest = getCrossCellRequest(id);
            crossCellRequest.set_cell_tag(Bootstrap_->GetCellTag());
            auto* entry = crossCellRequest.add_entries();
            ToProto(entry->mutable_object_id(), id);
            entry->set_import_ref_counter(object->GetImportRefCounter());
        }

        // NB: The order of Dequeue/Destroy/CheckEmpty calls matters.
        // CheckEmpty will raise CollectPromise_ when GC queue becomes empty.
        // To enable cascaded GC sweep we don't want this to happen
        // if some ids are added during DestroyObject.
        GarbageCollector_->DestroyZombie(object);
        ++DestroyedObjectCount_;

        LOG_DEBUG_UNLESS(IsRecovery(), "Object destroyed (Type: %v, Id: %v)",
            type,
            id);
    }

    auto multicellManager = Bootstrap_->GetMulticellManager();
    for (const auto& pair : crossCellRequestMap) {
        auto cellTag = pair.first;
        const auto& request = pair.second;
        multicellManager->PostToMaster(request, cellTag);
        LOG_DEBUG_UNLESS(IsRecovery(), "Requesting to unreference imported objects (CellTag: %v, Count: %v)",
            cellTag,
            request.entries_size());
    }

    GarbageCollector_->CheckEmpty();
}

void TObjectManager::HydraCreateForeignObject(const NProto::TReqCreateForeignObject& request) noexcept
{
    auto objectId = FromProto<TObjectId>(request.object_id());
    auto transactionId = request.has_transaction_id()
        ? FromProto<TTransactionId>(request.transaction_id())
        : NullTransactionId;
    auto accountId = request.has_account_id()
        ? FromProto<TAccountId>(request.account_id())
        : NullObjectId;
    auto type = EObjectType(request.type());

    auto transactionManager = Bootstrap_->GetTransactionManager();
    auto* transaction =  transactionId
        ? transactionManager->GetTransaction(transactionId)
        : nullptr;

    auto securityManager = Bootstrap_->GetSecurityManager();
    auto* account = accountId
        ? securityManager->GetAccount(accountId)
        : nullptr;

    auto attributes = request.has_object_attributes()
        ? FromProto(request.object_attributes())
        : std::unique_ptr<IAttributeDictionary>();

    LOG_DEBUG_UNLESS(IsRecovery(), "Creating foreign object (ObjectId: %v, TransactionId: %v, Type: %v, Account: %v)",
        objectId,
        transactionId,
        type,
        account ? MakeNullable(account->GetName()) : Null);

    CreateObject(
        objectId,
        transaction,
        account,
        type,
        attributes.get(),
        request.extensions());
}

void TObjectManager::HydraRemoveForeignObject(const NProto::TReqRemoveForeignObject& request) noexcept
{
    auto objectId = FromProto<TObjectId>(request.object_id());

    auto* object = FindObject(objectId);
    if (object) {
        LOG_DEBUG_UNLESS(IsRecovery(), "Removing foreign object (ObjectId: %v, RefCounter: %v)",
            objectId,
            object->GetObjectRefCounter());
        UnrefObject(object);
    } else {
        LOG_DEBUG_UNLESS(IsRecovery(), "Attempt to remove a non-existing foreign object (ObjectId: %v)",
            objectId);
    }
}

void TObjectManager::HydraUnrefExportedObjects(const NProto::TReqUnrefExportedObjects& request) noexcept
{
    auto cellTag = request.cell_tag();

    for (const auto& entry : request.entries()) {
        auto objectId = FromProto<TObjectId>(entry.object_id());
        auto importRefCounter = entry.import_ref_counter();

        auto* object = GetObject(objectId);
        UnrefObject(object, importRefCounter);

        const auto& handler = GetHandler(object);
        handler->UnexportObject(object, cellTag, importRefCounter);
    }

    LOG_DEBUG_UNLESS(IsRecovery(), "Exported objects unreferenced (CellTag: %v, Count: %v)",
        cellTag,
        request.entries_size());
}

const NProfiling::TProfiler& TObjectManager::GetProfiler()
{
    return Profiler;
}

NProfiling::TTagId TObjectManager::GetTypeTagId(EObjectType type)
{
    return TypeToEntry_[type].TagId;
}

NProfiling::TTagId TObjectManager::GetMethodTagId(const Stroka& method)
{
    auto it = MethodToTag_.find(method);
    if (it != MethodToTag_.end()) {
        return it->second;
    }
    auto tag = NProfiling::TProfileManager::Get()->RegisterTag("method", method);
    YCHECK(MethodToTag_.insert(std::make_pair(method, tag)).second);
    return tag;
}

void TObjectManager::OnProfiling()
{
    VERIFY_THREAD_AFFINITY(AutomatonThread);

    Profiler.Enqueue("/zombie_object_coun", GarbageCollector_->GetZombieCount());
    Profiler.Enqueue("/ghost_object_count", GarbageCollector_->GetGhostCount());
    Profiler.Enqueue("/created_object_count", CreatedObjectCount_);
    Profiler.Enqueue("/destroyed_object_count", DestroyedObjectCount_);
    Profiler.Enqueue("/locked_object_count", LockedObjectCount_);
}

std::unique_ptr<NYTree::IAttributeDictionary> TObjectManager::GetReplicatedAttributes(
    TObjectBase* object,
    bool mandatory)
{
    YCHECK(!IsVersionedType(object->GetType()));

    auto handler = GetHandler(object);
    auto proxy = handler->GetProxy(object, nullptr);

    auto attributes = CreateEphemeralAttributes();
    yhash_set<Stroka> replicatedKeys;
    auto replicateKey = [&] (const Stroka& key, const TYsonString& value) {
        if (replicatedKeys.insert(key).second) {
            attributes->SetYson(key, value);
        }
    };

    // Check system attributes.
    std::vector<ISystemAttributeProvider::TAttributeDescriptor> descriptors;
    proxy->ListBuiltinAttributes(&descriptors);
    for (const auto& descriptor : descriptors) {
        if (!descriptor.Replicated) {
            continue;
        }

        if (descriptor.Mandatory != mandatory) {
            continue;
        }

        auto key = Stroka(descriptor.Key);
        auto maybeValue = proxy->GetBuiltinAttribute(key);
        if (maybeValue) {
            replicateKey(key, *maybeValue);
        }
    }

    // Check custom attributes.
    const auto* customAttributes = object->GetAttributes();
    if (customAttributes) {
        for (const auto& pair : object->GetAttributes()->Attributes()) {
            replicateKey(pair.first, *pair.second);
        }
    }
    return attributes;
}

void TObjectManager::OnReplicateValuesToSecondaryMaster(TCellTag cellTag)
{
    auto schemas = GetValuesSortedByKey(SchemaMap_);
    for (auto* schema : schemas) {
        ReplicateObjectCreationToSecondaryMaster(schema, cellTag);
    }
}

////////////////////////////////////////////////////////////////////////////////

} // namespace NObjectServer
} // namespace NYT
<|MERGE_RESOLUTION|>--- conflicted
+++ resolved
@@ -95,16 +95,9 @@
     virtual void Invoke(IServiceContextPtr context) override
     {
         auto requestMessage = context->GetRequestMessage();
-<<<<<<< HEAD
-        NRpc::NProto::TRequestHeader requestHeader;
-        ParseRequestHeader(requestMessage, &requestHeader);
-
-        auto updatedYPath = FromObjectId(ObjectId_) + GetRequestYPath(context);
-=======
         auto requestHeader = context->RequestHeader();
 
         auto updatedYPath = FromObjectId(ObjectId_) + GetRequestYPath(requestHeader);
->>>>>>> 4c21d8c5
         SetRequestYPath(&requestHeader, updatedYPath);
         auto updatedMessage = SetRequestHeader(requestMessage, requestHeader);
 
@@ -511,12 +504,7 @@
 
     if (HasSchema(type)) {
         auto schemaType = SchemaTypeFromType(type);
-<<<<<<< HEAD
-        auto& schemaEntry = TypeToEntry_[schemaType];
-        schemaEntry.Handler = CreateSchemaTypeHandler(Bootstrap_, type);
-=======
         TypeToEntry_[schemaType].Handler = CreateSchemaTypeHandler(Bootstrap_, type);
->>>>>>> 4c21d8c5
 
         auto schemaObjectId = MakeSchemaObjectId(type, Bootstrap_->GetPrimaryCellTag());
 
@@ -624,16 +612,6 @@
 
         if (Bootstrap_->IsPrimaryMaster()) {
             auto replicationFlags = handler->GetReplicationFlags();
-<<<<<<< HEAD
-            auto replicationCellTag = handler->GetReplicationCellTag(object);
-            if (Any(replicationFlags & EObjectReplicationFlags::ReplicateDestroy) &&
-                replicationCellTag != NotReplicatedCellTag)
-            {
-                NProto::TReqRemoveForeignObject request;
-                ToProto(request.mutable_object_id(), object->GetId());
-                auto multicellManager = Bootstrap_->GetMulticellManager();
-                multicellManager->PostToMaster(request, replicationCellTag);
-=======
             if (Any(replicationFlags & EObjectReplicationFlags::ReplicateDestroy)) {
                 NProto::TReqRemoveForeignObject request;
                 ToProto(request.mutable_object_id(), object->GetId());
@@ -641,7 +619,6 @@
                 auto multicellManager = Bootstrap_->GetMulticellManager();
                 auto replicationCellTags = handler->GetReplicationCellTags(object);
                 multicellManager->PostToMasters(request, replicationCellTags);
->>>>>>> 4c21d8c5
             }
         }
     }
@@ -699,28 +676,6 @@
 {
     VERIFY_THREAD_AFFINITY(AutomatonThread);
 
-<<<<<<< HEAD
-    std::vector<TObjectId> keysToRemove;
-
-    SchemaMap_.LoadValues(context);
-    for (const auto& pair : SchemaMap_) {
-        auto type = TypeFromSchemaType(TypeFromId(pair.first));
-        // COMPAT(sandello): CellNodeMap (408) and CellNode (410) are now obsolete.
-        if (type == 408 || type == 410) {
-            keysToRemove.push_back(pair.first);
-            continue;
-        }
-        YCHECK(RegisteredTypes_.find(type) != RegisteredTypes_.end());
-        auto& entry = TypeToEntry_[type];
-        entry.SchemaObject = pair.second;
-        entry.SchemaProxy = CreateSchemaProxy(Bootstrap_, entry.SchemaObject);
-    }
-
-    // COMPAT(sandello): CellNodeMap (408) and CellNode (410) are now obsolete.
-    for (const auto& key : keysToRemove) {
-        SchemaMap_.Remove(key);
-    }
-=======
     SchemaMap_.LoadValues(context);
 
     // COMPAT(sandello): CellNodeMap (408) and CellNode (410) are now obsolete.
@@ -730,7 +685,6 @@
     }
 
     InitSchemas();
->>>>>>> 4c21d8c5
 
     GarbageCollector_->Load(context);
 }
@@ -754,22 +708,6 @@
     DestroyedObjectCount_ = 0;
     LockedObjectCount_ = 0;
 
-<<<<<<< HEAD
-    SchemaMap_.Clear();
-
-    for (auto type : RegisteredTypes_) {
-        auto& entry = TypeToEntry_[type];
-        if (HasSchema(type)) {
-            auto id = MakeSchemaObjectId(type, Bootstrap_->GetPrimaryCellTag());
-            auto schemaObjectHolder = std::make_unique<TSchemaObject>(id);
-            entry.SchemaObject = SchemaMap_.Insert(id, std::move(schemaObjectHolder));
-            entry.SchemaObject->RefObject();
-            entry.SchemaProxy = CreateSchemaProxy(Bootstrap_, entry.SchemaObject);
-        }
-    }
-}
-
-=======
     GarbageCollector_->Clear();
 }
 
@@ -798,7 +736,6 @@
     }
 }
 
->>>>>>> 4c21d8c5
 void TObjectManager::OnRecoveryStarted()
 {
     Profiler.SetEnabled(false);
@@ -1098,11 +1035,6 @@
     }
 
     if (replicate) {
-<<<<<<< HEAD
-        YASSERT(handler->GetReplicationCellTag(object) == AllSecondaryMastersCellTag);
-
-=======
->>>>>>> 4c21d8c5
         NProto::TReqCreateForeignObject replicationRequest;
         ToProto(replicationRequest.mutable_object_id(), object->GetId());
         if (transaction) {
@@ -1115,12 +1047,8 @@
         }
 
         auto multicellManager = Bootstrap_->GetMulticellManager();
-<<<<<<< HEAD
-        multicellManager->PostToSecondaryMasters(replicationRequest);
-=======
         auto replicationCellTags = handler->GetReplicationCellTags(object);
         multicellManager->PostToMasters(replicationRequest, replicationCellTags);
->>>>>>> 4c21d8c5
     }
 
     return object;
