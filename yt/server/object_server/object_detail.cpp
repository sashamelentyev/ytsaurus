#include "stdafx.h"
#include "object_detail.h"
#include "object_manager.h"
#include "object_service.h"
#include "attribute_set.h"
#include "private.h"

#include <core/misc/string.h>
#include <core/misc/enum.h>

#include <core/ytree/fluent.h>
#include <core/ytree/yson_string.h>
#include <core/ytree/exception_helpers.h>

#include <core/ypath/tokenizer.h>

#include <core/rpc/message.h>
#include <core/rpc/helpers.h>
#include <core/rpc/rpc.pb.h>

#include <ytlib/object_client/helpers.h>

#include <ytlib/cypress_client/cypress_ypath_proxy.h>
#include <ytlib/cypress_client/rpc_helpers.h>

#include <ytlib/election/cell_manager.h>

#include <server/election/election_manager.h>

#include <server/cell_master/bootstrap.h>
#include <server/cell_master/hydra_facade.h>
#include <server/cell_master/config.h>
#include <server/cell_master/serialize.h>

#include <server/cypress_server/virtual.h>

#include <server/transaction_server/transaction.h>

#include <server/security_server/account.h>
#include <server/security_server/security_manager.h>
#include <server/security_server/acl.h>
#include <server/security_server/user.h>

#include <server/object_server/type_handler.h>
#include <server/object_server/object_manager.h>

#include <server/hydra/mutation_context.h>

namespace NYT {
namespace NObjectServer {

using namespace NRpc;
using namespace NYPath;
using namespace NYTree;
using namespace NYson;
using namespace NCellMaster;
using namespace NCypressClient;
using namespace NObjectClient;
using namespace NSecurityClient;
using namespace NSecurityServer;

////////////////////////////////////////////////////////////////////////////////

static const auto& Logger = ObjectServerLogger;

////////////////////////////////////////////////////////////////////////////////

class TObjectProxyBase::TCustomAttributeDictionary
    : public IAttributeDictionary
{
public:
    explicit TCustomAttributeDictionary(TObjectProxyBase* proxy)
        : Proxy_(proxy)
    { }

    // IAttributeDictionary members
    virtual std::vector<Stroka> List() const override
    {
        const auto* object = Proxy_->Object_;
        const auto* attributes = object->GetAttributes();
        std::vector<Stroka> keys;
        if (attributes) {
            for (const auto& pair : attributes->Attributes()) {
                // Attribute cannot be empty (i.e. deleted) in null transaction.
                YASSERT(pair.second);
                keys.push_back(pair.first);
            }
        }
        return keys;
    }

    virtual TNullable<TYsonString> FindYson(const Stroka& key) const override
    {
        const auto* object = Proxy_->Object_;
        const auto* attributes = object->GetAttributes();
        if (!attributes) {
            return Null;
        }

        auto it = attributes->Attributes().find(key);
        if (it == attributes->Attributes().end()) {
            return Null;
        }

        // Attribute cannot be empty (i.e. deleted) in null transaction.
        YASSERT(it->second);
        return it->second;
    }

    virtual void SetYson(const Stroka& key, const TYsonString& value) override
    {
        auto oldValue = FindYson(key);
        Proxy_->GuardedValidateCustomAttributeUpdate(key, oldValue, value);

        auto* object = Proxy_->Object_;
        auto* attributes = object->GetMutableAttributes();
        attributes->Attributes()[key] = value;
    }

    virtual bool Remove(const Stroka& key) override
    {
        auto oldValue = FindYson(key);
        Proxy_->GuardedValidateCustomAttributeUpdate(key, oldValue, Null);

        auto* object = Proxy_->Object_;
        auto* attributes = object->GetMutableAttributes();
        if (!attributes) {
            return false;
        }

        auto it = attributes->Attributes().find(key);
        if (it == attributes->Attributes().end()) {
            return false;
        }

        // Attribute cannot be empty (i.e. deleted) in null transaction.
        YASSERT(it->second);
        attributes->Attributes().erase(it);
        if (attributes->Attributes().empty()) {
            object->ClearAttributes();
        }

        return true;
    }

private:
    TObjectProxyBase* const Proxy_;

};

////////////////////////////////////////////////////////////////////////////////

TObjectProxyBase::TObjectProxyBase(
    TBootstrap* bootstrap,
    TObjectBase* object)
    : Bootstrap_(bootstrap)
    , Object_(object)
{
    YASSERT(Bootstrap_);
    YASSERT(Object_);
}

const TObjectId& TObjectProxyBase::GetId() const
{
    return Object_->GetId();
}

const IAttributeDictionary& TObjectProxyBase::Attributes() const
{
    return *const_cast<TObjectProxyBase*>(this)->GetCustomAttributes();
}

IAttributeDictionary* TObjectProxyBase::MutableAttributes()
{
    return GetCustomAttributes();
}

DEFINE_YPATH_SERVICE_METHOD(TObjectProxyBase, GetBasicAttributes)
{
    DeclareNonMutating();

    context->SetRequestInfo();

    ToProto(response->mutable_id(), GetId());
    response->set_type(static_cast<int>(Object_->GetType()));

    context->Reply();
}

DEFINE_YPATH_SERVICE_METHOD(TObjectProxyBase, CheckPermission)
{
    DeclareNonMutating();

    auto userName = request->user();
    auto permission = EPermission(request->permission());
    context->SetRequestInfo("User: %v, Permission: %v",
        userName,
        permission);

    auto objectManager = Bootstrap_->GetObjectManager();

    auto securityManager = Bootstrap_->GetSecurityManager();
    auto* user = securityManager->GetUserByNameOrThrow(userName);

    auto result = securityManager->CheckPermission(Object_, user, permission);

    response->set_action(static_cast<int>(result.Action));
    if (result.Object) {
        ToProto(response->mutable_object_id(), result.Object->GetId());
        const auto& handler = objectManager->GetHandler(result.Object);
        response->set_object_name(handler->GetName(result.Object));
    }
    if (result.Subject) {
        ToProto(response->mutable_subject_id(), result.Subject->GetId());
        response->set_subject_name(result.Subject->GetName());
    }

    context->SetResponseInfo("Action: %v", result.Action);
    context->Reply();
}

IYPathService::TResolveResult TObjectProxyBase::Resolve(const TYPath& path, IServiceContextPtr context)
{
    if (IsFollower() && IsLeaderReadRequired() && !NHydra::HasMutationContext()) {
        throw TLeaderFallbackException();
    }
    return TYPathServiceBase::Resolve(path, context);
}

void TObjectProxyBase::Invoke(IServiceContextPtr context)
{
    const auto& requestHeader = context->RequestHeader();

    // Validate that mutating requests are only being invoked inside mutations or recovery.
    const auto& ypathExt = requestHeader.GetExtension(NYTree::NProto::TYPathHeaderExt::ypath_header_ext);
    YCHECK(!ypathExt.mutating() || NHydra::HasMutationContext());

    auto securityManager = Bootstrap_->GetSecurityManager();
    auto* user = securityManager->GetAuthenticatedUser();

    auto objectManager = Bootstrap_->GetObjectManager();
    if (requestHeader.HasExtension(NObjectClient::NProto::TPrerequisitesExt::prerequisites_ext)) {
        const auto& prerequiesitesExt = requestHeader.GetExtension(NObjectClient::NProto::TPrerequisitesExt::prerequisites_ext);
        objectManager->ValidatePrerequisites(prerequiesitesExt);
    }

<<<<<<< HEAD
    auto objectId = GetVersionedId();
    const auto& Logger = ObjectServerLogger;
    LOG_DEBUG_UNLESS(IsRecovery(), "Invoke: %v:%v %v (ObjectId: %v, Mutating: %v, User: %v, Leader: %v)",
        context->GetService(),
        context->GetMethod(),
        ypathExt.path(),
        objectId,
        ypathExt.mutating(),
        user->GetName(),
        hydraManager->IsLeader());
=======
    LOG_DEBUG_IF(IsFollower(), "Invoke: %v:%v %v (ObjectId: %v, User: %v)",
        context->GetService(),
        context->GetMethod(),
        ypathExt.path(),
        GetVersionedId(),
        user->GetName());
>>>>>>> c6952887

    NProfiling::TTagIdList tagIds;
    tagIds.push_back(objectManager->GetTypeTagId(Object_->GetType()));
    tagIds.push_back(objectManager->GetMethodTagId(context->GetMethod()));
    const auto& Profiler = objectManager->GetProfiler();
    static const auto profilingPath = TYPath("/verb_execute_time");
    PROFILE_TIMING (profilingPath, tagIds) {
        TSupportsAttributes::Invoke(std::move(context));
    }
}

void TObjectProxyBase::SerializeAttributes(
    IYsonConsumer* consumer,
    const TAttributeFilter& filter,
    bool sortKeys)
{
    if (filter.Mode == EAttributeFilterMode::None)
        return;

    if (filter.Mode == EAttributeFilterMode::MatchingOnly && filter.Keys.empty())
        return;

    class TAttributesConsumer
        : public IYsonConsumer
    {
    public:
        explicit TAttributesConsumer(IYsonConsumer* underlyingConsumer)
            : UnderlyingConsumer_(underlyingConsumer)
            , HasAttributes_(false)
        { }

        ~TAttributesConsumer()
        {
            if (HasAttributes_) {
                UnderlyingConsumer_->OnEndAttributes();
            }
        }

        virtual void OnStringScalar(const TStringBuf& value) override
        {
            UnderlyingConsumer_->OnStringScalar(value);
        }

        virtual void OnInt64Scalar(i64 value) override
        {
            UnderlyingConsumer_->OnInt64Scalar(value);
        }

        virtual void OnUint64Scalar(ui64 value) override
        {
            UnderlyingConsumer_->OnUint64Scalar(value);
        }

        virtual void OnDoubleScalar(double value) override
        {
            UnderlyingConsumer_->OnDoubleScalar(value);
        }

        virtual void OnBooleanScalar(bool value) override
        {
            UnderlyingConsumer_->OnBooleanScalar(value);
        }

        virtual void OnEntity() override
        {
            UnderlyingConsumer_->OnEntity();
        }

        virtual void OnBeginList() override
        {
            UnderlyingConsumer_->OnBeginList();
        }

        virtual void OnListItem() override
        {
            UnderlyingConsumer_->OnListItem();
        }

        virtual void OnEndList() override
        {
            UnderlyingConsumer_->OnEndList();
        }

        virtual void OnBeginMap() override
        {
            UnderlyingConsumer_->OnBeginMap();
        }

        virtual void OnKeyedItem(const TStringBuf& key) override
        {
            if (!HasAttributes_) {
                UnderlyingConsumer_->OnBeginAttributes();
                HasAttributes_ = true;
            }
            UnderlyingConsumer_->OnKeyedItem(key);
        }

        virtual void OnEndMap() override
        {
            UnderlyingConsumer_->OnEndMap();
        }

        virtual void OnBeginAttributes() override
        {
            UnderlyingConsumer_->OnBeginAttributes();
        }

        virtual void OnEndAttributes() override
        {
            UnderlyingConsumer_->OnEndAttributes();
        }

        virtual void OnRaw(const TStringBuf& yson, EYsonType type) override
        {
            UnderlyingConsumer_->OnRaw(yson, type);
        }

    private:
        IYsonConsumer* const UnderlyingConsumer_;
        bool HasAttributes_;

    };

    class TAttributeValueConsumer
        : public IYsonConsumer
    {
    public:
        TAttributeValueConsumer(IYsonConsumer* underlyingConsumer, const Stroka& key)
            : UnderlyingConsumer_(underlyingConsumer)
            , Key_(key)
            , Empty_(true)
        { }

        virtual void OnStringScalar(const TStringBuf& value) override
        {
            ProduceKeyIfNeeded();
            UnderlyingConsumer_->OnStringScalar(value);
        }

        virtual void OnInt64Scalar(i64 value) override
        {
            ProduceKeyIfNeeded();
            UnderlyingConsumer_->OnInt64Scalar(value);
        }

        virtual void OnUint64Scalar(ui64 value) override
        {
            ProduceKeyIfNeeded();
            UnderlyingConsumer_->OnUint64Scalar(value);
        }

        virtual void OnDoubleScalar(double value) override
        {
            ProduceKeyIfNeeded();
            UnderlyingConsumer_->OnDoubleScalar(value);
        }

        virtual void OnBooleanScalar(bool value) override
        {
            ProduceKeyIfNeeded();
            UnderlyingConsumer_->OnBooleanScalar(value);
        }

        virtual void OnEntity() override
        {
            ProduceKeyIfNeeded();
            UnderlyingConsumer_->OnEntity();
        }

        virtual void OnBeginList() override
        {
            ProduceKeyIfNeeded();
            UnderlyingConsumer_->OnBeginList();
        }

        virtual void OnListItem() override
        {
            ProduceKeyIfNeeded();
            UnderlyingConsumer_->OnListItem();
        }

        virtual void OnEndList() override
        {
            ProduceKeyIfNeeded();
            UnderlyingConsumer_->OnEndList();
        }

        virtual void OnBeginMap() override
        {
            ProduceKeyIfNeeded();
            UnderlyingConsumer_->OnBeginMap();
        }

        virtual void OnKeyedItem(const TStringBuf& key) override
        {
            ProduceKeyIfNeeded();
            UnderlyingConsumer_->OnKeyedItem(key);
        }

        virtual void OnEndMap() override
        {
            ProduceKeyIfNeeded();
            UnderlyingConsumer_->OnEndMap();
        }

        virtual void OnBeginAttributes() override
        {
            ProduceKeyIfNeeded();
            UnderlyingConsumer_->OnBeginAttributes();
        }

        virtual void OnEndAttributes() override
        {
            ProduceKeyIfNeeded();
            UnderlyingConsumer_->OnEndAttributes();
        }

        virtual void OnRaw(const TStringBuf& yson, EYsonType type) override
        {
            ProduceKeyIfNeeded();
            UnderlyingConsumer_->OnRaw(yson, type);
        }

    private:
        IYsonConsumer* const UnderlyingConsumer_;
        const Stroka Key_;
        bool Empty_;


        void ProduceKeyIfNeeded()
        {
            if (Empty_) {
                UnderlyingConsumer_->OnKeyedItem(Key_);
                Empty_ = false;
            }
        }

    };

    TAttributesConsumer attributesConsumer(consumer);

    const auto& customAttributes = Attributes();

    switch (filter.Mode) {
        case EAttributeFilterMode::All: {
            std::vector<ISystemAttributeProvider::TAttributeInfo> builtinAttributes;
            ListBuiltinAttributes(&builtinAttributes);

            auto userKeys = customAttributes.List();

            // TODO(babenko): this is not exactly totally sorted keys, but should be fine.
            if (sortKeys) {
                std::sort(
                    userKeys.begin(),
                    userKeys.end());

                std::sort(
                    builtinAttributes.begin(),
                    builtinAttributes.end(),
                    [] (const ISystemAttributeProvider::TAttributeInfo& lhs, const ISystemAttributeProvider::TAttributeInfo& rhs) {
                        return lhs.Key < rhs.Key;
                    });
            }

            for (const auto& key : userKeys) {
                attributesConsumer.OnKeyedItem(key);
                attributesConsumer.OnRaw(customAttributes.GetYson(key).Data(), EYsonType::Node);
            }

            for (const auto& attribute : builtinAttributes) {
                if (attribute.IsPresent){
                    attributesConsumer.OnKeyedItem(attribute.Key);
                    if (attribute.IsOpaque) {
                        attributesConsumer.OnEntity();
                    } else {
                        YCHECK(GetBuiltinAttribute(attribute.Key, &attributesConsumer));
                    }
                }
            }
            break;
        }

        case EAttributeFilterMode::MatchingOnly: {
            auto keys = filter.Keys;
            
            if (sortKeys) {
                std::sort(keys.begin(), keys.end());
            }

            for (const auto& key : keys) {
                TAttributeValueConsumer attributeValueConsumer(&attributesConsumer, key);
                if (!GetBuiltinAttribute(key, &attributeValueConsumer)) {
                    auto value = customAttributes.FindYson(key);
                    if (value) {
                        attributeValueConsumer.OnRaw(value->Data(), EYsonType::Node);
                    }
                }
            }

            break;
        }

        default:
            YUNREACHABLE();
    }
}

bool TObjectProxyBase::DoInvoke(IServiceContextPtr context)
{
    DISPATCH_YPATH_SERVICE_METHOD(GetBasicAttributes);
    DISPATCH_YPATH_SERVICE_METHOD(Get);
    DISPATCH_YPATH_SERVICE_METHOD(List);
    DISPATCH_YPATH_SERVICE_METHOD(Set);
    DISPATCH_YPATH_SERVICE_METHOD(Remove);
    DISPATCH_YPATH_SERVICE_METHOD(Exists);
    DISPATCH_YPATH_SERVICE_METHOD(CheckPermission);
    return TYPathServiceBase::DoInvoke(context);
}

IAttributeDictionary* TObjectProxyBase::GetCustomAttributes()
{
    if (!CustomAttributes_) {
        CustomAttributes_ = DoCreateCustomAttributes();
    }
    return CustomAttributes_.get();
}

ISystemAttributeProvider* TObjectProxyBase::GetBuiltinAttributeProvider()
{
    return this;
}

std::unique_ptr<IAttributeDictionary> TObjectProxyBase::DoCreateCustomAttributes()
{
    return std::unique_ptr<IAttributeDictionary>(new TCustomAttributeDictionary(this));
}

void TObjectProxyBase::ListSystemAttributes(std::vector<TAttributeInfo>* attributes)
{
    auto* acd = FindThisAcd();
    bool hasAcd = acd;
    bool hasOwner = acd && acd->GetOwner();

    attributes->push_back("id");
    attributes->push_back("type");
    attributes->push_back("builtin");
    attributes->push_back("ref_counter");
    attributes->push_back("weak_ref_counter");
    attributes->push_back(TAttributeInfo("supported_permissions", true, true));
    attributes->push_back(TAttributeInfo("inherit_acl", hasAcd, false, false, EPermission::Administer));
    attributes->push_back(TAttributeInfo("acl", hasAcd, true, false, EPermission::Administer));
    attributes->push_back(TAttributeInfo("owner", hasOwner, false));
    attributes->push_back(TAttributeInfo("effective_acl", true, true));
}

bool TObjectProxyBase::GetBuiltinAttribute(const Stroka& key, IYsonConsumer* consumer)
{
    auto objectManager = Bootstrap_->GetObjectManager();
    auto securityManager = Bootstrap_->GetSecurityManager();

    if (key == "id") {
        BuildYsonFluently(consumer)
            .Value(ToString(GetId()));
        return true;
    }

    if (key == "type") {
        BuildYsonFluently(consumer)
            .Value(TypeFromId(GetId()));
        return true;
    }

    if (key == "builtin") {
        BuildYsonFluently(consumer)
            .Value(Object_->IsBuiltin());
        return true;
    }

    if (key == "ref_counter") {
        BuildYsonFluently(consumer)
            .Value(Object_->GetObjectRefCounter());
        return true;
    }

    if (key == "weak_ref_counter") {
        BuildYsonFluently(consumer)
            .Value(Object_->GetObjectWeakRefCounter());
        return true;
    }

    if (key == "supported_permissions") {
        const auto& handler = objectManager->GetHandler(Object_);
        auto permissions = handler->GetSupportedPermissions();
        BuildYsonFluently(consumer)
            .Value(TEnumTraits<EPermissionSet>::Decompose(permissions));
        return true;
    }

    auto* acd = FindThisAcd();
    if (acd) {
        if (key == "inherit_acl") {
            BuildYsonFluently(consumer)
                .Value(acd->GetInherit());
            return true;
        }

        if (key == "acl") {
            BuildYsonFluently(consumer)
                .Value(acd->Acl());
            return true;
        }

        if (key == "owner" && acd->GetOwner()) {
            BuildYsonFluently(consumer)
                .Value(acd->GetOwner()->GetName());
            return true;
        }
    }

    if (key == "effective_acl") {
        BuildYsonFluently(consumer)
            .Value(securityManager->GetEffectiveAcl(Object_));
        return true;
    }

    return false;
}

TFuture<void> TObjectProxyBase::GetBuiltinAttributeAsync(const Stroka& key, IYsonConsumer* /*consumer*/)
{
    return Null;
}

bool TObjectProxyBase::SetBuiltinAttribute(const Stroka& key, const TYsonString& value)
{
    auto securityManager = Bootstrap_->GetSecurityManager();
    auto* acd = FindThisAcd();
    if (acd) {
        if (key == "inherit_acl") {
            ValidateNoTransaction();

            acd->SetInherit(ConvertTo<bool>(value));
            return true;
        }

        if (key == "acl") {
            ValidateNoTransaction();

            auto supportedPermissions = securityManager->GetSupportedPermissions(Object_);
            auto valueNode = ConvertToNode(value);
            TAccessControlList newAcl;
            Deserilize(newAcl, supportedPermissions, valueNode, securityManager);

            acd->ClearEntries();
            for (const auto& ace : newAcl.Entries) {
                acd->AddEntry(ace);
            }

            return true;
        }

        if (key == "owner") {
            ValidateNoTransaction();

            auto name = ConvertTo<Stroka>(value);
            auto* owner = securityManager->GetSubjectByNameOrThrow(name);
            auto* user = securityManager->GetAuthenticatedUser();
            if (user != securityManager->GetRootUser() && user != owner) {
                THROW_ERROR_EXCEPTION(
                    NSecurityClient::EErrorCode::AuthorizationError,
                    "Access denied: can only set owner to self");
            }

            acd->SetOwner(owner);

            return true;
        }
    }
    return false;
}

TObjectBase* TObjectProxyBase::GetSchema(EObjectType type)
{
    auto objectManager = Bootstrap_->GetObjectManager();
    return objectManager->GetSchema(type);
}

TObjectBase* TObjectProxyBase::GetThisSchema()
{
    return GetSchema(Object_->GetType());
}

void TObjectProxyBase::DeclareMutating()
{
    YCHECK(NHydra::HasMutationContext());
}

void TObjectProxyBase::DeclareNonMutating()
{ }

void TObjectProxyBase::ValidateTransaction()
{
    if (!GetVersionedId().IsBranched()) {
        THROW_ERROR_EXCEPTION("Operation cannot be performed outside of a transaction");
    }
}

void TObjectProxyBase::ValidateNoTransaction()
{
    if (GetVersionedId().IsBranched()) {
        THROW_ERROR_EXCEPTION("Operation cannot be performed in transaction");
    }
}

void TObjectProxyBase::ValidatePermission(EPermissionCheckScope scope, EPermission permission)
{
    YCHECK(scope == EPermissionCheckScope::This);
    ValidatePermission(Object_, permission);
}

void TObjectProxyBase::ValidatePermission(TObjectBase* object, EPermission permission)
{
    YCHECK(object);
    auto securityManager = Bootstrap_->GetSecurityManager();
    auto* user = securityManager->GetAuthenticatedUser();
    securityManager->ValidatePermission(object, user, permission);
}

bool TObjectProxyBase::IsRecovery() const
{
    return Bootstrap_->GetHydraFacade()->GetHydraManager()->IsRecovery();
}

bool TObjectProxyBase::IsLeader() const
{
    return Bootstrap_->GetHydraFacade()->GetHydraManager()->IsLeader();
}

bool TObjectProxyBase::IsFollower() const
{
    return Bootstrap_->GetHydraFacade()->GetHydraManager()->IsFollower();
}

<<<<<<< HEAD
bool TObjectProxyBase::IsLeaderReadRequired() const
{
    return false;
}
=======
void TObjectProxyBase::ValidateActiveLeader() const
{
    Bootstrap_->GetHydraFacade()->ValidateActiveLeader();
}

// XXX(babenko)
//void TObjectProxyBase::ForwardToLeader(IServiceContextPtr context)
//{
//    auto hydraManager = Bootstrap_->GetHydraFacade()->GetHydraManager();
//    auto epochContext = hydraManager->GetAutomatonEpochContext();
//
//    LOG_DEBUG("Forwarding request to leader");
//
//    auto cellManager = Bootstrap_->GetCellManager();
//    auto channel = cellManager->GetPeerChannel(epochContext->LeaderId);
//
//    // Update request path to include the current object id and transaction id.
//    auto requestMessage = context->GetRequestMessage();
//    NRpc::NProto::TRequestHeader requestHeader;
//    YCHECK(ParseRequestHeader(requestMessage, &requestHeader));
//    auto versionedId = GetVersionedId();
//    const auto& path = GetRequestYPath(requestHeader);
//    SetRequestYPath(&requestHeader, FromObjectId(versionedId.ObjectId) + path);
//    SetTransactionId(&requestHeader, versionedId.TransactionId);
//    auto updatedRequestMessage = SetRequestHeader(requestMessage, requestHeader);
//
//    TObjectServiceProxy proxy(channel);
//    // TODO(babenko): timeout?
//    // TODO(babenko): prerequisite transactions?
//    // TODO(babenko): authenticated user?
//    proxy.SetDefaultTimeout(Bootstrap_->GetConfig()->HydraManager->ControlRpcTimeout);
//    auto batchReq = proxy.ExecuteBatch();
//    batchReq->AddRequestMessage(updatedRequestMessage);
//    batchReq->Invoke().Subscribe(
//        BIND(&TObjectProxyBase::OnLeaderResponse, MakeStrong(this), context));
//}
//
//void TObjectProxyBase::OnLeaderResponse(
//    IServiceContextPtr context,
//    const TObjectServiceProxy::TErrorOrRspExecuteBatchPtr& batchRspOrError)
//{
//    if (!batchRspOrError.IsOK()) {
//        LOG_DEBUG(batchRspOrError, "Error forwarding request to leader");
//        context->Reply(batchRspOrError);
//        return;
//    }
//
//    const auto& batchRsp = batchRspOrError.Value();
//    auto responseMessage = batchRsp->GetResponseMessage(0);
//    NRpc::NProto::TResponseHeader responseHeader;
//    YCHECK(ParseResponseHeader(responseMessage, &responseHeader));
//    auto error = FromProto<TError>(responseHeader.error());
//    LOG_DEBUG(error, "Received response for forwarded request");
//    context->Reply(responseMessage);
//}
>>>>>>> c6952887

////////////////////////////////////////////////////////////////////////////////

TNontemplateNonversionedObjectProxyBase::TNontemplateNonversionedObjectProxyBase(
    NCellMaster::TBootstrap* bootstrap,
    TObjectBase* object)
    : TObjectProxyBase(bootstrap, object)
{ }

bool TNontemplateNonversionedObjectProxyBase::DoInvoke(IServiceContextPtr context)
{
    DISPATCH_YPATH_SERVICE_METHOD(Remove);
    return TObjectProxyBase::DoInvoke(context);
}

void TNontemplateNonversionedObjectProxyBase::GetSelf(TReqGet* request, TRspGet* response, TCtxGetPtr context)
{
    UNUSED(request);

<<<<<<< HEAD
    ValidatePermission(EPermissionCheckScope::This, EPermission::Read);

=======
    context->SetRequestInfo();
>>>>>>> c6952887
    response->set_value("#");
    context->Reply();
}

void TNontemplateNonversionedObjectProxyBase::ValidateRemoval()
{
    THROW_ERROR_EXCEPTION("Object cannot be removed explicitly");
}

void TNontemplateNonversionedObjectProxyBase::RemoveSelf(TReqRemove* request, TRspRemove* response, TCtxRemovePtr context)
{
    UNUSED(request);
    UNUSED(response);

<<<<<<< HEAD
    ValidatePermission(EPermissionCheckScope::This, EPermission::Remove);
=======
    context->SetRequestInfo();
>>>>>>> c6952887

    ValidateRemoval();

    if (Object_->GetObjectRefCounter() != 1) {
        THROW_ERROR_EXCEPTION("Object is in use");
    }

    auto objectManager = Bootstrap_->GetObjectManager();
    objectManager->UnrefObject(Object_);

    context->Reply();
}

TVersionedObjectId TNontemplateNonversionedObjectProxyBase::GetVersionedId() const
{
    return TVersionedObjectId(Object_->GetId());
}

TAccessControlDescriptor* TNontemplateNonversionedObjectProxyBase::FindThisAcd()
{
    auto securityManager = Bootstrap_->GetSecurityManager();
    return securityManager->FindAcd(Object_);
}

////////////////////////////////////////////////////////////////////////////////

} // namespace NObjectServer
} // namespace NYT
<|MERGE_RESOLUTION|>--- conflicted
+++ resolved
@@ -233,6 +233,7 @@
 
     // Validate that mutating requests are only being invoked inside mutations or recovery.
     const auto& ypathExt = requestHeader.GetExtension(NYTree::NProto::TYPathHeaderExt::ypath_header_ext);
+    auto hydraManager = Bootstrap_->GetHydraFacade()->GetHydraManager();
     YCHECK(!ypathExt.mutating() || NHydra::HasMutationContext());
 
     auto securityManager = Bootstrap_->GetSecurityManager();
@@ -244,25 +245,12 @@
         objectManager->ValidatePrerequisites(prerequiesitesExt);
     }
 
-<<<<<<< HEAD
-    auto objectId = GetVersionedId();
-    const auto& Logger = ObjectServerLogger;
-    LOG_DEBUG_UNLESS(IsRecovery(), "Invoke: %v:%v %v (ObjectId: %v, Mutating: %v, User: %v, Leader: %v)",
-        context->GetService(),
-        context->GetMethod(),
-        ypathExt.path(),
-        objectId,
-        ypathExt.mutating(),
-        user->GetName(),
-        hydraManager->IsLeader());
-=======
     LOG_DEBUG_IF(IsFollower(), "Invoke: %v:%v %v (ObjectId: %v, User: %v)",
         context->GetService(),
         context->GetMethod(),
         ypathExt.path(),
         GetVersionedId(),
         user->GetName());
->>>>>>> c6952887
 
     NProfiling::TTagIdList tagIds;
     tagIds.push_back(objectManager->GetTypeTagId(Object_->GetType()));
@@ -806,68 +794,10 @@
     return Bootstrap_->GetHydraFacade()->GetHydraManager()->IsFollower();
 }
 
-<<<<<<< HEAD
 bool TObjectProxyBase::IsLeaderReadRequired() const
 {
     return false;
 }
-=======
-void TObjectProxyBase::ValidateActiveLeader() const
-{
-    Bootstrap_->GetHydraFacade()->ValidateActiveLeader();
-}
-
-// XXX(babenko)
-//void TObjectProxyBase::ForwardToLeader(IServiceContextPtr context)
-//{
-//    auto hydraManager = Bootstrap_->GetHydraFacade()->GetHydraManager();
-//    auto epochContext = hydraManager->GetAutomatonEpochContext();
-//
-//    LOG_DEBUG("Forwarding request to leader");
-//
-//    auto cellManager = Bootstrap_->GetCellManager();
-//    auto channel = cellManager->GetPeerChannel(epochContext->LeaderId);
-//
-//    // Update request path to include the current object id and transaction id.
-//    auto requestMessage = context->GetRequestMessage();
-//    NRpc::NProto::TRequestHeader requestHeader;
-//    YCHECK(ParseRequestHeader(requestMessage, &requestHeader));
-//    auto versionedId = GetVersionedId();
-//    const auto& path = GetRequestYPath(requestHeader);
-//    SetRequestYPath(&requestHeader, FromObjectId(versionedId.ObjectId) + path);
-//    SetTransactionId(&requestHeader, versionedId.TransactionId);
-//    auto updatedRequestMessage = SetRequestHeader(requestMessage, requestHeader);
-//
-//    TObjectServiceProxy proxy(channel);
-//    // TODO(babenko): timeout?
-//    // TODO(babenko): prerequisite transactions?
-//    // TODO(babenko): authenticated user?
-//    proxy.SetDefaultTimeout(Bootstrap_->GetConfig()->HydraManager->ControlRpcTimeout);
-//    auto batchReq = proxy.ExecuteBatch();
-//    batchReq->AddRequestMessage(updatedRequestMessage);
-//    batchReq->Invoke().Subscribe(
-//        BIND(&TObjectProxyBase::OnLeaderResponse, MakeStrong(this), context));
-//}
-//
-//void TObjectProxyBase::OnLeaderResponse(
-//    IServiceContextPtr context,
-//    const TObjectServiceProxy::TErrorOrRspExecuteBatchPtr& batchRspOrError)
-//{
-//    if (!batchRspOrError.IsOK()) {
-//        LOG_DEBUG(batchRspOrError, "Error forwarding request to leader");
-//        context->Reply(batchRspOrError);
-//        return;
-//    }
-//
-//    const auto& batchRsp = batchRspOrError.Value();
-//    auto responseMessage = batchRsp->GetResponseMessage(0);
-//    NRpc::NProto::TResponseHeader responseHeader;
-//    YCHECK(ParseResponseHeader(responseMessage, &responseHeader));
-//    auto error = FromProto<TError>(responseHeader.error());
-//    LOG_DEBUG(error, "Received response for forwarded request");
-//    context->Reply(responseMessage);
-//}
->>>>>>> c6952887
 
 ////////////////////////////////////////////////////////////////////////////////
 
@@ -887,12 +817,9 @@
 {
     UNUSED(request);
 
-<<<<<<< HEAD
     ValidatePermission(EPermissionCheckScope::This, EPermission::Read);
-
-=======
     context->SetRequestInfo();
->>>>>>> c6952887
+
     response->set_value("#");
     context->Reply();
 }
@@ -907,11 +834,8 @@
     UNUSED(request);
     UNUSED(response);
 
-<<<<<<< HEAD
     ValidatePermission(EPermissionCheckScope::This, EPermission::Remove);
-=======
     context->SetRequestInfo();
->>>>>>> c6952887
 
     ValidateRemoval();
 
