--- conflicted
+++ resolved
@@ -176,9 +176,6 @@
     // Maps node ids to descriptors for job auxiliary chunks.
     NNodeTrackerClient::TNodeDirectoryPtr AuxNodeDirectory;
 
-<<<<<<< HEAD
-    struct TUserObjectBase
-=======
     // Operation transactions ids are stored here to avoid their retrieval from
     // potentially dangling Operation pointer.
     NObjectClient::TTransactionId AsyncSchedulerTransactionId;
@@ -186,8 +183,7 @@
     NObjectClient::TTransactionId InputTransactionId;
     NObjectClient::TTransactionId OutputTransactionId;
 
-    struct TUserTableBase
->>>>>>> 0d85b427
+    struct TUserObjectBase
     {
         NYPath::TRichYPath Path;
         NObjectClient::TObjectId ObjectId;
