#pragma once

#include "public.h"
#include "operation_controller.h"
#include "chunk_pool.h"
#include "chunk_list_pool.h"
#include "job_resources.h"
#include "private.h"

#include <ytlib/misc/thread_affinity.h>
#include <ytlib/misc/nullable.h>
#include <ytlib/misc/id_generator.h>

#include <ytlib/logging/tagged_logger.h>

#include <ytlib/actions/async_pipeline.h>
#include <ytlib/actions/cancelable_context.h>

#include <ytlib/table_client/table_ypath_proxy.h>
#include <ytlib/table_client/config.h>

#include <ytlib/file_client/file_ypath_proxy.h>

#include <ytlib/cypress_client/public.h>

#include <ytlib/ytree/ypath_client.h>
#include <ytlib/ytree/yson_string.h>

#include <ytlib/chunk_client/public.h>

#include <ytlib/node_tracker_client/public.h>
#include <ytlib/node_tracker_client/helpers.h>

#include <server/chunk_server/public.h>

namespace NYT {
namespace NScheduler {

////////////////////////////////////////////////////////////////////

class TOperationControllerBase
    : public IOperationController
{
public:
    TOperationControllerBase(
        TSchedulerConfigPtr config,
        TOperationSpecBasePtr spec,
        IOperationHost* host,
        TOperation* operation);

    virtual void Initialize() override;
    virtual TFuture<TError> Prepare() override;
    virtual void SaveSnapshot(TOutputStream* stream) override;
    virtual TFuture<TError> Revive(TInputStream* steam) override;
    virtual TFuture<TError> Commit() override;

    virtual void OnJobRunning(TJobPtr job, const NJobTrackerClient::NProto::TJobStatus& status) override;
    virtual void OnJobCompleted(TJobPtr job) override;
    virtual void OnJobFailed(TJobPtr job) override;
    virtual void OnJobAborted(TJobPtr job) override;

    virtual void OnNodeOnline(TExecNodePtr node) override;
    virtual void OnNodeOffline(TExecNodePtr node) override;

    virtual void Abort() override;

    virtual TJobPtr ScheduleJob(ISchedulingContext* context, const NNodeTrackerClient::NProto::TNodeResources& jobLimits) override;

    virtual TCancelableContextPtr GetCancelableContext() override;
    virtual IInvokerPtr GetCancelableControlInvoker() override;
    virtual IInvokerPtr GetCancelableBackgroundInvoker() override;

    virtual int GetPendingJobCount() override;
    virtual NNodeTrackerClient::NProto::TNodeResources GetNeededResources() override;

    virtual void BuildProgressYson(NYson::IYsonConsumer* consumer) override;
    virtual void BuildResultYson(NYson::IYsonConsumer* consumer) override;

private:
    typedef TOperationControllerBase TThis;

protected:
    // Forward declarations.
    struct TTaskGroup;

    class TTask;
    typedef TIntrusivePtr<TTask> TTaskPtr;

    struct TJoblet;
    typedef TIntrusivePtr<TJoblet> TJobletPtr;

    struct TCompletedJob;
    typedef TIntrusivePtr<TCompletedJob> TCompleteJobPtr;


    TSchedulerConfigPtr Config;
    IOperationHost* Host;
    TOperation* Operation;

    NObjectClient::TObjectServiceProxy ObjectProxy;
    mutable NLog::TTaggedLogger Logger;

    TCancelableContextPtr CancelableContext;
    IInvokerPtr CancelableControlInvoker;
    IInvokerPtr CancelableBackgroundInvoker;

    // Remains True as long as the operation can schedule new jobs.
    bool Running;

    // Totals.
    int TotalInputChunkCount;
    i64 TotalInputDataSize;
    i64 TotalInputRowCount;
    i64 TotalInputValueCount;

    // Job counters.
    TProgressCounter JobCounter;

    // Maps node ids seen in fetch responses to node descriptors.
    NNodeTrackerClient::TNodeDirectoryPtr NodeDirectory;

    struct TTableBase
    {
        NYPath::TRichYPath Path;
        NObjectClient::TObjectId ObjectId;
    };

    struct TInputTable
        : public TTableBase
    {
        TInputTable()
            : ComplementFetch(false)
        { }

        NTableClient::TTableYPathProxy::TRspFetchPtr FetchResponse;
        bool ComplementFetch;
        TNullable< std::vector<Stroka> > KeyColumns;
    };

    std::vector<TInputTable> InputTables;


    struct TOutputTable
        : public TTableBase
    {
        TOutputTable()
            : Clear(false)
            , Overwrite(false)
            , LockMode(NCypressClient::ELockMode::Shared)
            , Options(New<NTableClient::TTableWriterOptions>())
        { }

        bool Clear;
        bool Overwrite;
        NCypressClient::ELockMode LockMode;
        NTableClient::TTableWriterOptionsPtr Options;

        // Chunk list for appending the output.
        NChunkClient::TChunkListId OutputChunkListId;

        //! Chunk trees comprising the output (the order matters).
        //! Keys are used when the output is sorted (e.g. in sort operations).
        //! Trees are sorted w.r.t. key and appended to #OutputChunkListId.
        std::multimap<int, NChunkServer::TChunkTreeId> OutputChunkTreeIds;


        struct TEndpoint
        {
            NChunkClient::NProto::TKey Key;
            bool Left;
            int ChunkTreeKey;
        };

        std::vector<TEndpoint> Endpoints;
    };

    std::vector<TOutputTable> OutputTables;


    //! Describes which part of the operation needs a particular file.
    DECLARE_ENUM(EOperationStage,
        (Map)
        (Reduce)
    );

    struct TUserFile
    {
        NYPath::TRichYPath Path;
        EOperationStage Stage;
    };


    struct TRegularUserFile
        : public TUserFile
    {
        NFileClient::TFileYPathProxy::TRspFetchFilePtr FetchResponse;
    };

    std::vector<TRegularUserFile> RegularFiles;


    struct TUserTableFile
        : public TUserFile
    {
        NTableClient::TTableYPathProxy::TRspFetchPtr FetchResponse;
        Stroka FileName;
        NYTree::TYsonString Format;
    };

    std::vector<TUserTableFile> TableFiles;


    struct TJoblet
        : public TIntrinsicRefCounted
    {
        explicit TJoblet(TTaskPtr task, int jobIndex)
            : Task(task)
            , JobIndex(jobIndex)
            , StartRowIndex(-1)
            , OutputCookie(IChunkPoolOutput::NullCookie)
        { }

        TTaskPtr Task;
        int JobIndex;
        i64 StartRowIndex;

        TJobPtr Job;
        TChunkStripeListPtr InputStripeList;
        IChunkPoolOutput::TCookie OutputCookie;

        //! All chunk lists allocated for this job.
        /*!
         *  For jobs with intermediate output this list typically contains one element.
         *  For jobs with final output this list typically contains one element per each output table.
         */
        std::vector<NChunkClient::TChunkListId> ChunkListIds;

        //! Chunk stripe constructed from job result.
        TChunkStripePtr OutputStripe;
    };

    struct TCompletedJob
        : public TIntrinsicRefCounted
    {
        TCompletedJob(
            const TJobId& jobId,
            TTaskPtr sourceTask,
            IChunkPoolOutput::TCookie outputCookie,
            IChunkPoolInput* destinationPool,
            IChunkPoolInput::TCookie inputCookie,
            TExecNodePtr execNode)
            : IsLost(false)
            , JobId(jobId)
            , SourceTask(std::move(sourceTask))
            , OutputCookie(outputCookie)
            , DestinationPool(destinationPool)
            , InputCookie(inputCookie)
            , ExecNode(std::move(execNode))
        { }

        bool IsLost;

        TJobId JobId;

        TTaskPtr SourceTask;
        IChunkPoolOutput::TCookie OutputCookie;

        IChunkPoolInput* DestinationPool;
        IChunkPoolInput::TCookie InputCookie;

        TExecNodePtr ExecNode;
    };


    class TTask
        : public TRefCounted
    {
    public:
        explicit TTask(TOperationControllerBase* controller);

        virtual Stroka GetId() const = 0;
        virtual TTaskGroup* GetGroup() const = 0;

        virtual int GetPendingJobCount() const;
        int GetPendingJobCountDelta();

        virtual NNodeTrackerClient::NProto::TNodeResources GetTotalNeededResources() const;
        NNodeTrackerClient::NProto::TNodeResources GetTotalNeededResourcesDelta();

        virtual int GetChunkListCountPerJob() const = 0;

        virtual TDuration GetLocalityTimeout() const = 0;
        virtual i64 GetLocality(const Stroka& address) const;
        virtual bool HasInputLocality();

        const NNodeTrackerClient::NProto::TNodeResources& GetMinNeededResources() const;
        virtual NNodeTrackerClient::NProto::TNodeResources GetNeededResources(TJobletPtr joblet) const;

        DEFINE_BYVAL_RW_PROPERTY(TNullable<TInstant>, DelayedTime);

        IChunkPoolInput::TCookie AddInput(TChunkStripePtr stripe);
        void AddInput(const std::vector<TChunkStripePtr>& stripes);
        void ResumeInput(IChunkPoolInput::TCookie cookie, TChunkStripePtr stripe);
        void FinishInput();

        void CheckCompleted();

        TJobPtr ScheduleJob(ISchedulingContext* context, const NNodeTrackerClient::NProto::TNodeResources& jobLimits);

        virtual void OnJobCompleted(TJobletPtr joblet);
        virtual void OnJobFailed(TJobletPtr joblet);
        virtual void OnJobAborted(TJobletPtr joblet);
        virtual void OnJobLost(TCompleteJobPtr completedJob);

        // First checks against given node, then againts all nodes if needed.
        void CheckResourceDemandSanity(
            TExecNodePtr node,
            const NNodeTrackerClient::NProto::TNodeResources& neededResources);

        // Checks against all available nodes.
        void CheckResourceDemandSanity(
            const NProto::TNodeResources& neededResources);

        void DoCheckResourceDemandSanity(const NProto::TNodeResources& neededResources);

        bool IsPending() const;
        bool IsCompleted() const;

        i64 GetTotalDataSize() const;
        i64 GetCompletedDataSize() const;
        i64 GetPendingDataSize() const;

        virtual IChunkPoolInput* GetChunkPoolInput() const = 0;
        virtual IChunkPoolOutput* GetChunkPoolOutput() const = 0;

    private:
        TOperationControllerBase* Controller;

        int CachedPendingJobCount;
        NNodeTrackerClient::NProto::TNodeResources CachedTotalNeededResources;
        mutable TNullable<NNodeTrackerClient::NProto::TNodeResources> CachedMinNeededResources;

        TInstant LastDemandSanityCheckTime;
        bool CompletedFired;

        //! For each lost job currently being replayed, maps output cookie to corresponding input cookie.
        yhash_map<IChunkPoolOutput::TCookie, IChunkPoolInput::TCookie> LostJobCookieMap;

    protected:
        NLog::TTaggedLogger& Logger;

        virtual NNodeTrackerClient::NProto::TNodeResources GetMinNeededResourcesHeavy() const = 0;

        virtual void OnTaskCompleted();

        virtual EJobType GetJobType() const = 0;
        virtual void PrepareJoblet(TJobletPtr joblet);
        virtual void BuildJobSpec(TJobletPtr joblet, NJobTrackerClient::NProto::TJobSpec* jobSpec) = 0;

        virtual void OnJobStarted(TJobletPtr joblet);

        void AddPendingHint();
        void AddLocalityHint(const Stroka& address);

        DECLARE_ENUM(EJobReinstallReason,
            (Failed)
            (Aborted)
        );

        void ReinstallJob(TJobletPtr joblet, EJobReinstallReason reason);

        void AddSequentialInputSpec(
            NJobTrackerClient::NProto::TJobSpec* jobSpec,
            TJobletPtr joblet,
            bool enableTableIndex = false);
        void AddParallelInputSpec(
            NJobTrackerClient::NProto::TJobSpec* jobSpec,
            TJobletPtr joblet,
            bool enableTableIndex = false);
        static void AddChunksToInputSpec(
            NNodeTrackerClient::TNodeDirectoryBuilder* directoryBuilder,
            NScheduler::NProto::TTableInputSpec* inputSpec,
            TChunkStripePtr stripe,
            TNullable<int> partitionTag,
            bool enableTableIndex);

        void AddFinalOutputSpecs(NJobTrackerClient::NProto::TJobSpec* jobSpec, TJobletPtr joblet);
        void AddIntermediateOutputSpec(NJobTrackerClient::NProto::TJobSpec* jobSpec, TJobletPtr joblet);

        static void UpdateInputSpecTotals(
            NJobTrackerClient::NProto::TJobSpec* jobSpec,
            TJobletPtr joblet);

        void RegisterIntermediateChunks(
            TJobletPtr joblet,
            IChunkPoolInput* destinationPool);

        static TChunkStripePtr BuildIntermediateChunkStripe(
            google::protobuf::RepeatedPtrField<NChunkClient::NProto::TInputChunk>* inputChunks);

        void RegisterOutput(TJobletPtr joblet, int key);

    };

    virtual void CustomizeJoblet(TJobletPtr joblet);
    virtual void CustomizeJobSpec(TJobletPtr joblet, NJobTrackerClient::NProto::TJobSpec* jobSpec);


    //! Groups serve two purposes:
    //! * Provide means to prioritize tasks
    //! * Quickly skip a vast number of tasks whose resource requirements cannot be met
    struct TTaskGroup
    {
        TTaskGroup()
            : MinNeededResources(NNodeTrackerClient::ZeroNodeResources())
        { }

        //! No task from this group is considered for scheduling unless this
        //! requirement is met.
        NNodeTrackerClient::NProto::TNodeResources MinNeededResources;

        //! All non-local tasks.
        yhash_set<TTaskPtr> NonLocalTasks;

        //! Non-local tasks that may possibly be ready (but a delayed check is still needed)
        //! keyed by min memory demand (as reported by TTask::GetMinNeededResources).
        std::multimap<i64, TTaskPtr> CandidateTasks;

        //! Non-local tasks keyed by deadline.
        std::multimap<TInstant, TTaskPtr> DelayedTasks;

        //! Local tasks keyed by address.
        yhash_map<Stroka, yhash_set<TTaskPtr>> LocalTasks;
    };

    void RegisterTaskGroup(TTaskGroup* group);


    void OnTaskUpdated(TTaskPtr task);

    void DoAddTaskLocalityHint(TTaskPtr task, const Stroka& address);
    void AddTaskLocalityHint(TTaskPtr task, const Stroka& address);
    void AddTaskLocalityHint(TTaskPtr task, TChunkStripePtr stripe);
    void AddTaskPendingHint(TTaskPtr task);
    void ResetTaskLocalityDelays();

<<<<<<< HEAD
    void MoveTaskToCandidates(TTaskPtr task, std::multimap<i64, TTaskPtr>& candidateTasks);

    bool CheckJobLimits(TExecNodePtr node, TTaskPtr task, const NProto::TNodeResources& jobLimits);
=======
    bool CheckJobLimits(TExecNodePtr node, TTaskPtr task, const NNodeTrackerClient::NProto::TNodeResources& jobLimits);
>>>>>>> ed579ffa

    TJobPtr DoScheduleJob(ISchedulingContext* context, const NNodeTrackerClient::NProto::TNodeResources& jobLimits);
    TJobPtr DoScheduleLocalJob(ISchedulingContext* context, const NNodeTrackerClient::NProto::TNodeResources& jobLimits);
    TJobPtr DoScheduleNonLocalJob(ISchedulingContext* context, const NNodeTrackerClient::NProto::TNodeResources& jobLimits);

    void OnJobStarted(TJobPtr job);

    DECLARE_THREAD_AFFINITY_SLOT(ControlThread);
    DECLARE_THREAD_AFFINITY_SLOT(BackgroundThread);

    // Jobs in progress management.
    void RegisterJoblet(TJobletPtr joblet);
    TJobletPtr GetJoblet(TJobPtr job);
    void RemoveJoblet(TJobPtr job);

    // Here comes the preparation pipeline.

    // Round 1:
    // - Get input table ids
    // - Get output table ids
    NObjectClient::TObjectServiceProxy::TInvExecuteBatch GetObjectIds();

    void OnObjectIdsReceived(NObjectClient::TObjectServiceProxy::TRspExecuteBatchPtr batchRsp);

    // Round 2:
    // - Request file types
    // - Check that input and output are tables
    NObjectClient::TObjectServiceProxy::TInvExecuteBatch GetInputTypes();

    void OnInputTypesReceived(NObjectClient::TObjectServiceProxy::TRspExecuteBatchPtr batchRsp);

    // Round 3:
    // - Fetch input tables.
    // - Lock input tables.
    // - Lock output tables.
    // - Fetch files.
    // - Get output tables channels.
    // - Get output chunk lists.
    // - (Custom)

    NObjectClient::TObjectServiceProxy::TInvExecuteBatch RequestInputs();

    void OnInputsReceived(NObjectClient::TObjectServiceProxy::TRspExecuteBatchPtr batchRsp);

    //! Extensibility point for requesting additional info from master.
    virtual void RequestCustomInputs(NObjectClient::TObjectServiceProxy::TReqExecuteBatchPtr batchReq);

    //! Extensibility point for handling additional info from master.
    virtual void OnCustomInputsRecieved(NObjectClient::TObjectServiceProxy::TRspExecuteBatchPtr batchRsp);

    // Round 5.
    // - (Custom)
    virtual TAsyncPipeline<void>::TPtr CustomizePreparationPipeline(TAsyncPipeline<void>::TPtr pipeline);

    // Round 6.
    // - Collect totals.
    // - Check for empty inputs.
    // - Init chunk list pool.
    TFuture<void> CompletePreparation();


    // Here comes the completion pipeline.

    // Round 1.
    // - Sort parts of output, if needed.
    // - Attach chunk trees.

    NObjectClient::TObjectServiceProxy::TInvExecuteBatch CommitResults();
    void OnResultsCommitted(NObjectClient::TObjectServiceProxy::TRspExecuteBatchPtr batchRsp);


    virtual void DoInitialize();

    //! Called to extract input table paths from the spec.
    virtual std::vector<NYPath::TRichYPath> GetInputTablePaths() const = 0;

    //! Called to extract output table paths from the spec.
    virtual std::vector<NYPath::TRichYPath> GetOutputTablePaths() const = 0;

    typedef std::pair<NYPath::TRichYPath, EOperationStage> TPathWithStage;

    //! Called to extract file paths from the spec.
    virtual std::vector<TPathWithStage> GetFilePaths() const;

    //! Called when a job is unable to read a chunk.
    void OnChunkFailed(const NChunkClient::TChunkId& chunkId);

    //! Called when a job is unable to read an intermediate chunk
    //! (i.e. that is not a part of the input).
    /*!
     *  The default implementation fails the operation immediately.
     *  Those operations providing some fault tolerance for intermediate chunks
     *  must override this method.
     */
    virtual void OnIntermediateChunkFailed(const NChunkClient::TChunkId& chunkId);

    //! Called when a job is unable to read an input chunk.
    /*!
     *  The operation fails immediately.
     */
    void OnInputChunkFailed(const NChunkClient::TChunkId& chunkId);

    void OnOperationCompleted();
    virtual void DoOperationCompleted();

    void OnOperationFailed(const TError& error);
    virtual void DoOperationFailed(const TError& error);


    // Unsorted helpers.

    // Enables sorted output from user jobs.
    virtual bool IsSortedOutputSupported() const;

    std::vector<Stroka> CheckInputTablesSorted(
        const TNullable< std::vector<Stroka> >& keyColumns);
    static bool CheckKeyColumnsCompatible(
        const std::vector<Stroka>& fullColumns,
        const std::vector<Stroka>& prefixColumns);

    void RegisterOutput(
        const NChunkServer::TChunkTreeId& chunkTreeId,
        int key,
        int tableIndex);
    void RegisterOutput(
        const NChunkServer::TChunkTreeId& chunkTreeId,
        int key,
        int tableIndex,
        TOutputTable& table);
    void RegisterOutput(
        TJobletPtr joblet,
        int key);

    bool HasEnoughChunkLists(int requestedCount);
    NChunkClient::TChunkListId ExtractChunkList();

    //! Returns the list of all input chunks collected from all input tables.
    std::vector<NChunkClient::TRefCountedInputChunkPtr> CollectInputChunks();

    //! Converts a list of input chunks into a list of chunk stripes for further
    //! processing. Each stripe receives exactly one chunk (as suitable for most
    //! jobs except merge). The resulting stripes are of approximately equal
    //! size. The size per stripe is either |maxSliceDataSize| or
    //! |TotalInputDataSize / jobCount|, whichever is smaller. If the resulting
    //! list contains less than |jobCount| stripes then |jobCount| is decreased
    //! appropriately.
    std::vector<TChunkStripePtr> SliceInputChunks(i64 maxSliceDataSize, int* jobCount);

    int SuggestJobCount(
        i64 totalDataSize,
        i64 dataSizePerJob,
        TNullable<int> configJobCount) const;

    void InitUserJobSpec(
        NScheduler::NProto::TUserJobSpec* proto,
        TUserJobSpecPtr config,
        const std::vector<TRegularUserFile>& regularFiles,
        const std::vector<TUserTableFile>& tableFiles);

    static void AddUserJobEnvironment(
        NScheduler::NProto::TUserJobSpec* proto,
        TJobletPtr joblet);

    static void InitIntermediateInputConfig(TJobIOConfigPtr config);

    static void InitIntermediateOutputConfig(TJobIOConfigPtr config);
    void InitFinalOutputConfig(TJobIOConfigPtr config);

private:
    TOperationSpecBasePtr Spec;
    TChunkListPoolPtr ChunkListPool;

    int CachedPendingJobCount;
    NNodeTrackerClient::NProto::TNodeResources CachedNeededResources;

    //! All tasks declared by calling #RegisterTaskGroup, in the order of decreasing priority.
    std::vector<TTaskGroup*> TaskGroups;

    //! Maps intermediate chunk id to its originating completed job.
    yhash_map<NChunkServer::TChunkId, TCompleteJobPtr> ChunkOriginMap;

    //! Maps scheduler's jobs to controller's joblets.
    yhash_map<TJobPtr, TJobletPtr> JobletMap;

    //! Used to distinguish between input and intermediate chunks on failure.
    yhash_set<NChunkClient::TChunkId> InputChunkIds;

    //! Increments each time a new job is scheduled.
    TIdGenerator JobIndexGenerator;


    static const NProto::TUserJobResult* FindUserJobResult(TJobletPtr joblet);

};

////////////////////////////////////////////////////////////////////////////////

namespace {

template <class TSpec>
TIntrusivePtr<TSpec> ParseOperationSpec(TOperation* operation, NYTree::INodePtr specTemplateNode)
{
    auto specNode = specTemplateNode
        ? NYTree::UpdateNode(specTemplateNode, operation->GetSpec())
        : operation->GetSpec();
    auto spec = New<TSpec>();
    try {
        spec->Load(specNode);
    } catch (const std::exception& ex) {
        THROW_ERROR_EXCEPTION("Error parsing operation spec") << ex;
    }
    return spec;
}

} // namespace

////////////////////////////////////////////////////////////////////////////////

} // namespace NScheduler
} // namespace NYT<|MERGE_RESOLUTION|>--- conflicted
+++ resolved
@@ -444,13 +444,10 @@
     void AddTaskPendingHint(TTaskPtr task);
     void ResetTaskLocalityDelays();
 
-<<<<<<< HEAD
     void MoveTaskToCandidates(TTaskPtr task, std::multimap<i64, TTaskPtr>& candidateTasks);
 
-    bool CheckJobLimits(TExecNodePtr node, TTaskPtr task, const NProto::TNodeResources& jobLimits);
-=======
     bool CheckJobLimits(TExecNodePtr node, TTaskPtr task, const NNodeTrackerClient::NProto::TNodeResources& jobLimits);
->>>>>>> ed579ffa
+
 
     TJobPtr DoScheduleJob(ISchedulingContext* context, const NNodeTrackerClient::NProto::TNodeResources& jobLimits);
     TJobPtr DoScheduleLocalJob(ISchedulingContext* context, const NNodeTrackerClient::NProto::TNodeResources& jobLimits);
