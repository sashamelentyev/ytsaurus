--- conflicted
+++ resolved
@@ -206,13 +206,8 @@
 
     struct TJobBoundaryKeys
     {
-<<<<<<< HEAD
-        NTableClient::TOwningKey Key;
-        bool Left;
-=======
-        NVersionedTableClient::TOwningKey MinKey;
-        NVersionedTableClient::TOwningKey MaxKey;
->>>>>>> 397f759f
+        NTableClient::TOwningKey MinKey;
+        NTableClient::TOwningKey MaxKey;
         int ChunkTreeKey;
 
         void Persist(TPersistenceContext& context);
@@ -718,13 +713,8 @@
     void RegisterInputStripe(TChunkStripePtr stripe, TTaskPtr task);
 
 
-<<<<<<< HEAD
-    void RegisterEndpoints(
+    void RegisterBoundaryKeys(
         const NTableClient::NProto::TBoundaryKeysExt& boundaryKeys,
-=======
-    void RegisterBoundaryKeys(
-        const NVersionedTableClient::NProto::TBoundaryKeysExt& boundaryKeys,
->>>>>>> 397f759f
         int key,
         TOutputTable* outputTable);
 
