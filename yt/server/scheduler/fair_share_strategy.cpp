--- conflicted
+++ resolved
@@ -659,44 +659,6 @@
             });
     }
 
-<<<<<<< HEAD
-=======
-    TString GetOperationLoggingProgress(const TOperationId& operationId)
-    {
-        VERIFY_INVOKERS_AFFINITY(FeasibleInvokers);
-
-        const auto& element = GetOperationElement(operationId);
-        const auto& attributes = element->Attributes();
-        auto dynamicAttributes = GetGlobalDynamicAttributes(element);
-
-        return Format(
-            "Scheduling info for tree %v = {Status: %v, DominantResource: %v, Demand: %.6lf, "
-            "Usage: %.6lf, FairShare: %.6lf, Satisfaction: %.4lg, AdjustedMinShare: %.6lf, "
-            "GuaranteedResourcesRatio: %.6lf, "
-            "MaxPossibleUsage: %.6lf,  BestAllocation: %.6lf, "
-            "Starving: %v, Weight: %v, "
-            "PreemptableRunningJobs: %v, "
-            "AggressivelyPreemptableRunningJobs: %v, "
-            "DeactivationReasons: %v}",
-            TreeId,
-            element->GetStatus(),
-            attributes.DominantResource,
-            attributes.DemandRatio,
-            element->GetResourceUsageRatio(),
-            attributes.FairShareRatio,
-            dynamicAttributes.SatisfactionRatio,
-            attributes.AdjustedMinShareRatio,
-            attributes.GuaranteedResourcesRatio,
-            attributes.MaxPossibleUsageRatio,
-            attributes.BestAllocationRatio,
-            element->GetStarving(),
-            element->GetWeight(),
-            element->GetPreemptableJobCount(),
-            element->GetAggressivelyPreemptableJobCount(),
-            element->GetDeactivationReasons());
-    }
-
->>>>>>> 26d2cd9d
     // NB: This function is public for testing purposes.
     TError OnFairShareUpdateAt(TInstant now)
     {
