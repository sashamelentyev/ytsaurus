--- conflicted
+++ resolved
@@ -487,10 +487,7 @@
             combinedError.InnerErrors() = std::move(errors);
             Host->SetSchedulerAlert(ESchedulerAlertType::UpdatePools, combinedError);
         } else {
-<<<<<<< HEAD
             Host->SetSchedulerAlert(ESchedulerAlertType::UpdatePools, TError());
-=======
-            Host->UnregisterAlert(EAlertType::UpdatePools);
             Host->LogEventFluently(ELogEventType::PoolsInfo)
                 .Item("pools").DoMapFor(Pools, [&] (TFluentMap fluent, const TPoolMap::value_type& pair) {
                     const auto& id = pair.first;
@@ -498,7 +495,6 @@
                     fluent
                         .Item(id).Value(pool->GetConfig());
                 });
->>>>>>> 6af1eae3
             LOG_INFO("Pools updated");
         }
     }
