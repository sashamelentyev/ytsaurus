--- conflicted
+++ resolved
@@ -207,11 +207,9 @@
     std::vector<TUpdatedJob> UpdatedJobs_;
     std::vector<TCompletedJob> CompletedJobs_;
 
-<<<<<<< HEAD
     THashMap<TJobId, TPromise<NControllerAgent::TScheduleJobResultPtr>> JobIdToAsyncScheduleResult_;
-=======
+
     NConcurrency::TPeriodicExecutorPtr SubmitJobsToStrategyExecutor_;
->>>>>>> e996455c
 
     struct TOperationState
     {
