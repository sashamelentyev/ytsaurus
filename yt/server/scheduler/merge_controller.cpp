#include "merge_controller.h"
#include "private.h"
#include "chunk_list_pool.h"
#include "chunk_pool.h"
#include "helpers.h"
#include "job_memory.h"
#include "map_controller.h"
#include "operation_controller_detail.h"

#include <yt/ytlib/chunk_client/chunk_meta_extensions.h>
#include <yt/ytlib/chunk_client/chunk_scraper.h>
#include <yt/ytlib/chunk_client/chunk_slice.h>

#include <yt/ytlib/table_client/chunk_meta_extensions.h>
#include <yt/ytlib/table_client/chunk_slices_fetcher.h>
#include <yt/ytlib/table_client/unversioned_row.h>

namespace NYT {
namespace NScheduler {

using namespace NYTree;
using namespace NYPath;
using namespace NYson;
using namespace NJobProxy;
using namespace NChunkClient;
using namespace NObjectClient;
using namespace NCypressClient;
using namespace NScheduler::NProto;
using namespace NChunkClient::NProto;
using namespace NJobTrackerClient::NProto;
using namespace NConcurrency;
using namespace NTableClient;

using NChunkClient::TReadRange;
using NChunkClient::TReadLimit;

////////////////////////////////////////////////////////////////////

static const NProfiling::TProfiler Profiler("/operations/merge");

////////////////////////////////////////////////////////////////////

class TMergeControllerBase
    : public TOperationControllerBase
{
public:
    TMergeControllerBase(
        TSchedulerConfigPtr config,
        TSimpleOperationSpecBasePtr spec,
        TSimpleOperationOptionsPtr options,
        IOperationHost* host,
        TOperation* operation)
        : TOperationControllerBase(config, spec, host, operation)
        , Spec(spec)
        , Options(options)
        , TotalChunkCount(0)
        , TotalDataSize(0)
        , CurrentTaskDataSize(0)
        , CurrentChunkCount(0)
        , CurrentPartitionIndex(0)
        , MaxDataSizePerJob(0)
        , ChunkSliceSize(0)
    { }

    // Persistence.

    virtual void Persist(TPersistenceContext& context) override
    {
        TOperationControllerBase::Persist(context);

        using NYT::Persist;
        Persist(context, TotalChunkCount);
        Persist(context, TotalDataSize);
        Persist(context, JobIOConfig);
        Persist(context, JobSpecTemplate);
        Persist(context, TableReaderOptions);
        Persist(context, MaxDataSizePerJob);
        Persist(context, ChunkSliceSize);
        Persist(context, MergeTaskGroup);
    }

protected:
    TSimpleOperationSpecBasePtr Spec;
    TSimpleOperationOptionsPtr Options;

    //! The total number of chunks for processing (teleports excluded).
    int TotalChunkCount;

    //! The total data size for processing (teleports excluded).
    i64 TotalDataSize;

    //! For each input table, the corresponding entry holds the stripe
    //! containing the chunks collected so far.
    //! Not serialized.
    /*!
     *  Empty stripes are never stored explicitly and are denoted by |nullptr|.
     */
    std::vector<TChunkStripePtr> CurrentTaskStripes;

    //! The total data size accumulated in #CurrentTaskStripes.
    //! Not serialized.
    i64 CurrentTaskDataSize;

    //! The total number of chunks in #CurrentTaskStripes.
    //! Not serialized.
    int CurrentChunkCount;

    //! The number of output partitions generated so far.
    //! Not serialized.
    /*!
     *  Each partition either corresponds to a merge task or to a teleport chunk.
     *  Partition index is used as a key when calling #TOperationControllerBase::RegisterOutputChunkTree.
     */
    int CurrentPartitionIndex;

    //! Customized job IO config.
    TJobIOConfigPtr JobIOConfig;

    //! The template for starting new jobs.
    TJobSpec JobSpecTemplate;

    //! Table reader options for merge jobs.
    TTableReaderOptionsPtr TableReaderOptions;


    //! Overrides the spec limit to satisfy global job count limit.
    i64 MaxDataSizePerJob;
    i64 ChunkSliceSize;


    class TMergeTask
        : public TTask
    {
    public:
        //! For persistence only.
        TMergeTask()
            : Controller(nullptr)
            , TaskIndex(-1)
            , PartitionIndex(-1)
        { }

        TMergeTask(
            TMergeControllerBase* controller,
            int taskIndex,
            int partitionIndex = -1)
            : TTask(controller)
            , Controller(controller)
            , ChunkPool(CreateAtomicChunkPool())
            , TaskIndex(taskIndex)
            , PartitionIndex(partitionIndex)
        { }

        virtual Stroka GetId() const override
        {
            return
                PartitionIndex < 0
                ? Format("Merge(%v)", TaskIndex)
                : Format("Merge(%v,%v)", TaskIndex, PartitionIndex);
        }

        virtual TTaskGroupPtr GetGroup() const override
        {
            return Controller->MergeTaskGroup;
        }

        virtual TDuration GetLocalityTimeout() const override
        {
            return Controller->Spec->LocalityTimeout;
        }

        virtual TJobResources GetNeededResources(TJobletPtr joblet) const override
        {
            auto result = GetMinNeededResources();
            result.SetMemory(
                Controller->GetFinalIOMemorySize(
                    Controller->Spec->JobIO,
                    UpdateChunkStripeStatistics(joblet->InputStripeList->GetStatistics())) +
                GetFootprintMemorySize() +
                Controller->GetAdditionalMemorySize(joblet->MemoryReserveEnabled));
            return result;
        }

        virtual IChunkPoolInput* GetChunkPoolInput() const override
        {
            return ChunkPool.get();
        }

        virtual IChunkPoolOutput* GetChunkPoolOutput() const override
        {
            return ChunkPool.get();
        }

        virtual void Persist(TPersistenceContext& context) override
        {
            TTask::Persist(context);

            using NYT::Persist;
            Persist(context, Controller);
            Persist(context, ChunkPool);
            Persist(context, TaskIndex);
            Persist(context, PartitionIndex);
        }

    protected:
        void BuildInputOutputJobSpec(TJobletPtr joblet, TJobSpec* jobSpec)
        {
            AddParallelInputSpec(jobSpec, joblet);
            AddFinalOutputSpecs(jobSpec, joblet);
        }

    private:
        DECLARE_DYNAMIC_PHOENIX_TYPE(TMergeTask, 0x72736bac);

        TMergeControllerBase* Controller;

        std::unique_ptr<IChunkPool> ChunkPool;

        //! The position in #TMergeControllerBase::Tasks.
        int TaskIndex;

        //! Key for #TOutputTable::OutputChunkTreeIds.
        int PartitionIndex;

        virtual bool IsMemoryReserveEnabled() const override
        {
            return Controller->IsMemoryReserveEnabled(Controller->JobCounter);
        }

        virtual TJobResources GetMinNeededResourcesHeavy() const override
        {
            TJobResources result;

            result.SetUserSlots(1);
            result.SetCpu(Controller->GetCpuLimit());
            result.SetMemory(
                Controller->GetFinalIOMemorySize(
                    Controller->Spec->JobIO,
                    UpdateChunkStripeStatistics(ChunkPool->GetApproximateStripeStatistics())) +
                GetFootprintMemorySize() +
                Controller->GetAdditionalMemorySize(IsMemoryReserveEnabled()));
            return result;
        }

        TChunkStripeStatisticsVector UpdateChunkStripeStatistics(
            const TChunkStripeStatisticsVector& statistics) const
        {
            if (Controller->IsSingleStripeInput()) {
                return AggregateStatistics(statistics);
            } else {
                return statistics;
            }
        }

        virtual TTableReaderOptionsPtr GetTableReaderOptions() const override
        {
            return Controller->TableReaderOptions;
        }

        virtual EJobType GetJobType() const override
        {
            return EJobType(Controller->JobSpecTemplate.type());
        }

        virtual void BuildJobSpec(TJobletPtr joblet, TJobSpec* jobSpec) override
        {
            jobSpec->CopyFrom(Controller->JobSpecTemplate);
            BuildInputOutputJobSpec(joblet, jobSpec);
        }

        virtual void OnJobCompleted(TJobletPtr joblet, const TCompletedJobSummary& jobSummary) override
        {
            TTask::OnJobCompleted(joblet, jobSummary);

            RegisterOutput(joblet, PartitionIndex, jobSummary);
        }

        virtual void OnJobAborted(TJobletPtr joblet, const TAbortedJobSummary& jobSummary) override
        {
            TTask::OnJobAborted(joblet, jobSummary);
            Controller->UpdateAllTasksIfNeeded(Controller->JobCounter);
        }

    };

    typedef TIntrusivePtr<TMergeTask> TMergeTaskPtr;

    TTaskGroupPtr MergeTaskGroup;

    virtual bool IsRowCountPreserved() const override
    {
        return true;
    }

    //! Resizes #CurrentTaskStripes appropriately and sets all its entries to |NULL|.
    void ClearCurrentTaskStripes()
    {
        CurrentTaskStripes.clear();
        CurrentTaskStripes.resize(InputTables.size());
    }

    void EndTask(TMergeTaskPtr task)
    {
        YCHECK(HasActiveTask());

        task->AddInput(CurrentTaskStripes);
        task->FinishInput();
        RegisterTask(task);

        ++CurrentPartitionIndex;

        LOG_DEBUG("Task finished (Id: %v, TaskDataSize: %v, TaskChunkCount: %v)",
            task->GetId(),
            CurrentTaskDataSize,
            CurrentChunkCount);

        CurrentTaskDataSize = 0;
        CurrentChunkCount = 0;
        ClearCurrentTaskStripes();
    }

    //! Finishes the current task.
    virtual void EndTaskIfActive()
    {
        if (!HasActiveTask())
            return;

        auto task = New<TMergeTask>(
            this,
            static_cast<int>(Tasks.size()),
            CurrentPartitionIndex);
        task->Initialize();

        EndTask(task);
    }

    //! Finishes the current task if the size is large enough.
    void EndTaskIfLarge()
    {
        if (HasLargeActiveTask()) {
            EndTaskIfActive();
        }
    }

    //! Returns True if some stripes are currently queued.
    bool HasActiveTask()
    {
        return CurrentTaskDataSize > 0;
    }

    //! Returns True if the total data size of currently queued stripes exceeds the pre-configured limit
    //! or number of stripes greater than pre-configured limit.
    bool HasLargeActiveTask()
    {
        YCHECK(MaxDataSizePerJob > 0);
        return CurrentTaskDataSize >= MaxDataSizePerJob || CurrentChunkCount >= Config->MaxChunkStripesPerJob;
    }

    //! Add chunk to the current task's pool.
    virtual void AddPendingChunkSlice(TChunkSlicePtr chunkSlice)
    {
        auto tableIndex = chunkSlice->GetChunkSpec()->table_index();
        auto stripe = CurrentTaskStripes[tableIndex];
        if (!stripe) {
            stripe = CurrentTaskStripes[tableIndex] = New<TChunkStripe>(InputTables[tableIndex].IsForeign());
        }

        i64 chunkDataSize = chunkSlice->GetDataSize();
        TotalDataSize += chunkDataSize;
        ++TotalChunkCount;

        CurrentTaskDataSize += chunkDataSize;
        ++CurrentChunkCount;
        stripe->ChunkSlices.push_back(chunkSlice);
    }

    //! Add chunk directly to the output.
    void AddTeleportChunk(TRefCountedChunkSpecPtr chunkSpec)
    {
        auto tableIndex = GetTeleportTableIndex();
        if (tableIndex) {
            LOG_TRACE("Teleport chunk added (ChunkId: %v, Partition: %v)",
                FromProto<TChunkId>(chunkSpec->chunk_id()),
                CurrentPartitionIndex);

            // Place the chunk directly to the output table.
            RegisterOutput(chunkSpec, CurrentPartitionIndex, 0);
            ++CurrentPartitionIndex;
        }
    }


    // Custom bits of preparation pipeline.

    virtual bool IsCompleted() const override
    {
        return Tasks.size() == JobCounter.GetCompleted();
    }

    virtual void DoInitialize() override
    {
        TOperationControllerBase::DoInitialize();

        MergeTaskGroup = New<TTaskGroup>();
<<<<<<< HEAD
        MergeTaskGroup->MinNeededResources.SetCpu(GetCpuLimit());
=======
        MergeTaskGroup->MinNeededResources.set_cpu(GetCpuLimit());

>>>>>>> ce78efee
        RegisterTaskGroup(MergeTaskGroup);
    }

    virtual void CustomPrepare() override
    {
        CalculateSizes();
        ProcessInputs();
        EndInputChunks();
        FinishPreparation();
    }

    void CalculateSizes()
    {
        auto jobCount = SuggestJobCount(
            TotalEstimatedInputDataSize,
            Spec->DataSizePerJob,
            Spec->JobCount,
            Options->MaxJobCount);

        MaxDataSizePerJob = (TotalEstimatedInputDataSize + jobCount - 1) / jobCount;
        ChunkSliceSize = static_cast<int>(Clamp(MaxDataSizePerJob, 1, Options->JobMaxSliceDataSize));
    }

    void ProcessInputs()
    {
        PROFILE_TIMING ("/input_processing_time") {
            LOG_INFO("Processing inputs");

            ClearCurrentTaskStripes();
            for (auto chunk : CollectPrimaryInputChunks()) {
                ProcessInputChunk(chunk);
            }
        }
    }

    void FinishPreparation()
    {
        InitJobIOConfig();
        InitJobSpecTemplate();

        LOG_INFO("Inputs processed (JobDataSize: %v, JobChunkCount: %v, JobCount: %v)",
            TotalDataSize,
            TotalChunkCount,
            Tasks.size());
    }

    //! Called for each input chunk.
    virtual void ProcessInputChunk(TRefCountedChunkSpecPtr chunkSpec) = 0;

    //! Called at the end of input chunks scan.
    void EndInputChunks()
    {
        // Close the last task, if any.
        if (CurrentTaskDataSize > 0) {
            EndTaskIfActive();
        }
    }

    // Progress reporting.

    virtual Stroka GetLoggingProgress() const override
    {
        return Format(
            "Jobs = {T: %v, R: %v, C: %v, P: %v, F: %v, A: %v}, "
            "UnavailableInputChunks: %v",
            JobCounter.GetTotal(),
            JobCounter.GetRunning(),
            JobCounter.GetCompleted(),
            GetPendingJobCount(),
            JobCounter.GetFailed(),
            JobCounter.GetAborted(),
            UnavailableInputChunkCount);
    }


    // Unsorted helpers.
    virtual int GetCpuLimit() const
    {
        return 1;
    }

    virtual bool IsSingleStripeInput() const
    {
        return true;
    }

    virtual TNullable<int> GetTeleportTableIndex() const
    {
        return MakeNullable(0);
    }

    //! Returns True if the chunk can be included into the output as-is.
    virtual bool IsTeleportChunk(const TChunkSpec& chunkSpec) const = 0;

    virtual i64 GetAdditionalMemorySize(bool memoryReserveEnabled) const
    {
        Y_UNUSED(memoryReserveEnabled);
        return 0;
    }

    //! A typical implementation of #IsTeleportChunk that depends on whether chunks must be combined or not.
    bool IsTeleportChunkImpl(const TChunkSpec& chunkSpec, bool combineChunks) const
    {
        if (chunkSpec.has_channel()) {
            return false;
        }

        return combineChunks
            ? IsLargeCompleteChunk(chunkSpec, Spec->JobIO->TableWriter->DesiredChunkSize)
            : IsCompleteChunk(chunkSpec);
    }

    //! Initializes #JobIOConfig and #TableReaderOptions.
    void InitJobIOConfig()
    {
        JobIOConfig = CloneYsonSerializable(Spec->JobIO);
        InitFinalOutputConfig(JobIOConfig);

        TableReaderOptions = CreateTableReaderOptions(Spec->JobIO);
    }

    //! Initializes #JobSpecTemplate.
    virtual void InitJobSpecTemplate() = 0;

};

DEFINE_DYNAMIC_PHOENIX_TYPE(TMergeControllerBase::TMergeTask);

////////////////////////////////////////////////////////////////////

//! Handles ordered merge and (sic!) erase operations.
class TOrderedMergeControllerBase
    : public TMergeControllerBase
{
public:
    TOrderedMergeControllerBase(
        TSchedulerConfigPtr config,
        TSimpleOperationSpecBasePtr spec,
        TSimpleOperationOptionsPtr options,
        IOperationHost* host,
        TOperation* operation)
        : TMergeControllerBase(config, spec, options, host, operation)
    { }

private:
    virtual void ProcessInputChunk(TRefCountedChunkSpecPtr chunkSpec) override
    {
        if (IsTeleportChunk(*chunkSpec)) {
            // Merge is not needed. Copy the chunk directly to the output.
            EndTaskIfActive();
            AddTeleportChunk(chunkSpec);
            return;
        }

        // NB: During ordered merge all chunks go to a single chunk stripe.
        for (const auto& slice : SliceChunkByRowIndexes(chunkSpec, ChunkSliceSize)) {
            AddPendingChunkSlice(slice);
            EndTaskIfLarge();
        }
    }

};

////////////////////////////////////////////////////////////////////

class TOrderedMapController
    : public TOrderedMergeControllerBase
{
public:
    TOrderedMapController(
        TSchedulerConfigPtr config,
        TMapOperationSpecPtr spec,
        TMapOperationOptionsPtr options,
        IOperationHost* host,
        TOperation* operation)
        : TOrderedMergeControllerBase(config, spec, options, host, operation)
        , Spec(spec)
    { }

    virtual void BuildBriefSpec(IYsonConsumer* consumer) const override
    {
        TOrderedMergeControllerBase::BuildBriefSpec(consumer);
        BuildYsonMapFluently(consumer)
            .Item("mapper").BeginMap()
                .Item("command").Value(TrimCommandForBriefSpec(Spec->Mapper->Command))
            .EndMap();
    }

    // Persistence.
    virtual void Persist(TPersistenceContext& context) override
    {
        TOrderedMergeControllerBase::Persist(context);

        using NYT::Persist;
        Persist(context, StartRowIndex);
    }

private:
    DECLARE_DYNAMIC_PHOENIX_TYPE(TOrderedMapController, 0x1e5a7e32);

    TMapOperationSpecPtr Spec;

    i64 StartRowIndex = 0;


    virtual bool IsRowCountPreserved() const override
    {
        return false;
    }

    virtual std::vector<TRichYPath> GetInputTablePaths() const override
    {
        return Spec->InputTablePaths;
    }

    virtual std::vector<TRichYPath> GetOutputTablePaths() const override
    {
        return Spec->OutputTablePaths;
    }

    virtual TNullable<int> GetTeleportTableIndex() const override
    {
        YUNREACHABLE();
    }

    virtual bool IsTeleportChunk(const TChunkSpec& chunkSpec) const override
    {
        return false;
    }

    virtual std::vector<TPathWithStage> GetFilePaths() const override
    {
        std::vector<TPathWithStage> result;
        for (const auto& path : Spec->Mapper->FilePaths) {
            result.push_back(std::make_pair(path, EOperationStage::Map));
        }
        return result;
    }

    virtual void DoInitialize() override
    {
        TOrderedMergeControllerBase::DoInitialize();

        ValidateUserFileCount(Spec->Mapper, "mapper");
    }

    virtual bool IsOutputLivePreviewSupported() const override
    {
        return true;
    }


    // Unsorted helpers.
    virtual int GetCpuLimit() const override
    {
        return Spec->Mapper->CpuLimit;
    }

    virtual i64 GetAdditionalMemorySize(bool memoryReserveEnabled) const override
    {
        return GetMemoryReserve(memoryReserveEnabled, Spec->Mapper);
    }

    virtual bool IsSortedOutputSupported() const override
    {
        return true;
    }

    virtual void InitJobSpecTemplate() override
    {
        JobSpecTemplate.set_type(static_cast<int>(EJobType::OrderedMap));
        auto* schedulerJobSpecExt = JobSpecTemplate.MutableExtension(TSchedulerJobSpecExt::scheduler_job_spec_ext);

        if (Spec->InputQuery) {
            InitQuerySpec(schedulerJobSpecExt, Spec->InputQuery.Get(), Spec->InputSchema.Get());
        }

        AuxNodeDirectory->DumpTo(schedulerJobSpecExt->mutable_aux_node_directory());
        schedulerJobSpecExt->set_lfalloc_buffer_size(GetLFAllocBufferSize());
        ToProto(schedulerJobSpecExt->mutable_output_transaction_id(), OutputTransactionId);
        schedulerJobSpecExt->set_io_config(ConvertToYsonString(JobIOConfig).Data());

        InitUserJobSpecTemplate(
            schedulerJobSpecExt->mutable_user_job_spec(),
            Spec->Mapper,
            Files);
    }

    virtual void CustomizeJoblet(TJobletPtr joblet) override
    {
        joblet->StartRowIndex = StartRowIndex;
        StartRowIndex += joblet->InputStripeList->TotalRowCount;
    }

    virtual void CustomizeJobSpec(TJobletPtr joblet, TJobSpec* jobSpec) override
    {
        auto* schedulerJobSpecExt = jobSpec->MutableExtension(TSchedulerJobSpecExt::scheduler_job_spec_ext);
        InitUserJobSpec(
            schedulerJobSpecExt->mutable_user_job_spec(),
            joblet,
            GetAdditionalMemorySize(joblet->MemoryReserveEnabled));
    }

};

DEFINE_DYNAMIC_PHOENIX_TYPE(TOrderedMapController);

////////////////////////////////////////////////////////////////////

IOperationControllerPtr CreateOrderedMapController(
    TSchedulerConfigPtr config,
    IOperationHost* host,
    TOperation* operation)
{
    auto spec = ParseOperationSpec<TMapOperationSpec>(operation->GetSpec());
    return New<TOrderedMapController>(config, spec, config->MapOperationOptions, host, operation);
}

////////////////////////////////////////////////////////////////////

class TOrderedMergeController
    : public TOrderedMergeControllerBase
{
public:
    TOrderedMergeController(
        TSchedulerConfigPtr config,
        TOrderedMergeOperationSpecPtr spec,
        TOrderedMergeOperationOptionsPtr options,
        IOperationHost* host,
        TOperation* operation)
        : TOrderedMergeControllerBase(config, spec, options, host, operation)
        , Spec(spec)
    { }

private:
    DECLARE_DYNAMIC_PHOENIX_TYPE(TOrderedMergeController, 0x1f748c56);

    TOrderedMergeOperationSpecPtr Spec;

    virtual std::vector<TRichYPath> GetInputTablePaths() const override
    {
        return Spec->InputTablePaths;
    }

    virtual std::vector<TRichYPath> GetOutputTablePaths() const override
    {
        std::vector<TRichYPath> result;
        result.push_back(Spec->OutputTablePath);
        return result;
    }

    virtual bool IsTeleportChunk(const TChunkSpec& chunkSpec) const override
    {
        if (Spec->ForceTransform) {
            return false;
        }

        return IsTeleportChunkImpl(chunkSpec, Spec->CombineChunks);
    }

    virtual bool IsRowCountPreserved() const override
    {
        return Spec->InputQuery ? false : TMergeControllerBase::IsRowCountPreserved();
    }

    virtual void InitJobSpecTemplate() override
    {
        JobSpecTemplate.set_type(static_cast<int>(EJobType::OrderedMerge));
        auto* schedulerJobSpecExt = JobSpecTemplate.MutableExtension(TSchedulerJobSpecExt::scheduler_job_spec_ext);

        if (Spec->InputQuery) {
            InitQuerySpec(schedulerJobSpecExt, Spec->InputQuery.Get(), Spec->InputSchema.Get());
        }

        AuxNodeDirectory->DumpTo(schedulerJobSpecExt->mutable_aux_node_directory());
        schedulerJobSpecExt->set_lfalloc_buffer_size(GetLFAllocBufferSize());
        ToProto(schedulerJobSpecExt->mutable_output_transaction_id(), OutputTransactionId);
        schedulerJobSpecExt->set_io_config(ConvertToYsonString(JobIOConfig).Data());
    }

};

DEFINE_DYNAMIC_PHOENIX_TYPE(TOrderedMergeController);

////////////////////////////////////////////////////////////////////

class TEraseController
    : public TOrderedMergeControllerBase
{
public:
    TEraseController(
        TSchedulerConfigPtr config,
        TEraseOperationSpecPtr spec,
        IOperationHost* host,
        TOperation* operation)
        : TOrderedMergeControllerBase(config, spec, config->EraseOperationOptions, host, operation)
        , Spec(spec)
    { }

    virtual void BuildBriefSpec(IYsonConsumer* consumer) const override
    {
        TOrderedMergeControllerBase::BuildBriefSpec(consumer);
        BuildYsonMapFluently(consumer)
            // In addition to "input_table_paths" and "output_table_paths".
            // Quite messy, only needed for consistency with the regular spec.
            .Item("table_path").Value(Spec->TablePath);
    }

private:
    DECLARE_DYNAMIC_PHOENIX_TYPE(TEraseController, 0x1cc6ba39);

    TEraseOperationSpecPtr Spec;

    virtual bool IsRowCountPreserved() const override
    {
        return false;
    }

    virtual std::vector<TRichYPath> GetInputTablePaths() const override
    {
        return {Spec->TablePath};
    }

    virtual std::vector<TRichYPath> GetOutputTablePaths() const override
    {
        return {Spec->TablePath};
    }

    virtual bool IsTeleportChunk(const TChunkSpec& chunkSpec) const override
    {
        return IsTeleportChunkImpl(chunkSpec, Spec->CombineChunks);
    }

    virtual void DoInitialize() override
    {
        TOrderedMergeControllerBase::DoInitialize();

        // For erase operation the rowset specified by the user must actually be negated.
        {
            auto& path = InputTables[0].Path;
            auto ranges = path.GetRanges();
            if (ranges.size() > 1) {
                THROW_ERROR_EXCEPTION("Erase operation does not support tables with multiple ranges");
            }

            if (ranges.size() == 1) {
                std::vector<TReadRange> complementaryRanges;
                const auto& range = ranges[0];
                if (!range.LowerLimit().IsTrivial()) {
                    complementaryRanges.push_back(TReadRange(TReadLimit(), range.LowerLimit()));
                }
                if (!range.UpperLimit().IsTrivial()) {
                    complementaryRanges.push_back(TReadRange(range.UpperLimit(), TReadLimit()));
                }
                path.SetRanges(complementaryRanges);
            } else {
                path.SetRanges(std::vector<TReadRange>());
            }
        }

        // ...and the output table must be cleared (regardless of requested "append" attribute).
        {
            auto& table = OutputTables[0];
            table.UpdateMode = EUpdateMode::Overwrite;
            table.LockMode = ELockMode::Exclusive;
            table.AppendRequested = false;
        }
    }

    virtual void CustomPrepare() override
    {
        TOrderedMergeControllerBase::CustomPrepare();

        // If the input is sorted then the output chunk tree must also be marked as sorted.
        const auto& inputTable = InputTables[0];
        auto& outputTable = OutputTables[0];
        if (!inputTable.KeyColumns.empty()) {
            outputTable.KeyColumns = inputTable.KeyColumns;
        }
    }

    virtual void InitJobSpecTemplate() override
    {
        JobSpecTemplate.set_type(static_cast<int>(EJobType::OrderedMerge));
        auto* schedulerJobSpecExt = JobSpecTemplate.MutableExtension(TSchedulerJobSpecExt::scheduler_job_spec_ext);

        schedulerJobSpecExt->set_lfalloc_buffer_size(GetLFAllocBufferSize());
        ToProto(schedulerJobSpecExt->mutable_output_transaction_id(), OutputTransactionId);
        schedulerJobSpecExt->set_io_config(ConvertToYsonString(JobIOConfig).Data());

        auto* jobSpecExt = JobSpecTemplate.MutableExtension(TMergeJobSpecExt::merge_job_spec_ext);
        // If the input is sorted then the output must also be sorted.
        // To produce sorted output a job needs key columns.
        const auto& table = InputTables[0];
        if (!table.KeyColumns.empty()) {
            ToProto(jobSpecExt->mutable_key_columns(), table.KeyColumns);
        }
    }

};

DEFINE_DYNAMIC_PHOENIX_TYPE(TEraseController);

IOperationControllerPtr CreateEraseController(
    TSchedulerConfigPtr config,
    IOperationHost* host,
    TOperation* operation)
{
    auto spec = ParseOperationSpec<TEraseOperationSpec>(operation->GetSpec());
    return New<TEraseController>(config, spec, host, operation);
}

////////////////////////////////////////////////////////////////////

DEFINE_ENUM(EEndpointType,
    (Left)
    (Right)
);

//! Handles sorted merge and reduce operations.
class TSortedMergeControllerBase
    : public TMergeControllerBase
{
public:
    TSortedMergeControllerBase(
        TSchedulerConfigPtr config,
        TSimpleOperationSpecBasePtr spec,
        TSortedMergeOperationOptionsPtr options,
        IOperationHost* host,
        TOperation* operation)
        : TMergeControllerBase(config, spec, options, host, operation)
    { }

    // Persistence.
    virtual void Persist(TPersistenceContext& context) override
    {
        TMergeControllerBase::Persist(context);

        using NYT::Persist;
        Persist(context, Endpoints);
        Persist(context, SortKeyColumns);
        Persist(context, ManiacJobSpecTemplate);
    }

protected:
    class TManiacTask
        : public TMergeTask
    {
    public:
        //! For persistence only.
        TManiacTask()
            : Controller(nullptr)
        { }

        TManiacTask(
            TSortedMergeControllerBase* controller,
            int taskIndex,
            int partitionIndex)
            : TMergeTask(controller, taskIndex, partitionIndex)
            , Controller(controller)
        { }

        virtual void Persist(TPersistenceContext& context) override
        {
            TMergeTask::Persist(context);

            using NYT::Persist;
            Persist(context, Controller);
        }

    private:
        DECLARE_DYNAMIC_PHOENIX_TYPE(TManiacTask, 0xb3ed19a2);

        TSortedMergeControllerBase* Controller;

        virtual void BuildJobSpec(TJobletPtr joblet, TJobSpec* jobSpec) override
        {
            jobSpec->CopyFrom(Controller->ManiacJobSpecTemplate);
            BuildInputOutputJobSpec(joblet, jobSpec);
        }

    };

public:
    struct TKeyEndpoint
    {
        EEndpointType Type;
        TChunkSlicePtr ChunkSlice;
        TOwningKey MinBoundaryKey;
        TOwningKey MaxBoundaryKey;
        bool IsTeleport;

        void Persist(TPersistenceContext& context)
        {
            using NYT::Persist;
            Persist(context, Type);
            Persist(context, ChunkSlice);
            Persist(context, MinBoundaryKey);
            Persist(context, MaxBoundaryKey);
            Persist(context, IsTeleport);
        }

        const TOwningKey& GetKey() const
        {
            return Type == EEndpointType::Left
                ? MinBoundaryKey
                : MaxBoundaryKey;
        }
    };
protected:

    std::vector<TKeyEndpoint> Endpoints;

    //! The actual (adjusted) key columns.
    std::vector<Stroka> SortKeyColumns;

    TChunkSlicesFetcherPtr ChunkSlicesFetcher;

    TJobSpec ManiacJobSpecTemplate;

    virtual bool ShouldSlicePrimaryTableByKeys()
    {
        return true;
    }

    virtual bool IsTeleportChunk(const TChunkSpec& chunkSpec) const override
    {
        YUNREACHABLE();
    }

    virtual bool IsSingleStripeInput() const override
    {
        return false;
    }

    virtual void CustomPrepare() override
    {
        // NB: Base member is not called intentionally.

        AdjustKeyColumns();

        CalculateSizes();

        TScrapeChunksCallback scraperCallback;
        if (Spec->UnavailableChunkStrategy == EUnavailableChunkAction::Wait) {
            scraperCallback = CreateScrapeChunksSessionCallback(
                Config,
                GetCancelableInvoker(),
                Host->GetChunkLocationThrottlerManager(),
                AuthenticatedInputMasterClient,
                InputNodeDirectory,
                Logger);
        }

        ChunkSlicesFetcher = New<TChunkSlicesFetcher>(
            Config->Fetcher,
            ChunkSliceSize,
            SortKeyColumns,
            ShouldSlicePrimaryTableByKeys(),
            InputNodeDirectory,
            GetCancelableInvoker(),
            scraperCallback,
            Host->GetMasterClient(),
            Logger);

        ProcessInputs();

        WaitFor(ChunkSlicesFetcher->Fetch())
            .ThrowOnError();

        if (ShouldSlicePrimaryTableByKeys()) {
            CollectEndpoints();

            LOG_INFO("Sorting %v endpoints", static_cast<int>(Endpoints.size()));
            SortEndpoints();

            if (GetTeleportTableIndex()) {
                FindTeleportChunks();
            }
        }
        ProcessForeignInputTables();
        BuildTasks();

        FinishPreparation();

        // Clear unused data, especially keys, to minimize memory footprint.
        Endpoints.resize(0);
        ClearInputChunkBoundaryKeys();
    }

    virtual void ProcessInputChunk(TRefCountedChunkSpecPtr chunkSpec) override
    {
        ChunkSlicesFetcher->AddChunk(chunkSpec);
    }

    virtual void AdjustKeyColumns() = 0;
    virtual void SortEndpoints() = 0;
    virtual void FindTeleportChunks() = 0;
    virtual void BuildTasks() = 0;

    void CollectEndpoints()
    {
        const auto& slices = ChunkSlicesFetcher->GetChunkSlices();
        for (const auto& slice : slices) {
            TKeyEndpoint leftEndpoint;
            leftEndpoint.Type = EEndpointType::Left;
            leftEndpoint.ChunkSlice = slice;
            YCHECK(slice->LowerLimit().HasKey());
            leftEndpoint.MinBoundaryKey = slice->LowerLimit().GetKey();
            YCHECK(slice->UpperLimit().HasKey());
            leftEndpoint.MaxBoundaryKey = slice->UpperLimit().GetKey();

            try {
                ValidateClientKey(leftEndpoint.MinBoundaryKey);
                ValidateClientKey(leftEndpoint.MaxBoundaryKey);
            } catch (const std::exception& ex) {
                THROW_ERROR_EXCEPTION(
                    "Error validating sample key in input table %v",
                    GetInputTablePaths()[slice->GetChunkSpec()->table_index()])
                    << ex;
            }

            leftEndpoint.IsTeleport = false;
            Endpoints.push_back(leftEndpoint);

            TKeyEndpoint rightEndpoint = leftEndpoint;
            rightEndpoint.Type = EEndpointType::Right;
            Endpoints.push_back(rightEndpoint);
        }
    }

    virtual bool IsTeleportCandidate(TRefCountedChunkSpecPtr chunkSpec) const
    {
        return
            !chunkSpec->lower_limit().has_row_index() && 
            !chunkSpec->upper_limit().has_row_index() &&
            !chunkSpec->has_channel();
    }

    virtual bool IsBoundaryKeysFetchEnabled() const override
    {
        return true;
    }

    virtual void ProcessForeignInputTables()
    { }
};

DEFINE_DYNAMIC_PHOENIX_TYPE(TSortedMergeControllerBase::TManiacTask);

////////////////////////////////////////////////////////////////////

class TSortedMergeController
    : public TSortedMergeControllerBase
{
public:
    TSortedMergeController(
        TSchedulerConfigPtr config,
        TSortedMergeOperationSpecPtr spec,
        TSortedMergeOperationOptionsPtr options,
        IOperationHost* host,
        TOperation* operation)
        : TSortedMergeControllerBase(config, spec, options, host, operation)
        , Spec(spec)
    { }

private:
    DECLARE_DYNAMIC_PHOENIX_TYPE(TSortedMergeController, 0xbc6daa18);

    TSortedMergeOperationSpecPtr Spec;
    TSortedMergeOperationOptionsPtr Options;

    bool IsLargeEnoughToTeleport(const TChunkSpec& chunkSpec)
    {
        if (!Spec->CombineChunks)
            return true;

        return IsLargeCompleteChunk(chunkSpec, Spec->JobIO->TableWriter->DesiredChunkSize);
    }

    virtual void AdjustKeyColumns() override
    {
        const auto& specKeyColumns = Spec->MergeBy;
        LOG_INFO("Spec key columns are %v", specKeyColumns);

        SortKeyColumns = CheckInputTablesSorted(specKeyColumns);
        LOG_INFO("Adjusted key columns are %v", SortKeyColumns);
    }

    virtual void SortEndpoints() override
    {
        int prefixLength = static_cast<int>(SortKeyColumns.size());
        std::sort(
            Endpoints.begin(),
            Endpoints.end(),
            [=] (const TKeyEndpoint& lhs, const TKeyEndpoint& rhs) -> bool {
                int cmpResult = CompareRows(lhs.GetKey(), rhs.GetKey(), prefixLength);
                if (cmpResult != 0) {
                    return cmpResult < 0;
                }

                cmpResult = CompareRows(lhs.MinBoundaryKey, rhs.MinBoundaryKey, prefixLength);
                if (cmpResult != 0) {
                    return cmpResult < 0;
                }

                cmpResult = CompareRows(lhs.MaxBoundaryKey, rhs.MaxBoundaryKey, prefixLength);
                if (cmpResult != 0) {
                    return cmpResult < 0;
                }

                // ChunkSpec address is used to identify the slices of one chunk.
                auto cmpPtr = reinterpret_cast<intptr_t>(lhs.ChunkSlice->GetChunkSpec().Get())
                    - reinterpret_cast<intptr_t>(rhs.ChunkSlice->GetChunkSpec().Get());
                if (cmpPtr != 0) {
                    return cmpPtr < 0;
                }

                return lhs.Type < rhs.Type;
            });
    }

    virtual void FindTeleportChunks() override
    {
        if (Spec->ForceTransform) {
            return;
        }

        int openedSlicesCount = 0;
        TRefCountedChunkSpecPtr currentChunkSpec;
        int startTeleportIndex = -1;
        for (int i = 0; i < static_cast<int>(Endpoints.size()); ++i) {
            auto& endpoint = Endpoints[i];
            auto& chunkSlice = endpoint.ChunkSlice;

            openedSlicesCount += endpoint.Type == EEndpointType::Left ? 1 : -1;

            TOwningKey minKey, maxKey;
            YCHECK(TryGetBoundaryKeys(chunkSlice->GetChunkSpec()->chunk_meta(), &minKey, &maxKey));

            if (currentChunkSpec) {
                if (chunkSlice->GetChunkSpec() == currentChunkSpec) {
                    if (endpoint.Type == EEndpointType::Right &&
                        CompareRows(maxKey, endpoint.MaxBoundaryKey, SortKeyColumns.size()) == 0)
                    {
                        // The last slice of a full chunk.
                        currentChunkSpec.Reset();
                        auto completeChunk = chunkSlice->GetChunkSpec();

                        bool isManiacTeleport = CompareRows(
                            Endpoints[startTeleportIndex].GetKey(),
                            endpoint.GetKey(),
                            SortKeyColumns.size()) == 0;

                        if (IsLargeEnoughToTeleport(*completeChunk) &&
                            (openedSlicesCount == 0 || isManiacTeleport)) {
                            for (int j = startTeleportIndex; j <= i; ++j) {
                                Endpoints[j].IsTeleport = true;
                            }
                        }
                    }

                    continue;
                } else {
                    currentChunkSpec.Reset();
                }
            }

            // No current Teleport candidate.
            if (endpoint.Type == EEndpointType::Left &&
                CompareRows(minKey, endpoint.MinBoundaryKey, SortKeyColumns.size()) == 0 &&
                IsTeleportCandidate(chunkSlice->GetChunkSpec()))
            {
                // The first slice of a full chunk.
                currentChunkSpec = chunkSlice->GetChunkSpec();
                startTeleportIndex = i;
            }
        }
    }

    virtual void BuildTasks() override
    {
        const int prefixLength = static_cast<int>(SortKeyColumns.size());

        yhash_set<TChunkSlicePtr> globalOpenedSlices;
        TNullable<TOwningKey> lastBreakpoint = Null;

        int startIndex = 0;
        while (startIndex < static_cast<int>(Endpoints.size())) {
            auto& key = Endpoints[startIndex].GetKey();

            yhash_set<TRefCountedChunkSpecPtr> teleportChunks;
            yhash_set<TChunkSlicePtr> localOpenedSlices;

            // Slices with equal left and right boundaries.
            std::vector<TChunkSlicePtr> maniacs;

            int currentIndex = startIndex;
            while (currentIndex < static_cast<int>(Endpoints.size())) {
                // Iterate over endpoints with equal keys.
                auto& endpoint = Endpoints[currentIndex];
                auto& currentKey = endpoint.GetKey();

                if (CompareRows(key, currentKey, prefixLength) != 0) {
                    // This key is over.
                    break;
                }

                if (endpoint.IsTeleport) {
                    auto chunkSpec = endpoint.ChunkSlice->GetChunkSpec();
                    YCHECK(teleportChunks.insert(chunkSpec).second);
                    while (currentIndex < static_cast<int>(Endpoints.size()) &&
                        Endpoints[currentIndex].IsTeleport &&
                        Endpoints[currentIndex].ChunkSlice->GetChunkSpec() == chunkSpec)
                    {
                        ++currentIndex;
                    }
                    continue;
                }

                if (endpoint.Type == EEndpointType::Left) {
                    YCHECK(localOpenedSlices.insert(endpoint.ChunkSlice).second);
                    ++currentIndex;
                    continue;
                }

                // Right non-Teleport endpoint.
                {
                    auto it = globalOpenedSlices.find(endpoint.ChunkSlice);
                    if (it != globalOpenedSlices.end()) {
                        AddPendingChunkSlice(CreateChunkSlice(*it, lastBreakpoint));
                        globalOpenedSlices.erase(it);
                        ++currentIndex;
                        continue;
                    }
                }
                {
                    auto it = localOpenedSlices.find(endpoint.ChunkSlice);
                    YCHECK(it != localOpenedSlices.end());
                    maniacs.push_back(*it);
                    localOpenedSlices.erase(it);
                    ++currentIndex;
                    continue;
                }

                YUNREACHABLE();
            }

            globalOpenedSlices.insert(localOpenedSlices.begin(), localOpenedSlices.end());

            auto endTask = [&] () {
                if (lastBreakpoint && CompareRows(key, *lastBreakpoint) == 0) {
                    // Already flushed at this key.
                    return;
                }

                auto nextBreakpoint = GetKeyPrefixSuccessor(key, prefixLength);
                LOG_TRACE("Finish current task, flushing %v chunks at key %v",
                    globalOpenedSlices.size(),
                    nextBreakpoint);

                for (const auto& chunkSlice : globalOpenedSlices) {
                    AddPendingChunkSlice(CreateChunkSlice(chunkSlice, lastBreakpoint, nextBreakpoint));
                }
                lastBreakpoint = nextBreakpoint;

                EndTaskIfActive();
            };

            auto hasLargeActiveTask = [&] () {
                return HasLargeActiveTask() || 
                    CurrentChunkCount + globalOpenedSlices.size() >= Config->MaxChunkStripesPerJob;
            };

            while (!hasLargeActiveTask() && !maniacs.empty()) {
                AddPendingChunkSlice(maniacs.back());
                maniacs.pop_back();
            }

            if (!maniacs.empty()) {
                endTask();

                for (auto& chunkSlice : maniacs) {
                    AddPendingChunkSlice(chunkSlice);
                    if (HasLargeActiveTask()) {
                        EndManiacTask();
                    }
                }
                EndManiacTask();
            }

            if (!teleportChunks.empty()) {
                endTask();

                for (auto& chunkSpec : teleportChunks) {
                    AddTeleportChunk(chunkSpec);
                }
            }

            if (hasLargeActiveTask()) {
                endTask();
            }

            startIndex = currentIndex;
        }

        YCHECK(globalOpenedSlices.empty());
        EndTaskIfActive();
    }

    void EndManiacTask()
    {
        if (!HasActiveTask())
            return;

        auto task = New<TManiacTask>(
            this,
            static_cast<int>(Tasks.size()),
            CurrentPartitionIndex);
        task->Initialize();

        EndTask(task);
    }

    virtual std::vector<TRichYPath> GetInputTablePaths() const override
    {
        return Spec->InputTablePaths;
    }

    virtual std::vector<TRichYPath> GetOutputTablePaths() const override
    {
        std::vector<TRichYPath> result;
        result.push_back(Spec->OutputTablePath);
        return result;
    }

    virtual void DoInitialize() override
    {
        TSortedMergeControllerBase::DoInitialize();

        auto& table = OutputTables[0];
        table.UpdateMode = EUpdateMode::Overwrite;
        table.LockMode = ELockMode::Exclusive;
    }

    virtual void InitJobSpecTemplate() override
    {
        JobSpecTemplate.set_type(static_cast<int>(EJobType::SortedMerge));
        auto* schedulerJobSpecExt = JobSpecTemplate.MutableExtension(TSchedulerJobSpecExt::scheduler_job_spec_ext);
        auto* mergeJobSpecExt = JobSpecTemplate.MutableExtension(TMergeJobSpecExt::merge_job_spec_ext);

        schedulerJobSpecExt->set_lfalloc_buffer_size(GetLFAllocBufferSize());
        ToProto(schedulerJobSpecExt->mutable_output_transaction_id(), OutputTransactionId);
        schedulerJobSpecExt->set_io_config(ConvertToYsonString(JobIOConfig).Data());

        ToProto(mergeJobSpecExt->mutable_key_columns(), SortKeyColumns);

        ManiacJobSpecTemplate.CopyFrom(JobSpecTemplate);
        ManiacJobSpecTemplate.set_type(static_cast<int>(EJobType::UnorderedMerge));
    }

    virtual void CustomPrepare() override
    {
        TSortedMergeControllerBase::CustomPrepare();

        OutputTables[0].KeyColumns = SortKeyColumns;
    }

};

DEFINE_DYNAMIC_PHOENIX_TYPE(TSortedMergeController);

////////////////////////////////////////////////////////////////////

IOperationControllerPtr CreateMergeController(
    TSchedulerConfigPtr config,
    IOperationHost* host,
    TOperation* operation)
{
    auto spec = operation->GetSpec();
    auto baseSpec = ParseOperationSpec<TMergeOperationSpec>(spec);
    switch (baseSpec->Mode) {
        case EMergeMode::Unordered: {
            return CreateUnorderedMergeController(config, host, operation);
        }
        case EMergeMode::Ordered: {
            return New<TOrderedMergeController>(
                config,
                ParseOperationSpec<TOrderedMergeOperationSpec>(spec),
                config->OrderedMergeOperationOptions,
                host,
                operation);
        }
        case EMergeMode::Sorted: {
            return New<TSortedMergeController>(
                config,
                ParseOperationSpec<TSortedMergeOperationSpec>(spec),
                config->SortedMergeOperationOptions,
                host,
                operation);
        }
        default:
            YUNREACHABLE();
    }
}

////////////////////////////////////////////////////////////////////

class TReduceControllerBase
    : public TSortedMergeControllerBase
{
public:
    TReduceControllerBase(
        TSchedulerConfigPtr config,
        TReduceOperationSpecBasePtr spec,
        TReduceOperationOptionsPtr options,
        IOperationHost* host,
        TOperation* operation)
        : TSortedMergeControllerBase(config, spec, options, host, operation)
        , Spec(spec)
    { }

    virtual void BuildBriefSpec(IYsonConsumer* consumer) const override
    {
        TSortedMergeControllerBase::BuildBriefSpec(consumer);
        BuildYsonMapFluently(consumer)
            .Item("reducer").BeginMap()
                .Item("command").Value(TrimCommandForBriefSpec(Spec->Reducer->Command))
            .EndMap();
    }

    // Persistence.
    virtual void Persist(TPersistenceContext& context) override
    {
        TSortedMergeControllerBase::Persist(context);

        using NYT::Persist;
        Persist(context, StartRowIndex);
        Persist(context, ForeignKeyColumnCount);
    }

    virtual void CustomPrepare() override
    {
        TSortedMergeControllerBase::CustomPrepare();

        // Clean the rest, if anything left.
        ForeignInputChunks.resize(0);
    }

protected:
    TReduceOperationSpecBasePtr Spec;

    i64 StartRowIndex = 0;

    //! Number of key columns for foreign tables.
    int ForeignKeyColumnCount = 0;

    //! Not serialized.
    int ReduceKeyColumnCount;

    //! Not serialized.
    TNullable<int> TeleportOutputTable;
    //! Not serialized.
    std::vector<std::deque<TRefCountedChunkSpecPtr>> ForeignInputChunks;

    //! Not serialized.
    TChunkSlicePtr CurrentTaskFirstChunkSlice;
    //! Not serialized.
    TChunkSlicePtr CurrentTaskLastChunkSlice;

    virtual void DoInitialize() override
    {
        TSortedMergeControllerBase::DoInitialize();

        int teleportOutputCount = 0;
        for (int i = 0; i < static_cast<int>(OutputTables.size()); ++i) {
            if (OutputTables[i].Path.GetTeleport()) {
                ++teleportOutputCount;
                TeleportOutputTable = i;
            }
        }

        if (teleportOutputCount > 1) {
            THROW_ERROR_EXCEPTION("Too many teleport output tables: maximum allowed 1, actual %v",
                teleportOutputCount);
        }

        ValidateUserFileCount(Spec->Reducer, "reducer");
    }

    virtual bool IsRowCountPreserved() const override
    {
        return false;
    }

    virtual void ProcessForeignInputTables() override
    {
        ForeignInputChunks = CollectForeignInputChunks();
    }

    void AddForeignTablesToTask(
        const TOwningKey& primaryMinKey,
        const TOwningKey& primaryMaxKey)
    {
        YCHECK(ForeignKeyColumnCount > 0 && ForeignKeyColumnCount <= static_cast<int>(SortKeyColumns.size()));

        TOwningKey primaryMinPrefix;
        TOwningKey primaryMaxPrefix;
        if (ForeignKeyColumnCount < static_cast<int>(SortKeyColumns.size())) {
            primaryMinPrefix = GetKeyPrefix(primaryMinKey, ForeignKeyColumnCount);
            primaryMaxPrefix = GetKeyPrefixSuccessor(primaryMaxKey, ForeignKeyColumnCount);
        } else {
            primaryMinPrefix = primaryMinKey;
            primaryMaxPrefix = primaryMaxKey;
        }

        for (auto& tableChunks : ForeignInputChunks) {
            auto firstUsed = tableChunks.cbegin();
            for (const auto& chunkSpec :  tableChunks) {
                TOwningKey maxKey, minKey;
                YCHECK(TryGetBoundaryKeys(chunkSpec->chunk_meta(), &minKey, &maxKey));
                if (CompareRows(primaryMinPrefix, maxKey, ForeignKeyColumnCount) > 0) {
                    ++firstUsed;
                    continue;
                }
                if (CompareRows(primaryMaxPrefix, minKey, ForeignKeyColumnCount) < 0) {
                    break;
                }
                AddPendingChunkSlice(CreateChunkSlice(chunkSpec, primaryMinPrefix, primaryMaxPrefix));
            }
            tableChunks.erase(tableChunks.cbegin(), firstUsed);
        }
    }

    virtual void AddPendingChunkSlice(TChunkSlicePtr chunkSlice) override
    {
        if (!CurrentTaskFirstChunkSlice) {
            CurrentTaskFirstChunkSlice = chunkSlice;
        }
        CurrentTaskLastChunkSlice = chunkSlice;

        TSortedMergeControllerBase::AddPendingChunkSlice(chunkSlice);
    }

    virtual void EndTaskIfActive() override
    {
        if (!HasActiveTask())
            return;

        if (ForeignKeyColumnCount != 0) {
            YCHECK(CurrentTaskFirstChunkSlice);
            YCHECK(CurrentTaskFirstChunkSlice->LowerLimit().HasKey());
            YCHECK(CurrentTaskLastChunkSlice->LowerLimit().HasKey());

            AddForeignTablesToTask(
                CurrentTaskFirstChunkSlice->LowerLimit().GetKey(),
                CurrentTaskLastChunkSlice->UpperLimit().GetKey());
        }

        CurrentTaskFirstChunkSlice.Reset();
        CurrentTaskLastChunkSlice.Reset();

        TSortedMergeControllerBase::EndTaskIfActive();
    }

    virtual std::vector<TRichYPath> GetInputTablePaths() const override
    {
        return Spec->InputTablePaths;
    }

    virtual std::vector<TRichYPath> GetOutputTablePaths() const override
    {
        return Spec->OutputTablePaths;
    }

    virtual TNullable<int> GetTeleportTableIndex() const override
    {
        return TeleportOutputTable;
    }

    virtual std::vector<TPathWithStage> GetFilePaths() const override
    {
        std::vector<TPathWithStage> result;
        for (const auto& path : Spec->Reducer->FilePaths) {
            result.push_back(std::make_pair(path, EOperationStage::Reduce));
        }
        return result;
    }

    virtual bool IsSortedOutputSupported() const override
    {
        return true;
    }

    virtual int GetCpuLimit() const override
    {
        return Spec->Reducer->CpuLimit;
    }

    virtual i64 GetAdditionalMemorySize(bool memoryReserveEnabled) const override
    {
        return GetMemoryReserve(memoryReserveEnabled, Spec->Reducer);
    }

    virtual void InitJobSpecTemplate() override
    {
        YCHECK(!SortKeyColumns.empty());

        JobSpecTemplate.set_type(static_cast<int>(EJobType::SortedReduce));
        auto* schedulerJobSpecExt = JobSpecTemplate.MutableExtension(TSchedulerJobSpecExt::scheduler_job_spec_ext);

        AuxNodeDirectory->DumpTo(schedulerJobSpecExt->mutable_aux_node_directory());
        schedulerJobSpecExt->set_lfalloc_buffer_size(GetLFAllocBufferSize());
        ToProto(schedulerJobSpecExt->mutable_output_transaction_id(), OutputTransactionId);
        schedulerJobSpecExt->set_io_config(ConvertToYsonString(JobIOConfig).Data());

        InitUserJobSpecTemplate(
            schedulerJobSpecExt->mutable_user_job_spec(),
            Spec->Reducer,
            Files);

        auto* reduceJobSpecExt = JobSpecTemplate.MutableExtension(TReduceJobSpecExt::reduce_job_spec_ext);
        ToProto(reduceJobSpecExt->mutable_key_columns(), SortKeyColumns);
        reduceJobSpecExt->set_reduce_key_column_count(ReduceKeyColumnCount);
        reduceJobSpecExt->set_join_key_column_count(ForeignKeyColumnCount);

        ManiacJobSpecTemplate.CopyFrom(JobSpecTemplate);
    }

    virtual void CustomizeJoblet(TJobletPtr joblet) override
    {
        joblet->StartRowIndex = StartRowIndex;
        StartRowIndex += joblet->InputStripeList->TotalRowCount;
    }

    virtual void CustomizeJobSpec(TJobletPtr joblet, TJobSpec* jobSpec) override
    {
        auto* schedulerJobSpecExt = jobSpec->MutableExtension(TSchedulerJobSpecExt::scheduler_job_spec_ext);
        InitUserJobSpec(
            schedulerJobSpecExt->mutable_user_job_spec(),
            joblet,
            GetAdditionalMemorySize(joblet->MemoryReserveEnabled));
    }

    virtual bool IsOutputLivePreviewSupported() const override
    {
        for (const auto& inputTable : InputTables) {
            if (inputTable.Path.GetTeleport()) {
                return false;
            }
        }
        return true;
    }
};

////////////////////////////////////////////////////////////////////

class TReduceController
    : public TReduceControllerBase
{
public:
    TReduceController(
        TSchedulerConfigPtr config,
        TReduceOperationSpecPtr spec,
        IOperationHost* host,
        TOperation* operation)
        : TReduceControllerBase(config, spec, config->ReduceOperationOptions, host, operation)
        , Spec(spec)
    { }

    // Persistence.
    virtual void Persist(TPersistenceContext& context) override
    {
        TReduceControllerBase::Persist(context);
    }

private:
    DECLARE_DYNAMIC_PHOENIX_TYPE(TReduceController, 0xacd16dbc);

    TReduceOperationSpecPtr Spec;

    virtual void DoInitialize() override
    {
        TReduceControllerBase::DoInitialize();

        int foreignInputCount = 0;
        for (auto& table : InputTables) {
            if (table.Path.GetForeign()) {
                if (table.Path.GetTeleport()) {
                    THROW_ERROR_EXCEPTION("Foreign table can not be specified as teleport");
                }
                if (table.Path.GetRanges().size() > 1) {
                    THROW_ERROR_EXCEPTION("Reduce operation does not support foreign tables with multiple ranges");
                }
                ++foreignInputCount;
            }
        }

        if (foreignInputCount == InputTables.size()) {
            THROW_ERROR_EXCEPTION("At least one non-foreign input table is required");
        }

        if (foreignInputCount == 0 && !Spec->JoinBy.empty()) {
            THROW_ERROR_EXCEPTION("At least one foreign input table is required");
        }

        if (foreignInputCount != 0 && Spec->JoinBy.empty()) {
            THROW_ERROR_EXCEPTION("Join key columns are required");
        }
    }

    virtual void AdjustKeyColumns() override
    {
        auto sortBy = Spec->SortBy.empty() ? Spec->ReduceBy : Spec->SortBy;
        LOG_INFO("Spec key columns are %v", sortBy);

        SortKeyColumns = CheckInputTablesSorted(sortBy, &TInputTable::IsPrimary);

        if (SortKeyColumns.size() < Spec->ReduceBy.size() ||
            !CheckKeyColumnsCompatible(SortKeyColumns, Spec->ReduceBy))
        {
            THROW_ERROR_EXCEPTION("Reduce key columns %v are not compatible with sort key columns %v",
                Spec->ReduceBy,
                SortKeyColumns);
        }
        ReduceKeyColumnCount = Spec->ReduceBy.size();
        
        const auto& specForeignKeyColumns = Spec->JoinBy;
        ForeignKeyColumnCount = specForeignKeyColumns.size();
        if (ForeignKeyColumnCount != 0) {
            LOG_INFO("Foreign key columns are %v", specForeignKeyColumns);

            CheckInputTablesSorted(specForeignKeyColumns, &TInputTable::IsForeign);

            if (Spec->ReduceBy.size() < specForeignKeyColumns.size() ||
                !CheckKeyColumnsCompatible(Spec->ReduceBy, specForeignKeyColumns))
            {
                    THROW_ERROR_EXCEPTION("Join key columns %v are not compatible with reduce key columns %v",
                        specForeignKeyColumns,
                        Spec->ReduceBy);
            }
        }
    }

    virtual bool IsTeleportCandidate(TRefCountedChunkSpecPtr chunkSpec) const override
    {
        return
            TSortedMergeControllerBase::IsTeleportCandidate(chunkSpec) &&
            InputTables[chunkSpec->table_index()].Path.GetTeleport();
    }

    virtual void SortEndpoints() override
    {
        std::sort(
            Endpoints.begin(),
            Endpoints.end(),
            [=] (const TKeyEndpoint& lhs, const TKeyEndpoint& rhs) -> bool {
                int cmpResult = CompareRows(lhs.GetKey(), rhs.GetKey());
                if (cmpResult != 0) {
                    return cmpResult < 0;
                }

                cmpResult = static_cast<int>(lhs.Type) - static_cast<int>(rhs.Type);
                if (cmpResult != 0) {
                    return cmpResult < 0;
                }

                // If keys (trimmed to key columns) are equal, we put slices in
                // the same order they are in the original table.
                cmpResult = lhs.ChunkSlice->GetChunkSpec()->table_row_index() -
                    rhs.ChunkSlice->GetChunkSpec()->table_row_index();
                if (cmpResult != 0) {
                    return cmpResult < 0;
                }

                return (reinterpret_cast<intptr_t>(lhs.ChunkSlice->GetChunkSpec().Get())
                    - reinterpret_cast<intptr_t>(rhs.ChunkSlice->GetChunkSpec().Get())) < 0;
            });
    }

    virtual void FindTeleportChunks() override
    {
        const int prefixLength = ReduceKeyColumnCount;

        TRefCountedChunkSpecPtr currentChunkSpec;
        int startTeleportIndex = -1;

        int openedSlicesCount = 0;
        auto previousKey = EmptyKey();

        for (int i = 0; i < static_cast<int>(Endpoints.size()); ++i) {
            auto& endpoint = Endpoints[i];
            auto& key = endpoint.GetKey();

            openedSlicesCount += endpoint.Type == EEndpointType::Left ? 1 : -1;

            if (currentChunkSpec &&
                endpoint.ChunkSlice->GetChunkSpec() == currentChunkSpec)
            {
                previousKey = key;
                continue;
            }

            if (CompareRows(key, previousKey, prefixLength) == 0) {
                currentChunkSpec.Reset();
                // Don't update previous key - it's equal to current.
                continue;
            }

            if (currentChunkSpec) {
                auto& previousEndpoint = Endpoints[i - 1];
                const auto& chunkSpec = previousEndpoint.ChunkSlice->GetChunkSpec();

                TOwningKey maxKey, minKey;
                YCHECK(TryGetBoundaryKeys(chunkSpec->chunk_meta(), &minKey, &maxKey));
                if (previousEndpoint.Type == EEndpointType::Right
                    && CompareRows(maxKey, previousEndpoint.GetKey(), prefixLength) == 0)
                {
                    for (int j = startTeleportIndex; j < i; ++j) {
                        Endpoints[j].IsTeleport = true;
                    }
                }
            }

            currentChunkSpec.Reset();
            previousKey = key;

            // No current teleport candidate.
            const auto& chunkSpec = endpoint.ChunkSlice->GetChunkSpec();
            TOwningKey maxKey, minKey;
            YCHECK(TryGetBoundaryKeys(chunkSpec->chunk_meta(), &minKey, &maxKey));
            if (endpoint.Type == EEndpointType::Left &&
                CompareRows(minKey, endpoint.GetKey(), prefixLength) == 0 &&
                IsTeleportCandidate(chunkSpec) &&
                openedSlicesCount == 1)
            {
                currentChunkSpec = endpoint.ChunkSlice->GetChunkSpec();
                startTeleportIndex = i;
            }
        }

        if (currentChunkSpec) {
            // Last Teleport candidate.
            auto& previousEndpoint = Endpoints.back();
            const auto& chunkSpec = previousEndpoint.ChunkSlice->GetChunkSpec();
            YCHECK(previousEndpoint.Type == EEndpointType::Right);
            TOwningKey maxKey, minKey;
            YCHECK(TryGetBoundaryKeys(chunkSpec->chunk_meta(), &minKey, &maxKey));
            if (CompareRows(maxKey, previousEndpoint.GetKey(), prefixLength) == 0) {
                for (int j = startTeleportIndex; j < static_cast<int>(Endpoints.size()); ++j) {
                    Endpoints[j].IsTeleport = true;
                }
            }
        }
    }

    virtual void BuildTasks() override
    {
        const int prefixLength = ReduceKeyColumnCount;

        yhash_set<TChunkSlicePtr> openedSlices;
        TNullable<TOwningKey> lastBreakpoint = Null;

        auto hasLargeActiveTask = [&] () {
            return HasLargeActiveTask() || 
                CurrentChunkCount + openedSlices.size() >= Config->MaxChunkStripesPerJob;
        };

        int startIndex = 0;
        while (startIndex < static_cast<int>(Endpoints.size())) {
            auto& key = Endpoints[startIndex].GetKey();

            int currentIndex = startIndex;
            while (currentIndex < static_cast<int>(Endpoints.size())) {
                // Iterate over endpoints with equal keys.
                auto& endpoint = Endpoints[currentIndex];
                auto& currentKey = endpoint.GetKey();

                if (CompareRows(key, currentKey, prefixLength) != 0) {
                    // This key is over.
                    break;
                }

                if (endpoint.IsTeleport) {
                    YCHECK(openedSlices.empty());
                    EndTaskIfActive();

                    auto chunkSpec = endpoint.ChunkSlice->GetChunkSpec();
                    AddTeleportChunk(chunkSpec);

                    while (currentIndex < static_cast<int>(Endpoints.size()) &&
                        Endpoints[currentIndex].IsTeleport &&
                        Endpoints[currentIndex].ChunkSlice->GetChunkSpec() == chunkSpec)
                    {
                        ++currentIndex;
                    }
                    continue;
                }

                if (endpoint.Type == EEndpointType::Left) {
                    YCHECK(openedSlices.insert(endpoint.ChunkSlice).second);
                    ++currentIndex;
                    continue;
                }

                // Right non-Teleport endpoint.
                YCHECK(endpoint.Type == EEndpointType::Right);

                auto it = openedSlices.find(endpoint.ChunkSlice);
                YCHECK(it != openedSlices.end());
                AddPendingChunkSlice(CreateChunkSlice(*it, lastBreakpoint));
                openedSlices.erase(it);
                ++currentIndex;
            }

            if (hasLargeActiveTask()) {
                YCHECK(!lastBreakpoint || CompareRows(key, *lastBreakpoint, prefixLength) != 0);

                auto nextBreakpoint = GetKeyPrefixSuccessor(key, prefixLength);
                LOG_TRACE("Finish current task, flushing %v chunks at key %v",
                    openedSlices.size(),
                    nextBreakpoint);

                for (const auto& chunkSlice : openedSlices) {
                    AddPendingChunkSlice(CreateChunkSlice(chunkSlice, lastBreakpoint, nextBreakpoint));
                }
                lastBreakpoint = nextBreakpoint;

                EndTaskIfActive();
            }

            startIndex = currentIndex;
        }

        YCHECK(openedSlices.empty());
        EndTaskIfActive();
    }

    virtual TNullable<int> GetTeleportTableIndex() const override
    {
        return TeleportOutputTable;
    }
};

DEFINE_DYNAMIC_PHOENIX_TYPE(TReduceController);

IOperationControllerPtr CreateReduceController(
    TSchedulerConfigPtr config,
    IOperationHost* host,
    TOperation* operation)
{
    auto spec = ParseOperationSpec<TReduceOperationSpec>(operation->GetSpec());
    return New<TReduceController>(config, spec, host, operation);
}

////////////////////////////////////////////////////////////////////

class TJoinReduceController
    : public TReduceControllerBase
{
public:
    TJoinReduceController(
        TSchedulerConfigPtr config,
        TJoinReduceOperationSpecPtr spec,
        IOperationHost* host,
        TOperation* operation)
        : TReduceControllerBase(config, spec, config->JoinReduceOperationOptions, host, operation)
        , Spec(spec)
    { }

    // Persistence.
    virtual void Persist(TPersistenceContext& context) override
    {
        TReduceControllerBase::Persist(context);
    }

private:
    DECLARE_DYNAMIC_PHOENIX_TYPE(TJoinReduceController, 0xc0fd3095);

    TJoinReduceOperationSpecPtr Spec;

    virtual void DoInitialize() override
    {
        TReduceControllerBase::DoInitialize();

        if (InputTables.size() < 2) {
            THROW_ERROR_EXCEPTION("At least two input tables are required");
        }

        int primaryInputCount = 0;
        for (int i = 0; i < static_cast<int>(InputTables.size()); ++i) {
            if (!InputTables[i].Path.GetForeign()) {
                ++primaryInputCount;
            }
            if (InputTables[i].Path.GetTeleport()) {
                THROW_ERROR_EXCEPTION("Teleport tables are not supported in join-reduce");
            }
        }

        if (primaryInputCount != 1) {
            THROW_ERROR_EXCEPTION("You must specify exactly one non-foreign (primary) input table (%v specified)",
                primaryInputCount);
        }

        // For join reduce tables with multiple ranges are not supported.
        for (int i = 0; i < static_cast<int>(InputTables.size()); ++i) {
            auto& path = InputTables[i].Path;
            auto ranges = path.GetRanges();
            if (ranges.size() > 1) {
                THROW_ERROR_EXCEPTION("Join reduce operation does not support tables with multiple ranges");
            }
        }

        // Forbid teleport attribute for output tables.
        if (GetTeleportTableIndex()) {
            THROW_ERROR_EXCEPTION("Teleport tables are not supported in join-reduce");
        }
    }

    virtual void AdjustKeyColumns() override
    {
        // NB: Base member is not called intentionally.

        LOG_INFO("Spec key columns are %v", Spec->JoinBy);
        SortKeyColumns = CheckInputTablesSorted(Spec->JoinBy);

        ForeignKeyColumnCount = SortKeyColumns.size();
    }

    virtual void SortEndpoints() override
    {
        YUNREACHABLE();
    }

    virtual void FindTeleportChunks() override
    {
        YUNREACHABLE();
    }

    virtual void BuildTasks() override
    {
        const auto& slices = ChunkSlicesFetcher->GetChunkSlices();

        for (const auto& slice : slices) {
            YCHECK(slice->LowerLimit().HasKey());
            const auto& primaryMinKey = slice->LowerLimit().GetKey();
            YCHECK(slice->UpperLimit().HasKey());
            const auto& primaryMaxKey = slice->UpperLimit().GetKey();

            try {
                ValidateClientKey(primaryMinKey);
                ValidateClientKey(primaryMaxKey);
            } catch (const std::exception& ex) {
                THROW_ERROR_EXCEPTION(
                    "Error validating sample key in input table %v",
                    GetInputTablePaths()[slice->GetChunkSpec()->table_index()])
                    << ex;
            }

            AddPendingChunkSlice(slice);

            EndTaskIfLarge();
        }
        EndTaskIfActive();
    }

    virtual bool ShouldSlicePrimaryTableByKeys() override
    {
        // JoinReduce slices by row indexes.
        return false;
    }
};

DEFINE_DYNAMIC_PHOENIX_TYPE(TJoinReduceController);

IOperationControllerPtr CreateJoinReduceController(
    TSchedulerConfigPtr config,
    IOperationHost* host,
    TOperation* operation)
{
    auto spec = ParseOperationSpec<TJoinReduceOperationSpec>(operation->GetSpec());
    return New<TJoinReduceController>(config, spec, host, operation);
}

////////////////////////////////////////////////////////////////////

} // namespace NScheduler
} // namespace NYT<|MERGE_RESOLUTION|>--- conflicted
+++ resolved
@@ -401,12 +401,8 @@
         TOperationControllerBase::DoInitialize();
 
         MergeTaskGroup = New<TTaskGroup>();
-<<<<<<< HEAD
         MergeTaskGroup->MinNeededResources.SetCpu(GetCpuLimit());
-=======
-        MergeTaskGroup->MinNeededResources.set_cpu(GetCpuLimit());
-
->>>>>>> ce78efee
+
         RegisterTaskGroup(MergeTaskGroup);
     }
 
