#include "helpers.h"
#include "public.h"
#include "exec_node.h"
#include "job.h"
#include "operation.h"
#include "operation_controller.h"
#include "chunk_pool.h"

#include <yt/ytlib/chunk_client/input_slice.h>

#include <yt/ytlib/node_tracker_client/helpers.h>

#include <yt/ytlib/api/transaction.h>

#include <yt/ytlib/ypath/rich.h>

namespace NYT {
namespace NScheduler {

////////////////////////////////////////////////////////////////////

using namespace NYTree;
using namespace NYPath;
using namespace NYson;
using namespace NObjectClient;
using namespace NTransactionClient;
using namespace NConcurrency;
using namespace NSecurityClient;
using namespace NChunkClient;

////////////////////////////////////////////////////////////////////

static const auto& Logger = SchedulerLogger;

////////////////////////////////////////////////////////////////////

void BuildInitializingOperationAttributes(TOperationPtr operation, NYson::IYsonConsumer* consumer)
{
    BuildYsonMapFluently(consumer)
        .Item("operation_type").Value(operation->GetType())
        .Item("start_time").Value(operation->GetStartTime())
        .Item("spec").Value(operation->GetSpec())
        .Item("authenticated_user").Value(operation->GetAuthenticatedUser())
        .Item("mutation_id").Value(operation->GetMutationId())
        .Do(BIND(&BuildRunningOperationAttributes, operation));
}

void BuildRunningOperationAttributes(TOperationPtr operation, NYson::IYsonConsumer* consumer)
{
    auto controller = operation->GetController();
    auto userTransaction = operation->GetUserTransaction();
    BuildYsonMapFluently(consumer)
        .Item("state").Value(operation->GetState())
        .Item("suspended").Value(operation->GetSuspended())
        .Item("user_transaction_id").Value(userTransaction ? userTransaction->GetId() : NullTransactionId)
<<<<<<< HEAD
=======
        .Item("events").Value(operation->GetEvents())
>>>>>>> 1e12e2b0
        .DoIf(static_cast<bool>(controller), BIND(&IOperationController::BuildOperationAttributes, controller));
}

void BuildJobAttributes(TJobPtr job, NYson::IYsonConsumer* consumer)
{
    auto state = job->GetState();
    BuildYsonMapFluently(consumer)
        .Item("job_type").Value(FormatEnum(job->GetType()))
        .Item("state").Value(FormatEnum(state))
        .Item("address").Value(job->GetNode()->GetDefaultAddress())
        .Item("start_time").Value(job->GetStartTime())
        .Item("account").Value(job->GetAccount())
        .Item("progress").Value(job->GetProgress())
        .DoIf(static_cast<bool>(job->GetBriefStatistics()), [=] (TFluentMap fluent) {
            fluent.Item("brief_statistics").Value(*job->GetBriefStatistics());
        })
        .Item("suspicious").Value(job->GetSuspicious())
        .DoIf(job->GetFinishTime().HasValue(), [=] (TFluentMap fluent) {
            fluent.Item("finish_time").Value(job->GetFinishTime().Get());
        })
        .DoIf(state == EJobState::Failed, [=] (TFluentMap fluent) {
            auto error = FromProto<TError>(job->Status().result().error());
            fluent.Item("error").Value(error);
        });
        // XXX(babenko): YT-4948
        //.DoIf(job->Status() && job->Status()->has_statistics(), [=] (TFluentMap fluent) {
        //    fluent.Item("statistics").Value(NYson::TYsonString(job->Status()->statistics()));
        //});
}

void BuildExecNodeAttributes(TExecNodePtr node, NYson::IYsonConsumer* consumer)
{
    BuildYsonMapFluently(consumer)
        .Item("state").Value(node->GetMasterState())
        .Item("resource_usage").Value(node->GetResourceUsage())
        .Item("resource_limits").Value(node->GetResourceLimits());
}

static void BuildInputSliceLimit(
    const TInputSlicePtr& slice,
    const TInputSliceLimit& limit,
    TNullable<i64> rowIndex,
    NYson::IYsonConsumer* consumer)
{
    BuildYsonFluently(consumer)
        .BeginMap()
            .DoIf(limit.RowIndex.operator bool() || rowIndex, [&] (TFluentMap fluent) {
                fluent
                    .Item("row_index").Value(
                        limit.RowIndex.Get(rowIndex.Get(0)) + slice->GetInputChunk()->GetTableRowIndex());
            })
            .DoIf(limit.Key.operator bool(), [&] (TFluentMap fluent) {
                fluent
                    .Item("key").Value(limit.Key);
            })
        .EndMap();
}

TNullable<TYsonString> BuildInputPaths(
    const std::vector<TRichYPath>& inputPaths,
    const TChunkStripeListPtr& inputStripeList,
    EOperationType operationType,
    EJobType jobType)
{
    bool hasSlices = false;
    std::vector<std::vector<TInputSlicePtr>> slicesByTable(inputPaths.size());
    for (const auto& stripe : inputStripeList->Stripes) {
        for (const auto& slice : stripe->ChunkSlices) {
            auto tableIndex = slice->GetInputChunk()->GetTableIndex();
            if (tableIndex >= 0) {
                slicesByTable[tableIndex].push_back(slice);
                hasSlices = true;
            }
        }
    }
    if (!hasSlices) {
        return Null;
    }

    std::vector<char> isForeignTable(inputPaths.size());
    std::transform(
        inputPaths.begin(),
        inputPaths.end(),
        isForeignTable.begin(),
        [](const TRichYPath& path) { return path.GetForeign(); });

    std::vector<std::vector<std::pair<TInputSlicePtr, TInputSlicePtr>>> rangesByTable(inputPaths.size());
    bool mergeByRows = !(
        operationType == EOperationType::Reduce ||
        (operationType == EOperationType::Merge && jobType == EJobType::SortedMerge));
    for (int tableIndex = 0; tableIndex < static_cast<int>(slicesByTable.size()); ++tableIndex) {
        auto& tableSlices = slicesByTable[tableIndex];

        std::sort(tableSlices.begin(), tableSlices.end(), &CompareSlicesByLowerLimit);

        int firstSlice = 0;
        while (firstSlice < static_cast<int>(tableSlices.size())) {
            int lastSlice = firstSlice + 1;
            while (lastSlice < static_cast<int>(tableSlices.size())) {
                if (mergeByRows && !isForeignTable[tableIndex] &&
                    !CanMergeSlices(tableSlices[lastSlice - 1], tableSlices[lastSlice]))
                {
                    break;
                }
                ++lastSlice;
            }
            rangesByTable[tableIndex].emplace_back(tableSlices[firstSlice], tableSlices[lastSlice - 1]);
            firstSlice = lastSlice;
        }
    }

    return BuildYsonStringFluently()
        .DoListFor(rangesByTable, [&] (TFluentList fluent, const std::vector<std::pair<TInputSlicePtr, TInputSlicePtr>>& tableRanges) {
            fluent
                .DoIf(!tableRanges.empty(), [&] (TFluentList fluent) {
                    int tableIndex = tableRanges[0].first->GetInputChunk()->GetTableIndex();
                    fluent
                        .Item()
                        .BeginAttributes()
                            .DoIf(isForeignTable[tableIndex], [&] (TFluentAttributes fluent) {
                                fluent
                                    .Item("foreign").Value(true);
                            })
                            .Item("ranges")
                            .DoListFor(tableRanges, [&] (TFluentList fluent, const std::pair<TInputSlicePtr, TInputSlicePtr>& range) {
                                fluent
                                    .Item()
                                    .BeginMap()
                                        .Item("lower_limit")
                                        .Do(BIND(
                                            &BuildInputSliceLimit,
                                            range.first,
                                            range.first->LowerLimit(),
                                            TNullable<i64>(mergeByRows && !isForeignTable[tableIndex], 0)))
                                        .Item("upper_limit")
                                        .Do(BIND(
                                            &BuildInputSliceLimit,
                                            range.second,
                                            range.second->UpperLimit(),
                                            TNullable<i64>(mergeByRows && !isForeignTable[tableIndex], range.second->GetInputChunk()->GetRowCount())))
                                    .EndMap();
                            })
                        .EndAttributes()
                        .Value(inputPaths[tableIndex].GetPath());
                });
        });
}

////////////////////////////////////////////////////////////////////////////////

i64 Clamp(i64 value, i64 minValue, i64 maxValue)
{
    value = std::min(value, maxValue);
    value = std::max(value, minValue);
    return value;
}

Stroka TrimCommandForBriefSpec(const Stroka& command)
{
    const int MaxBriefSpecCommandLength = 256;
    return
        command.length() <= MaxBriefSpecCommandLength
        ? command
        : command.substr(0, MaxBriefSpecCommandLength) + "...";
}

////////////////////////////////////////////////////////////////////

EAbortReason GetAbortReason(const NJobTrackerClient::NProto::TJobResult& result)
{
    auto error = FromProto<TError>(result.error());
    try {
        return error.Attributes().Get<EAbortReason>("abort_reason", EAbortReason::Scheduler);
    } catch (const std::exception& ex) {
        // Process unknown abort reason from node.
        LOG_WARNING(ex, "Found unknown abort_reason in job result");
        return EAbortReason::Unknown;
    }
}

////////////////////////////////////////////////////////////////////

Stroka MakeOperationCodicilString(const TOperationId& operationId)
{
    return Format("OperationId: %v", operationId);
}

TCodicilGuard MakeOperationCodicilGuard(const TOperationId& operationId)
{
    return TCodicilGuard(MakeOperationCodicilString(operationId));
}

////////////////////////////////////////////////////////////////////

} // namespace NScheduler
} // namespace NYT
<|MERGE_RESOLUTION|>--- conflicted
+++ resolved
@@ -53,10 +53,7 @@
         .Item("state").Value(operation->GetState())
         .Item("suspended").Value(operation->GetSuspended())
         .Item("user_transaction_id").Value(userTransaction ? userTransaction->GetId() : NullTransactionId)
-<<<<<<< HEAD
-=======
         .Item("events").Value(operation->GetEvents())
->>>>>>> 1e12e2b0
         .DoIf(static_cast<bool>(controller), BIND(&IOperationController::BuildOperationAttributes, controller));
 }
 
