--- conflicted
+++ resolved
@@ -28,85 +28,6 @@
 using namespace NPhoenix;
 
 ////////////////////////////////////////////////////////////////////////////////
-<<<<<<< HEAD
-=======
-
-static const auto& Logger = SchedulerLogger;
-
-////////////////////////////////////////////////////////////////////////////////
-
-static class TJobHelper
-{
-public:
-    TJobHelper()
-    {
-        for (auto state : TEnumTraits<EJobState>::GetDomainValues()) {
-            for (auto type : TEnumTraits<EJobType>::GetDomainValues()) {
-                StatisticsSuffixes_[state][type] = Format("/$/%lv/%lv", state, type);
-            }
-        }
-    }
-
-    const Stroka& GetStatisticsSuffix(EJobState state, EJobType type) const
-    {
-        return StatisticsSuffixes_[state][type];
-    }
-
-private:
-    TEnumIndexedVector<TEnumIndexedVector<Stroka, EJobType>, EJobState> StatisticsSuffixes_;
-
-} JobHelper;
-
-////////////////////////////////////////////////////////////////////////////////
-
-// Returns true if job proxy wasn't stalling and false otherwise.
-// This function is related to the suspicious jobs detection.
-bool CheckJobActivity(
-    const TBriefJobStatisticsPtr& lhs,
-    const TBriefJobStatisticsPtr& rhs,
-    i64 cpuUsageThreshold,
-    double inputPipeIdleTimeFraction)
-{
-    bool wasActive = lhs->ProcessedInputRowCount < rhs->ProcessedInputRowCount;
-    wasActive |= lhs->ProcessedInputUncompressedDataSize < rhs->ProcessedInputUncompressedDataSize;
-    wasActive |= lhs->ProcessedInputCompressedDataSize < rhs->ProcessedInputCompressedDataSize;
-    wasActive |= lhs->ProcessedOutputRowCount < rhs->ProcessedOutputRowCount;
-    wasActive |= lhs->ProcessedOutputUncompressedDataSize < rhs->ProcessedOutputUncompressedDataSize;
-    wasActive |= lhs->ProcessedOutputCompressedDataSize < rhs->ProcessedOutputCompressedDataSize;
-    if (lhs->JobProxyCpuUsage && rhs->JobProxyCpuUsage) {
-        wasActive |= *lhs->JobProxyCpuUsage + cpuUsageThreshold < *rhs->JobProxyCpuUsage;
-    }
-    if (lhs->InputPipeIdleTime && rhs->InputPipeIdleTime && lhs->Timestamp < rhs->Timestamp) {
-        wasActive |= (*rhs->InputPipeIdleTime - *lhs->InputPipeIdleTime) < (rhs->Timestamp - lhs->Timestamp).MilliSeconds() * inputPipeIdleTimeFraction;
-    }
-    return wasActive;
-}
-
-////////////////////////////////////////////////////////////////////////////////
-
-void Serialize(const TBriefJobStatistics& briefJobStatistics, IYsonConsumer* consumer)
-{
-    BuildYsonFluently(consumer)
-        .BeginAttributes()
-            .Item("timestamp").Value(briefJobStatistics.Timestamp)
-        .EndAttributes()
-        .BeginMap()
-            .Item("processed_input_row_count").Value(briefJobStatistics.ProcessedInputRowCount)
-            .Item("processed_input_data_size").Value(briefJobStatistics.ProcessedInputUncompressedDataSize)
-            .Item("processed_input_compressed_data_size").Value(briefJobStatistics.ProcessedInputCompressedDataSize)
-            .Item("processed_output_data_size").Value(briefJobStatistics.ProcessedOutputUncompressedDataSize)
-            .Item("processed_output_compressed_data_size").Value(briefJobStatistics.ProcessedOutputCompressedDataSize)
-            .DoIf(static_cast<bool>(briefJobStatistics.InputPipeIdleTime), [&] (TFluentMap fluent) {
-                fluent.Item("input_pipe_idle_time").Value(*briefJobStatistics.InputPipeIdleTime);
-            })
-            .DoIf(static_cast<bool>(briefJobStatistics.JobProxyCpuUsage), [&] (TFluentMap fluent) {
-                fluent.Item("job_proxy_cpu_usage").Value(*briefJobStatistics.JobProxyCpuUsage);
-            })
-        .EndMap();
-}
-
-////////////////////////////////////////////////////////////////////////////////
->>>>>>> b69eed25
 
 TJob::TJob(
     const TJobId& id,
@@ -136,13 +57,6 @@
 
 ////////////////////////////////////////////////////////////////////////////////
 
-<<<<<<< HEAD
-TJobSummary::TJobSummary()
-{ }
-=======
-////////////////////////////////////////////////////////////////////////////////
->>>>>>> b69eed25
-
 TJobSummary::TJobSummary(const TJobPtr& job, TJobStatus* status)
     : Id(job->GetId())
     , State(job->GetState())
@@ -192,19 +106,6 @@
     Persist(context, ShouldLog);
 }
 
-<<<<<<< HEAD
-=======
-void TJobSummary::ParseStatistics()
-{
-    if (StatisticsYson) {
-        Statistics = ConvertTo<NJobTrackerClient::TStatistics>(StatisticsYson);
-        // NB: we should remove timestamp from the statistics as it becomes a YSON-attribute
-        // when writing it to the event log, but top-level attributes are disallowed in table rows.
-        Statistics.SetTimestamp(Null);
-    }
-}
-
->>>>>>> b69eed25
 ////////////////////////////////////////////////////////////////////////////////
 
 TCompletedJobSummary::TCompletedJobSummary(const TJobPtr& job, TJobStatus* status, bool abandoned)
@@ -250,7 +151,6 @@
 { }
 
 ////////////////////////////////////////////////////////////////////////////////
-<<<<<<< HEAD
 
 TRunningJobSummary::TRunningJobSummary(const TJobPtr& job, TJobStatus* status)
     : TJobSummary(job, status)
@@ -258,8 +158,6 @@
 { }
 
 ////////////////////////////////////////////////////////////////////////////////
-=======
->>>>>>> b69eed25
 
 TJobStatus JobStatusFromError(const TError& error)
 {
@@ -282,11 +180,7 @@
     , Interruptible(interruptible)
     , SpecBuilder(std::move(specBuilder))
 { }
-<<<<<<< HEAD
-    
-=======
-
->>>>>>> b69eed25
+
 ////////////////////////////////////////////////////////////////////////////////
 
 void TScheduleJobResult::RecordFail(EScheduleJobFailReason reason)
@@ -309,28 +203,6 @@
         Failed[EScheduleJobFailReason::JobSpecThrottling] > 0;
 }
 
-<<<<<<< HEAD
-=======
-void TScheduleJobStatistics::RecordJobResult(const TScheduleJobResultPtr& scheduleJobResult)
-{
-    for (auto reason : TEnumTraits<EScheduleJobFailReason>::GetDomainValues()) {
-        Failed[reason] += scheduleJobResult->Failed[reason];
-    }
-    Duration += scheduleJobResult->Duration;
-    ++Count;
-}
-
-void TScheduleJobStatistics::Persist(const TPersistenceContext& context)
-{
-    using NYT::Persist;
-    Persist(context, Failed);
-    Persist(context, Duration);
-    Persist(context, Count);
-}
-
-DECLARE_DYNAMIC_PHOENIX_TYPE(TScheduleJobStatistics, 0x1ba9c7e0);
-
->>>>>>> b69eed25
 ////////////////////////////////////////////////////////////////////////////////
 
 TJobId MakeJobId(NObjectClient::TCellTag tag, NNodeTrackerClient::TNodeId nodeId)
