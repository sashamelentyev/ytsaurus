--- conflicted
+++ resolved
@@ -8,20 +8,12 @@
 
 int GetCurrentSnapshotVersion()
 {
-<<<<<<< HEAD
-    return 26;
-=======
-    return 25;
->>>>>>> 397f759f
+    return 27;
 }
 
 bool ValidateSnapshotVersion(int version)
 {
-<<<<<<< HEAD
-    return version == 26;
-=======
-    return version == 25;
->>>>>>> 397f759f
+    return version == 27;
 }
 
 ////////////////////////////////////////////////////////////////////
