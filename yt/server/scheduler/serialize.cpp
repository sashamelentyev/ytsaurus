--- conflicted
+++ resolved
@@ -7,11 +7,7 @@
 
 int GetCurrentSnapshotVersion()
 {
-<<<<<<< HEAD
-    return 59;
-=======
-    return 60;
->>>>>>> 1f71dfb4
+    return 61;
 }
 
 bool ValidateSnapshotVersion(int version)
