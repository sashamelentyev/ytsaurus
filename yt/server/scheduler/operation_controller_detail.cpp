--- conflicted
+++ resolved
@@ -24,12 +24,10 @@
 
 #include <ytlib/object_client/helpers.h>
 
-<<<<<<< HEAD
 #include <ytlib/cypress_client/rpc_helpers.h>
-=======
+
 #include <ytlib/query_client/plan_fragment.h>
 #include <ytlib/query_client/udf_descriptor.h>
->>>>>>> cd0a9ce7
 
 #include <core/erasure/codec.h>
 
@@ -2963,23 +2961,7 @@
                 YUNREACHABLE();
         }
         SetTransactionId(req, Operation->GetInputTransaction());
-<<<<<<< HEAD
-        req->add_extension_tags(TProtoExtensionTag<NChunkClient::NProto::TMiscExt>::Value);
-        batchReq->AddRequest(req, "fetch_regular_files");
-    }
-
-    for (const auto& file : TableFiles) {
-        auto path = file.Path.GetPath();
-        // XXX(babenko): multicell
-        auto req = TTableYPathProxy::Fetch(path);
-        ToProto(req->mutable_ranges(), std::vector<TReadRange>({TReadRange()}));
-        req->set_fetch_all_meta_extensions(true);
-        InitializeFetchRequest(req.Get(), file.Path);
-        SetTransactionId(req, Operation->GetInputTransaction());
-        batchReq->AddRequest(req, "fetch_table_files");
-=======
         batchReq->AddRequest(req, "fetch_files");
->>>>>>> cd0a9ce7
     }
 
     auto batchRspOrError = WaitFor(batchReq->Invoke());
@@ -3333,18 +3315,15 @@
     return result;
 }
 
-<<<<<<< HEAD
+std::vector<TChunkStripePtr> TOperationControllerBase::SliceInputChunks(
+    i64 maxSliceDataSize,
+    int* jobCount)
+{
+    return SliceChunks(CollectInputChunks(), maxSliceDataSize, jobCount);
+}
+
+
 TKeyColumns TOperationControllerBase::CheckInputTablesSorted(const TNullable<TKeyColumns>& keyColumns)
-=======
-std::vector<TChunkStripePtr> TOperationControllerBase::SliceInputChunks(
-        i64 maxSliceDataSize,
-        int* jobCount)
-{
-    return SliceChunks(CollectInputChunks(), maxSliceDataSize, jobCount);
-}
-
-std::vector<Stroka> TOperationControllerBase::CheckInputTablesSorted(const TNullable< std::vector<Stroka> >& keyColumns)
->>>>>>> cd0a9ce7
 {
     YCHECK(!InputTables.empty());
 
