--- conflicted
+++ resolved
@@ -168,12 +168,7 @@
         , InitialConfig_(Config_)
         , Bootstrap_(bootstrap)
         , MasterConnector_(std::make_unique<TMasterConnector>(Config_, Bootstrap_))
-<<<<<<< HEAD
         , CachedExecNodeMemoryDistributionByTags_(New<TSyncExpiringCache<TSchedulingTagFilter, TMemoryDistribution>>(
-=======
-        , MemoryTagQueue_(Config_)
-        , CachedExecNodeMemoryDistributionByTags_(New<TExpiringCache<TSchedulingTagFilter, TMemoryDistribution>>(
->>>>>>> ef42db70
             BIND(&TImpl::CalculateMemoryDistribution, MakeStrong(this)),
             Config_->SchedulingTagFilterExpireTimeout))
         , TotalResourceLimitsProfiler_(Profiler.GetPathPrefix() + "/total_resource_limits")
@@ -1136,8 +1131,6 @@
     TBootstrap* const Bootstrap_;
 
     const std::unique_ptr<TMasterConnector> MasterConnector_;
-<<<<<<< HEAD
-=======
     std::atomic<bool> IsConnected_ = {false};
 
     //! Ordinal number of this scheduler incarnation. It is used
@@ -1146,97 +1139,6 @@
     //! This field is incremented on each OnMasterConnected and
     //! should be accessed only from scheduler control thread.
     int SchedulerIncarnation_ = -1;
-
-    class TMemoryTagQueue
-    {
-    public:
-        explicit TMemoryTagQueue(TSchedulerConfigPtr config)
-            : Config_(config)
-            , MaxUsedMemoryTag_(std::min<TMemoryTag>(MaxMemoryTag, 2 * config->MaxOperationCount))
-        {
-            TagToLastOperationId_.resize(MaxUsedMemoryTag_);
-            for (TMemoryTag tag = 1; tag < MaxUsedMemoryTag_; ++tag) {
-                AvailableTags_.push(tag);
-            }
-        }
-
-        TMemoryTag AssignTagToOperation(const TOperationId& operationId)
-        {
-            YCHECK(!AvailableTags_.empty());
-            auto tag = AvailableTags_.front();
-            AvailableTags_.pop();
-            OperationIdToTag_[operationId] = tag;
-            TagToLastOperationId_[tag] = operationId;
-            LOG_DEBUG("Assigning memory tag to an operation (OperationId: %v, MemoryTag: %v, AvailableTagCount: %v)",
-                operationId,
-                tag,
-                AvailableTags_.size());
-            return tag;
-        }
-
-        void ReclaimOperationTag(const TOperationId& operationId)
-        {
-            auto it = OperationIdToTag_.find(operationId);
-            YCHECK(it != OperationIdToTag_.end());
-            auto tag = it->second;
-            OperationIdToTag_.erase(it);
-            AvailableTags_.push(tag);
-            LOG_DEBUG("Reclaiming memory tag of an operation (OperationId: %v, MemoryTag: %v, AvailableTagCount: %v)",
-                operationId,
-                tag,
-                AvailableTags_.size());
-        }
-
-        void BuildTaggedMemoryStatistics(TFluentList fluent)
-        {
-            auto now = NProfiling::GetInstant();
-
-            if (CachedTaggedMemoryStatisticsLastUpdateTime_ + Config_->TaggedMemoryStatisticsUpdatePeriod < now) {
-                UpdateStatistics();
-            }
-
-            fluent.GetConsumer()->OnRaw(CachedTaggedMemoryStatistics_);
-        }
-
-    private:
-        TYsonString CachedTaggedMemoryStatistics_ = TYsonString("", EYsonType::ListFragment);
-        TInstant CachedTaggedMemoryStatisticsLastUpdateTime_;
-        std::queue<TMemoryTag> AvailableTags_;
-        yhash<TOperationId, TMemoryTag> OperationIdToTag_;
-        std::vector<TOperationId> TagToLastOperationId_;
-        const TSchedulerConfigPtr Config_;
-        const TMemoryTag MaxUsedMemoryTag_;
-
-        void UpdateStatistics()
-        {
-            auto fluent = BuildYsonStringFluently<EYsonType::ListFragment>();
-            std::vector<TMemoryTag> tags(MaxUsedMemoryTag_ - 1);
-            std::iota(tags.begin(), tags.end(), 1);
-            std::vector<ssize_t> usages(MaxUsedMemoryTag_ - 1);
-
-            LOG_INFO("Started building tagged memory statistics (EntryCount: %v)", tags.size());
-            GetMemoryUsageForTagList(tags.data(), tags.size(), usages.data());
-            LOG_INFO("Finished building tagged memory statistics (EntryCount: %v)", tags.size());
-
-            for (int index = 0; index < tags.size(); ++index) {
-                auto tag = tags[index];
-                auto usage = usages[index];
-                auto operationId = TagToLastOperationId_[tag] ? MakeNullable(TagToLastOperationId_[tag]) : Null;
-                auto alive = operationId && OperationIdToTag_.has(*operationId);
-                fluent
-                    .Item().BeginMap()
-                        .Item("usage").Value(usage)
-                        .Item("operation_id").Value(operationId)
-                        .Item("alive").Value(alive)
-                    .EndMap();
-            }
-            CachedTaggedMemoryStatistics_ = fluent.Finish();
-            CachedTaggedMemoryStatisticsLastUpdateTime_ = NProfiling::GetInstant();
-        }
-    };
-
-    TMemoryTagQueue MemoryTagQueue_;
->>>>>>> ef42db70
 
     TActionQueuePtr ControllerDtor_ = New<TActionQueue>("ControllerDtor");
 
@@ -1944,18 +1846,8 @@
         } catch (const std::exception& ex) {
             auto wrappedError = TError("Operation has failed to start")
                 << ex;
-<<<<<<< HEAD
             operation->SetStarted(wrappedError);
             return;
-=======
-            if (registered) {
-                OnOperationFailed(operation->GetId(), wrappedError);
-            } else {
-                MemoryTagQueue_.ReclaimOperationTag(operation->GetId());
-                operation->SetStarted(wrappedError);
-            }
-            THROW_ERROR(wrappedError);
->>>>>>> ef42db70
         }
 
         ValidateOperationState(operation, EOperationState::Starting);
@@ -2684,16 +2576,7 @@
                     })
                 .EndMap()
                 .Item("config").Value(Config_)
-<<<<<<< HEAD
                 .Do(std::bind(&ISchedulerStrategy::BuildOrchid, Strategy_, _1))
-=======
-                .DoIf(Strategy_.operator bool(), BIND(&ISchedulerStrategy::BuildOrchid, Strategy_))
-                .Item("tagged_memory_statistics").BeginAttributes()
-                    .Item("opaque").Value(true)
-                .EndAttributes().DoList([&] (TFluentList fluent) {
-                    MemoryTagQueue_.BuildTaggedMemoryStatistics(fluent);
-                })
->>>>>>> ef42db70
             .EndMap();
     }
 
