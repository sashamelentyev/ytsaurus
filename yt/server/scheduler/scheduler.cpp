#include "scheduler.h"
#include "private.h"
#include "event_log.h"
#include "fair_share_strategy.h"
#include "helpers.h"
#include "job_prober_service.h"
#include "job_resources.h"
#include "map_controller.h"
#include "master_connector.h"
#include "merge_controller.h"
#include "node_shard.h"
#include "operation_controller.h"
#include "remote_copy_controller.h"
#include "scheduler_strategy.h"
#include "snapshot_downloader.h"
#include "sort_controller.h"

#include <yt/server/exec_agent/public.h>

#include <yt/server/cell_scheduler/bootstrap.h>
#include <yt/server/cell_scheduler/config.h>

#include <yt/server/shell/config.h>

#include <yt/ytlib/job_prober_client/job_prober_service_proxy.h>

#include <yt/ytlib/object_client/helpers.h>

#include <yt/ytlib/scheduler/helpers.h>

#include <yt/ytlib/node_tracker_client/channel.h>
#include <yt/ytlib/node_tracker_client/node_directory.h>

#include <yt/ytlib/table_client/name_table.h>
#include <yt/ytlib/table_client/schemaless_buffered_table_writer.h>
#include <yt/ytlib/table_client/schemaless_writer.h>
#include <yt/ytlib/table_client/table_consumer.h>

#include <yt/ytlib/api/transaction.h>
#include <yt/ytlib/api/native_connection.h>

#include <yt/ytlib/chunk_client/chunk_service_proxy.h>
#include <yt/ytlib/chunk_client/helpers.h>

#include <yt/core/concurrency/async_semaphore.h>
#include <yt/core/concurrency/periodic_executor.h>
#include <yt/core/concurrency/thread_affinity.h>
#include <yt/core/concurrency/thread_pool.h>

#include <yt/core/rpc/message.h>
#include <yt/core/rpc/response_keeper.h>

#include <yt/core/misc/lock_free.h>
#include <yt/core/misc/finally.h>

#include <yt/core/profiling/scoped_timer.h>
#include <yt/core/profiling/profile_manager.h>

#include <yt/core/ytree/service_combiner.h>
#include <yt/core/ytree/virtual.h>

namespace NYT {
namespace NScheduler {

using namespace NProfiling;
using namespace NConcurrency;
using namespace NYTree;
using namespace NYson;
using namespace NYPath;
using namespace NRpc;
using namespace NApi;
using namespace NCellScheduler;
using namespace NObjectClient;
using namespace NHydra;
using namespace NScheduler::NProto;
using namespace NJobTrackerClient;
using namespace NChunkClient;
using namespace NJobProberClient;
using namespace NNodeTrackerClient;
using namespace NTableClient;
using namespace NNodeTrackerServer;
using namespace NNodeTrackerClient::NProto;
using namespace NJobTrackerClient::NProto;
using namespace NSecurityClient;
using namespace NShell;

using NNodeTrackerClient::TNodeId;
using NNodeTrackerClient::TNodeDescriptor;
using NNodeTrackerClient::TNodeDirectory;

////////////////////////////////////////////////////////////////////

static const auto& Logger = SchedulerLogger;
static const auto& Profiler = SchedulerProfiler;
static const auto ProfilingPeriod = TDuration::Seconds(1);

////////////////////////////////////////////////////////////////////

class TScheduler::TImpl
    : public TRefCounted
    , public IOperationHost
    , public ISchedulerStrategyHost
    , public INodeShardHost
    , public TEventLogHostBase
{
public:
    using TEventLogHostBase::LogEventFluently;

    TImpl(
        TSchedulerConfigPtr config,
        TBootstrap* bootstrap)
        : Config_(config)
        , InitialConfig_(Config_)
        , Bootstrap_(bootstrap)
        , SnapshotIOQueue_(New<TActionQueue>("SnapshotIO"))
        , ControllerThreadPool_(New<TThreadPool>(Config_->ControllerThreadCount, "Controller"))
        , JobSpecBuilderThreadPool_(New<TThreadPool>(Config_->JobSpecBuilderThreadCount, "SpecBuilder"))
        , StatisticsAnalyzerThreadPool_(New<TThreadPool>(Config_->StatisticsAnalyzerThreadCount, "Statistics"))
        , MasterConnector_(new TMasterConnector(Config_, Bootstrap_))
        , TotalResourceLimitsProfiler_(Profiler.GetPathPrefix() + "/total_resource_limits")
        , TotalResourceUsageProfiler_(Profiler.GetPathPrefix() + "/total_resource_usage")
        , TotalCompletedJobTimeCounter_("/total_completed_job_time")
        , TotalFailedJobTimeCounter_("/total_failed_job_time")
        , TotalAbortedJobTimeCounter_("/total_aborted_job_time")
        , CoreSemaphore_(New<TAsyncSemaphore>(Config_->MaxConcurrentSafeCoreDumps))
    {
        YCHECK(config);
        YCHECK(bootstrap);
        VERIFY_INVOKER_THREAD_AFFINITY(GetControlInvoker(), ControlThread);

        auto primaryMasterCellTag = Bootstrap_
            ->GetMasterClient()
            ->GetNativeConnection()
            ->GetPrimaryMasterCellTag();

        for (int index = 0; index < Config_->NodeShardCount; ++index) {
            NodeShards_.push_back(New<TNodeShard>(
                index,
                primaryMasterCellTag,
                Config_,
                this,
                Bootstrap_));
        }

        auto localHostName = TAddressResolver::Get()->GetLocalHostName();
        int port = Bootstrap_->GetConfig()->RpcPort;
        ServiceAddress_ = BuildServiceAddress(localHostName, port);

        for (auto state : TEnumTraits<EJobState>::GetDomainValues()) {
            JobStateToTag_[state] = TProfileManager::Get()->RegisterTag("state", Format("%lv", state));
        }
        for (auto type : TEnumTraits<EJobType>::GetDomainValues()) {
            JobTypeToTag_[type] = TProfileManager::Get()->RegisterTag("type", Format("%lv", type));
        }
        for (auto reason : TEnumTraits<EAbortReason>::GetDomainValues()) {
            JobAbortReasonToTag_[reason] = TProfileManager::Get()->RegisterTag("reason", Format("%lv", reason));
        }
    }

    void Initialize()
    {
        InitStrategy();

        MasterConnector_->AddGlobalWatcherRequester(BIND(
            &TImpl::RequestPools,
            Unretained(this)));
        MasterConnector_->AddGlobalWatcherHandler(BIND(
            &TImpl::HandlePools,
            Unretained(this)));

        MasterConnector_->AddGlobalWatcherRequester(BIND(
            &TImpl::RequestNodesAttributes,
            Unretained(this)));
        MasterConnector_->AddGlobalWatcherHandler(BIND(
            &TImpl::HandleNodesAttributes,
            Unretained(this)));

        MasterConnector_->AddGlobalWatcherRequester(BIND(
            &TImpl::RequestConfig,
            Unretained(this)));
        MasterConnector_->AddGlobalWatcherHandler(BIND(
            &TImpl::HandleConfig,
            Unretained(this)));

        MasterConnector_->SubscribeMasterConnected(BIND(
            &TImpl::OnMasterConnected,
            Unretained(this)));
        MasterConnector_->SubscribeMasterDisconnected(BIND(
            &TImpl::OnMasterDisconnected,
            Unretained(this)));

        MasterConnector_->SubscribeUserTransactionAborted(BIND(
            &TImpl::OnUserTransactionAborted,
            Unretained(this)));
        MasterConnector_->SubscribeSchedulerTransactionAborted(BIND(
            &TImpl::OnSchedulerTransactionAborted,
            Unretained(this)));

        MasterConnector_->Start();

        ProfilingExecutor_ = New<TPeriodicExecutor>(
            Bootstrap_->GetControlInvoker(),
            BIND(&TImpl::OnProfiling, MakeWeak(this)),
            Config_->ProfilingUpdatePeriod);
        ProfilingExecutor_->Start();

        auto nameTable = New<TNameTable>();
        auto options = New<TTableWriterOptions>();
        options->ValidateDuplicateIds = true;
        options->ValidateRowWeight = true;
        options->ValidateColumnCount = true;

        EventLogWriter_ = CreateSchemalessBufferedTableWriter(
            Config_->EventLog,
            options,
            GetMasterClient(),
            nameTable,
            Config_->EventLog->Path);

        // Open is always synchronous for buffered writer.
        YCHECK(EventLogWriter_->Open().IsSet());

        EventLogValueConsumer_.reset(new TWritingValueConsumer(EventLogWriter_, New<TTypeConversionConfig>(), true /* flushImmediately */));
        EventLogTableConsumer_.reset(new TTableConsumer(EventLogValueConsumer_.get()));

        LogEventFluently(ELogEventType::SchedulerStarted)
            .Item("address").Value(ServiceAddress_);

        LoggingExecutor_ = New<TPeriodicExecutor>(
            Bootstrap_->GetControlInvoker(),
            BIND(&TImpl::OnLogging, MakeWeak(this)),
            Config_->ClusterInfoLoggingPeriod);
        LoggingExecutor_->Start();

        PendingEventLogRowsFlushExecutor_ = New<TPeriodicExecutor>(
            Bootstrap_->GetControlInvoker(),
            BIND(&TImpl::OnPendingEventLogRowsFlush, MakeWeak(this)),
            Config_->PendingEventLogRowsFlushPeriod);
        PendingEventLogRowsFlushExecutor_->Start();

        UpdateExecNodeDescriptorsExecutor_ = New<TPeriodicExecutor>(
            Bootstrap_->GetControlInvoker(),
            BIND(&TImpl::UpdateExecNodeDescriptors, MakeWeak(this)),
            Config_->UpdateExecNodeDescriptorsPeriod);
        UpdateExecNodeDescriptorsExecutor_->Start();

        UpdateNodeShardsExecutor_ = New<TPeriodicExecutor>(
            Bootstrap_->GetControlInvoker(),
            BIND(&TImpl::UpdateNodeShards, MakeWeak(this)),
            Config_->NodeShardsUpdatePeriod);
        UpdateNodeShardsExecutor_->Start();
    }

    virtual ISchedulerStrategyPtr GetStrategy() override
    {
        VERIFY_THREAD_AFFINITY_ANY();

        return Strategy_;
    }

    IYPathServicePtr GetOrchidService()
    {
        auto staticOrchidProducer = BIND(&TImpl::BuildStaticOrchid, MakeStrong(this));
        auto staticOrchidService = IYPathService::FromProducer(staticOrchidProducer)
            ->Via(GetControlInvoker())
            ->Cached(Config_->StaticOrchidCacheUpdatePeriod);

        auto dynamicOrchidService = GetDynamicOrchidService()
            ->Via(GetControlInvoker());

        return New<TServiceCombiner>(std::vector<IYPathServicePtr> {
            staticOrchidService,
            dynamicOrchidService
        });
    }

    std::vector<TOperationPtr> GetOperations()
    {
        VERIFY_THREAD_AFFINITY(ControlThread);

        std::vector<TOperationPtr> operations;
        for (const auto& pair : IdToOperation_) {
            operations.push_back(pair.second);
        }
        return operations;
    }

    IInvokerPtr GetSnapshotIOInvoker()
    {
        return SnapshotIOQueue_->GetInvoker();
    }

    bool IsConnected()
    {
        return MasterConnector_->IsConnected();
    }

    void ValidateConnected()
    {
        if (!IsConnected()) {
            THROW_ERROR_EXCEPTION(GetMasterDisconnectedError());
        }
    }


    TOperationPtr FindOperation(const TOperationId& id)
    {
        VERIFY_THREAD_AFFINITY(ControlThread);

        auto it = IdToOperation_.find(id);
        return it == IdToOperation_.end() ? nullptr : it->second;
    }

    TOperationPtr GetOperation(const TOperationId& id)
    {
        VERIFY_THREAD_AFFINITY(ControlThread);

        auto operation = FindOperation(id);
        YCHECK(operation);
        return operation;
    }

    TOperationPtr GetOperationOrThrow(const TOperationId& id)
    {
        VERIFY_THREAD_AFFINITY(ControlThread);

        auto operation = FindOperation(id);
        if (!operation) {
            THROW_ERROR_EXCEPTION(
                EErrorCode::NoSuchOperation,
                "No such operation %v",
                id);
        }
        return operation;
    }


    virtual int GetExecNodeCount() const override
    {
        VERIFY_THREAD_AFFINITY_ANY();

        int execNodeCount = 0;
        for (auto& nodeShard : NodeShards_) {
            execNodeCount += nodeShard->GetExecNodeCount();
        }
        return execNodeCount;
    }

    virtual int GetTotalNodeCount() const override
    {
        VERIFY_THREAD_AFFINITY_ANY();

        int totalNodeCount = 0;
        for (auto& nodeShard : NodeShards_) {
            totalNodeCount += nodeShard->GetTotalNodeCount();
        }
        return totalNodeCount;
    }

    virtual std::vector<TExecNodeDescriptor> GetExecNodeDescriptors(const TNullable<Stroka>& tag) const override
    {
        VERIFY_THREAD_AFFINITY_ANY();

        if (!tag) {
            TReaderGuard guard(ExecNodeDescriptorsLock_);

            return CachedExecNodeDescriptors_;
        }

        auto now = TInstant::Now();

        {
            TReaderGuard guard(ExecNodeDescriptorsByTagLock_);

            auto it = CachedExecNodeDescriptorsByTag_.find(*tag);
            if (it != CachedExecNodeDescriptorsByTag_.end() &&
                now <= it->second.first + Config_->UpdateExecNodeDescriptorsPeriod)
            {
                it->second.first = now;
                return it->second.second;
            }
        }

        std::vector<TExecNodeDescriptor> result;

        {
            TReaderGuard guard(ExecNodeDescriptorsLock_);

            for (const auto& descriptor : CachedExecNodeDescriptors_) {
                if (descriptor.CanSchedule(tag)) {
                    result.push_back(descriptor);
                }
            }
        }

        {
            TWriterGuard guard(ExecNodeDescriptorsByTagLock_);
            CachedExecNodeDescriptorsByTag_[*tag] = std::make_pair(now, result);
        }

        return result;
    }

    virtual void RegisterAlert(EAlertType alertType, const TError& alert) override
    {
        VERIFY_THREAD_AFFINITY(ControlThread);

        LOG_WARNING(alert, "Registering %v alert", alertType);

        GetMasterConnector()->RegisterAlert(alertType, alert);
    }

    virtual void UnregisterAlert(EAlertType alertType) override
    {
        VERIFY_THREAD_AFFINITY(ControlThread);

        GetMasterConnector()->UnregisterAlert(alertType);
    }

    virtual const TCoreDumperPtr& GetCoreDumper() const override
    {
        VERIFY_THREAD_AFFINITY_ANY();

        return Bootstrap_->GetCoreDumper();
    }

    virtual const TAsyncSemaphorePtr& GetCoreSemaphore() const override
    {
        VERIFY_THREAD_AFFINITY_ANY();

        return CoreSemaphore_;
    }

    virtual void ValidatePoolPermission(
        const TYPath& path,
        const Stroka& user,
        EPermission permission) const override
    {
<<<<<<< HEAD
        const auto& client = GetMasterClient();
        return client->CheckPermission(user, GetPoolsPath() + path, permission)
            .Apply(BIND([=] (const TCheckPermissionResult& result) {
                if (result.Action == ESecurityAction::Deny) {
                    THROW_ERROR_EXCEPTION(
                        NSecurityClient::EErrorCode::AuthorizationError,
                        "User %Qv has been denied access to pool %v",
                        user,
                        path)
                        << result.ToError(user, permission);
                }
            }));
=======
        VERIFY_THREAD_AFFINITY(ControlThread);

        auto client = Bootstrap_->GetMasterClient();
        auto result = WaitFor(client->CheckPermission(user, GetPoolsPath() + path, permission))
            .ValueOrThrow();
        if (result.Action == ESecurityAction::Deny) {
            THROW_ERROR_EXCEPTION(
                NSecurityClient::EErrorCode::AuthorizationError,
                "User %Qv has been denied access to pool %v",
                user,
                path)
                << result.ToError(user, permission);
        }
>>>>>>> 1e47bb43
    }


    void ValidateOperationPermission(
        const Stroka& user,
        const TOperationId& operationId,
        EPermission permission) override
    {
        VERIFY_THREAD_AFFINITY_ANY();

        auto path = GetOperationPath(operationId);

        const auto& client = GetMasterClient();
        auto asyncResult = client->CheckPermission(user, path, permission);
        auto resultOrError = WaitFor(asyncResult);
        if (!resultOrError.IsOK()) {
            THROW_ERROR_EXCEPTION("Error checking permission for operation %v",
                operationId)
                << resultOrError;
        }

        const auto& result = resultOrError.Value();
        if (result.Action == ESecurityAction::Deny) {
            THROW_ERROR_EXCEPTION(
                NSecurityClient::EErrorCode::AuthorizationError,
                "User %Qv has been denied access to operation %v",
                user,
                operationId);
        }
    }

    TFuture<TOperationPtr> StartOperation(
        EOperationType type,
        const TTransactionId& transactionId,
        const TMutationId& mutationId,
        IMapNodePtr spec,
        const Stroka& user)
    {
        VERIFY_THREAD_AFFINITY(ControlThread);

        if (static_cast<int>(IdToOperation_.size()) >= Config_->MaxOperationCount) {
            THROW_ERROR_EXCEPTION(
                EErrorCode::TooManyOperations,
                "Limit for the total number of concurrent operations %v has been reached",
                Config_->MaxOperationCount);
        }

        // Attach user transaction if any. Don't ping it.
        TTransactionAttachOptions userAttachOptions;
        userAttachOptions.Ping = false;
        userAttachOptions.PingAncestors = false;
        auto userTransaction = transactionId
            ? GetMasterClient()->AttachTransaction(transactionId, userAttachOptions)
            : nullptr;

        // Merge operation spec with template
        auto specTemplate = GetSpecTemplate(type, spec);
        if (specTemplate) {
            spec = UpdateNode(specTemplate, spec)->AsMap();
        }

        TOperationSpecBasePtr operationSpec;
        try {
            operationSpec = ConvertTo<TOperationSpecBasePtr>(spec);
        } catch (const std::exception& ex) {
            THROW_ERROR_EXCEPTION("Error parsing operation spec") << ex;
        }

        // Create operation object.
        auto operationId = MakeRandomId(
            EObjectType::Operation,
            GetMasterClient()->GetNativeConnection()->GetPrimaryMasterCellTag());
        auto operation = New<TOperation>(
            operationId,
            type,
            mutationId,
            userTransaction,
            spec,
            user,
            operationSpec->Owners,
            TInstant::Now());
        operation->SetState(EOperationState::Initializing);

        WaitFor(Strategy_->ValidateOperationStart(operation))
            .ThrowOnError();

        LOG_INFO("Starting operation (OperationType: %v, OperationId: %v, TransactionId: %v, User: %v)",
            type,
            operationId,
            transactionId,
            user);

        LOG_INFO("Total resource limits (OperationId: %v, ResourceLimits: %v)",
            operationId,
            FormatResources(GetTotalResourceLimits()));

        // Spawn a new fiber where all startup logic will work asynchronously.
        BIND(&TImpl::DoStartOperation, MakeStrong(this), operation)
            .AsyncVia(MasterConnector_->GetCancelableControlInvoker())
            .Run();

        return operation->GetStarted();
    }

    TFuture<void> AbortOperation(TOperationPtr operation, const TError& error, const Stroka& user)
    {
        VERIFY_THREAD_AFFINITY(ControlThread);

        auto codicilGuard = operation->MakeCodicilGuard();

        ValidateOperationPermission(user, operation->GetId(), EPermission::Write);

        if (operation->IsFinishingState() || operation->IsFinishedState()) {
            LOG_INFO(error, "Operation is already shuting down (OperationId: %v, State: %v)",
                operation->GetId(),
                operation->GetState());
            return operation->GetFinished();
        }

        LOG_INFO(error, "Aborting operation (OperationId: %v, State: %v)",
            operation->GetId(),
            operation->GetState());

        TerminateOperation(
            operation,
            EOperationState::Aborting,
            EOperationState::Aborted,
            ELogEventType::OperationAborted,
            error);

        return operation->GetFinished();
    }

    TFuture<void> SuspendOperation(TOperationPtr operation, const Stroka& user, bool abortRunningJobs)
    {
        VERIFY_THREAD_AFFINITY(ControlThread);

        auto codicilGuard = operation->MakeCodicilGuard();

        ValidateOperationPermission(user, operation->GetId(), EPermission::Write);

        if (operation->IsFinishingState() || operation->IsFinishedState()) {
            return MakeFuture(TError(
                EErrorCode::InvalidOperationState,
                "Cannot suspend operation in %Qlv state",
                operation->GetState()));
        }

        operation->SetSuspended(true);

        if (abortRunningJobs) {
            AbortOperationJobs(operation, TError("Suspend operation by user request"), /* terminated */ false);
        }

        LOG_INFO("Operation suspended (OperationId: %v)",
            operation->GetId());

        return MasterConnector_->FlushOperationNode(operation);
    }

    TFuture<void> ResumeOperation(TOperationPtr operation, const Stroka& user)
    {
        VERIFY_THREAD_AFFINITY(ControlThread);

        auto codicilGuard = operation->MakeCodicilGuard();

        ValidateOperationPermission(user, operation->GetId(), EPermission::Write);

        if (!operation->GetSuspended()) {
            return MakeFuture(TError(
                EErrorCode::InvalidOperationState,
                "Operation is not suspended. Its state %Qlv",
                operation->GetState()));
        }

        std::vector<TFuture<void>> resumeFutures;
        for (auto& nodeShard : NodeShards_) {
            resumeFutures.push_back(BIND(&TNodeShard::ResumeOperationJobs, nodeShard)
                .AsyncVia(nodeShard->GetInvoker())
                .Run(operation->GetId()));
        }
        WaitFor(Combine(resumeFutures))
            .ThrowOnError();

        operation->SetSuspended(false);

        LOG_INFO("Operation resumed (OperationId: %v)",
            operation->GetId());

        return MasterConnector_->FlushOperationNode(operation);
    }

    TFuture<void> CompleteOperation(TOperationPtr operation, const TError& error, const Stroka& user)
    {
        VERIFY_THREAD_AFFINITY(ControlThread);

        auto codicilGuard = operation->MakeCodicilGuard();

        ValidateOperationPermission(user, operation->GetId(), EPermission::Write);

        if (operation->IsFinishingState() || operation->IsFinishedState()) {
            LOG_INFO(error, "Operation is already shutting down (OperationId: %v, State: %v)",
                operation->GetId(),
                operation->GetState());
            return operation->GetFinished();
        }
        if (operation->GetState() != EOperationState::Running) {
            return MakeFuture(TError(
                EErrorCode::InvalidOperationState,
                "Operation is not running. Its state is %Qlv",
                operation->GetState()));
        }

        LOG_INFO(error, "Completing operation (OperationId: %v, State: %v)",
            operation->GetId(),
            operation->GetState());

        auto controller = operation->GetController();
        YCHECK(controller);
        controller->Complete();

        return operation->GetFinished();
    }

    TFuture<TYsonString> Strace(const TJobId& jobId, const Stroka& user)
    {
        auto nodeShard = GetNodeShardByJobId(jobId);
        return BIND(&TNodeShard::StraceJob, nodeShard, jobId, user)
            .AsyncVia(nodeShard->GetInvoker())
            .Run();
    }

    TFuture<void> DumpInputContext(const TJobId& jobId, const TYPath& path, const Stroka& user)
    {
        auto nodeShard = GetNodeShardByJobId(jobId);
        return BIND(&TNodeShard::DumpJobInputContext, nodeShard, jobId, path, user)
            .AsyncVia(nodeShard->GetInvoker())
            .Run();
    }

    TFuture<TNodeDescriptor> GetJobNode(const TJobId& jobId, const Stroka& user)
    {
        auto nodeShard = GetNodeShardByJobId(jobId);
        return BIND(&TNodeShard::GetJobNode, nodeShard, jobId, user)
            .AsyncVia(nodeShard->GetInvoker())
            .Run();
    }

    TFuture<void> SignalJob(const TJobId& jobId, const Stroka& signalName, const Stroka& user)
    {
        auto nodeShard = GetNodeShardByJobId(jobId);
        return BIND(&TNodeShard::SignalJob, nodeShard, jobId, signalName, user)
            .AsyncVia(nodeShard->GetInvoker())
            .Run();
    }

    TFuture<void> AbandonJob(const TJobId& jobId, const Stroka& user)
    {
        auto nodeShard = GetNodeShardByJobId(jobId);
        return BIND(&TNodeShard::AbandonJob, nodeShard, jobId, user)
            .AsyncVia(nodeShard->GetInvoker())
            .Run();
    }

    TFuture<TYsonString> PollJobShell(const TJobId& jobId, const TYsonString& parameters, const Stroka& user)
    {
        auto nodeShard = GetNodeShardByJobId(jobId);
        return BIND(&TNodeShard::PollJobShell, nodeShard, jobId, parameters, user)
            .AsyncVia(nodeShard->GetInvoker())
            .Run();
    }

    TFuture<void> AbortJob(const TJobId& jobId, const TNullable<TDuration>& interruptTimeout, const Stroka& user)
    {
        auto nodeShard = GetNodeShardByJobId(jobId);
        return BIND(&TNodeShard::AbortJob, nodeShard, jobId, interruptTimeout, user)
            .AsyncVia(nodeShard->GetInvoker())
            .Run();
    }

    void ProcessHeartbeat(TCtxHeartbeatPtr context)
    {
        auto* request = &context->Request();
        auto nodeId = request->node_id();

        auto nodeShard = GetNodeShard(nodeId);
        auto operationsToLog = WaitFor(
            BIND(&TNodeShard::ProcessHeartbeat, nodeShard)
                .AsyncVia(nodeShard->GetInvoker())
                .Run(context))
            .ValueOrThrow();

        // NB: Do heavy logging after responding to heartbeat.
        for (const auto& operationId : operationsToLog) {
            auto operation = FindOperation(operationId);
            if (!operation) {
                continue;
            }
            LogOperationProgress(operation);
        }
    }


    // ISchedulerStrategyHost implementation
    virtual TMasterConnector* GetMasterConnector() override
    {
        return MasterConnector_.get();
    }

    virtual TJobResources GetTotalResourceLimits() override
    {
        VERIFY_THREAD_AFFINITY(ControlThread);

        auto totalResourceLimits = ZeroJobResources();
        for (auto& nodeShard : NodeShards_) {
            totalResourceLimits += nodeShard->GetTotalResourceLimits();
        }
        return totalResourceLimits;
    }

    TJobResources GetTotalResourceUsage()
    {
        VERIFY_THREAD_AFFINITY(ControlThread);

        auto totalResourceUsage = ZeroJobResources();
        for (auto& nodeShard : NodeShards_) {
            totalResourceUsage += nodeShard->GetTotalResourceUsage();
        }
        return totalResourceUsage;
    }

    virtual TJobResources GetResourceLimits(const TNullable<Stroka>& tag) override
    {
        VERIFY_THREAD_AFFINITY(ControlThread);

        auto resourceLimits = ZeroJobResources();
        for (auto& nodeShard : NodeShards_) {
            resourceLimits += nodeShard->GetResourceLimits(tag);
        }
        return resourceLimits;
    }

    int GetActiveJobCount()
    {
        int activeJobCount = 0;
        for (auto& nodeShard : NodeShards_) {
             activeJobCount += nodeShard->GetActiveJobCount();
        }
        return activeJobCount;
    }

    virtual void ActivateOperation(const TOperationId& operationId) override
    {
        auto operation = GetOperation(operationId);

        auto codicilGuard = operation->MakeCodicilGuard();

        operation->SetActivated(true);
        if (operation->GetPrepared()) {
            MaterializeOperation(operation);
        }
    }

    void MaterializeOperation(TOperationPtr operation)
    {
        auto controller = operation->GetController();
        // TODO(ignat): avoid non-necessary async call here if operation is successfully revived.
        operation->SetState(EOperationState::Materializing);
        BIND(&IOperationController::Materialize, controller)
            .AsyncVia(controller->GetCancelableInvoker())
            .Run()
            .Subscribe(BIND([operation] (const TError& error) {
                if (error.IsOK()) {
                    if (operation->GetState() == EOperationState::Materializing) {
                        operation->SetState(EOperationState::Running);
                    }
                }
            })
            .Via(controller->GetCancelableControlInvoker()));
    }


    // IOperationHost implementation
    virtual const NApi::INativeClientPtr& GetMasterClient() override
    {
        return Bootstrap_->GetMasterClient();
    }

    virtual const NHiveClient::TClusterDirectoryPtr& GetClusterDirectory() override
    {
        return Bootstrap_->GetClusterDirectory();
    }

    virtual const TNodeDirectoryPtr& GetNodeDirectory() override
    {
        return Bootstrap_->GetNodeDirectory();
    }

    virtual IInvokerPtr GetControlInvoker() const override
    {
        return Bootstrap_->GetControlInvoker();
    }

    virtual IInvokerPtr CreateOperationControllerInvoker() override
    {
        return CreateSerializedInvoker(ControllerThreadPool_->GetInvoker());
    }

    virtual const TThrottlerManagerPtr& GetChunkLocationThrottlerManager() const override
    {
        return Bootstrap_->GetChunkLocationThrottlerManager();
    }

    virtual IYsonConsumer* GetEventLogConsumer() override
    {
        VERIFY_THREAD_AFFINITY(ControlThread);

        return EventLogTableConsumer_.get();
    }

    virtual void OnOperationCompleted(const TOperationId& operationId) override
    {
        VERIFY_THREAD_AFFINITY_ANY();

        MasterConnector_->GetCancelableControlInvoker()->Invoke(
            BIND(&TImpl::DoCompleteOperation, MakeStrong(this), operationId));
    }

    virtual void OnOperationFailed(const TOperationId& operationId, const TError& error) override
    {
        VERIFY_THREAD_AFFINITY_ANY();

        MasterConnector_->GetCancelableControlInvoker()->Invoke(
            BIND(&TImpl::DoFailOperation, MakeStrong(this), operationId, error));
    }

    virtual std::unique_ptr<IValueConsumer> CreateLogConsumer() override
    {
        return std::unique_ptr<IValueConsumer>(new TEventLogValueConsumer(this));
    }

    // INodeShardHost implementation
    int GetNodeShardId(TNodeId nodeId) const override
    {
        VERIFY_THREAD_AFFINITY_ANY();

        return nodeId % NodeShards_.size();
    }

    IInvokerPtr GetStatisticsAnalyzerInvoker() override
    {
        VERIFY_THREAD_AFFINITY_ANY();

        return StatisticsAnalyzerThreadPool_->GetInvoker();
    }

    IInvokerPtr GetJobSpecBuilderInvoker() override
    {
        VERIFY_THREAD_AFFINITY_ANY();

        return JobSpecBuilderThreadPool_->GetInvoker();
    }

    TFuture<void> UpdateOperationWithFinishedJob(
        const TOperationId& operationId,
        const TJobId& jobId,
        bool jobFailedOrAborted,
        NYson::TYsonString jobAttributes,
        const TChunkId& stderrChunkId,
        const TChunkId& failContextChunkId,
        TFuture<TYsonString> inputPathsFuture) override
    {
        VERIFY_THREAD_AFFINITY_ANY();

        return BIND(&TImpl::DoUpdateOperationWithFinishedJob, MakeStrong(this))
            .AsyncVia(MasterConnector_->GetCancelableControlInvoker())
            .Run(
                operationId,
                jobId,
                jobFailedOrAborted,
                jobAttributes,
                stderrChunkId,
                failContextChunkId,
                inputPathsFuture);
    }

    TFuture<void> AttachJobContext(
        const NYTree::TYPath& path,
        const NChunkClient::TChunkId& chunkId,
        const TOperationId& operationId,
        const TJobId& jobId) override
    {
        VERIFY_THREAD_AFFINITY_ANY();

        return BIND(&TImpl::DoAttachJobContext, MakeStrong(this))
            .AsyncVia(MasterConnector_->GetCancelableControlInvoker())
            .Run(path, chunkId, operationId, jobId);
    }

    TJobProberServiceProxy CreateJobProberProxy(const Stroka& address) override
    {
        VERIFY_THREAD_AFFINITY_ANY();

        auto factory = GetMasterClient()->GetLightChannelFactory();
        auto channel = factory->CreateChannel(address);

        TJobProberServiceProxy proxy(channel);
        proxy.SetDefaultTimeout(Config_->JobProberRpcTimeout);
        return proxy;
    }

private:
    TSchedulerConfigPtr Config_;
    const TSchedulerConfigPtr InitialConfig_;
    TBootstrap* const Bootstrap_;

    TActionQueuePtr SnapshotIOQueue_;
    TThreadPoolPtr ControllerThreadPool_;
    TThreadPoolPtr JobSpecBuilderThreadPool_;
    TThreadPoolPtr StatisticsAnalyzerThreadPool_;

    std::unique_ptr<TMasterConnector> MasterConnector_;

    ISchedulerStrategyPtr Strategy_;

    TNodeDirectoryPtr NodeDirectory_ = New<TNodeDirectory>();

    typedef yhash_map<TOperationId, TOperationPtr> TOperationIdMap;
    TOperationIdMap IdToOperation_;

    typedef std::vector<TExecNodeDescriptor> TExecNodeDescriptors;
    NConcurrency::TReaderWriterSpinLock ExecNodeDescriptorsLock_;
    TExecNodeDescriptors CachedExecNodeDescriptors_;

    NConcurrency::TReaderWriterSpinLock ExecNodeDescriptorsByTagLock_;
    mutable yhash_map<Stroka, std::pair<TInstant, TExecNodeDescriptors>> CachedExecNodeDescriptorsByTag_;

    TProfiler TotalResourceLimitsProfiler_;
    TProfiler TotalResourceUsageProfiler_;

    TSimpleCounter TotalCompletedJobTimeCounter_;
    TSimpleCounter TotalFailedJobTimeCounter_;
    TSimpleCounter TotalAbortedJobTimeCounter_;

    TEnumIndexedVector<TTagId, EJobState> JobStateToTag_;
    TEnumIndexedVector<TTagId, EJobType> JobTypeToTag_;
    TEnumIndexedVector<TTagId, EAbortReason> JobAbortReasonToTag_;

    TPeriodicExecutorPtr ProfilingExecutor_;
    TPeriodicExecutorPtr LoggingExecutor_;
    TPeriodicExecutorPtr PendingEventLogRowsFlushExecutor_;
    TPeriodicExecutorPtr UpdateExecNodeDescriptorsExecutor_;
    TPeriodicExecutorPtr UpdateNodeShardsExecutor_;

    const TAsyncSemaphorePtr CoreSemaphore_;

    Stroka ServiceAddress_;

    std::vector<TNodeShardPtr> NodeShards_;

    class TEventLogValueConsumer
        : public IValueConsumer
    {
    public:
        explicit TEventLogValueConsumer(TScheduler::TImpl* host)
            : Host_(host)
        { }

        virtual TNameTablePtr GetNameTable() const override
        {
            return Host_->EventLogWriter_->GetNameTable();
        }

        virtual bool GetAllowUnknownColumns() const override
        {
            return true;
        }

        virtual void OnBeginRow() override
        { }

        virtual void OnValue(const TUnversionedValue& value) override
        {
            Builder_.AddValue(value);
        }

        virtual void OnEndRow() override
        {
            Host_->PendingEventLogRows_.Enqueue(Builder_.FinishRow());
        }

    private:
        TScheduler::TImpl* const Host_;
        TUnversionedOwningRowBuilder Builder_;

    };

    ISchemalessWriterPtr EventLogWriter_;
    std::unique_ptr<IValueConsumer> EventLogValueConsumer_;
    std::unique_ptr<IYsonConsumer> EventLogTableConsumer_;
    TMultipleProducerSingleConsumerLockFreeStack<TUnversionedOwningRow> PendingEventLogRows_;

    DECLARE_THREAD_AFFINITY_SLOT(ControlThread);


    TNodeShardPtr GetNodeShard(TNodeId nodeId) const
    {
        return NodeShards_[GetNodeShardId(nodeId)];
    }

    TNodeShardPtr GetNodeShardByJobId(TJobId jobId) const
    {
        auto nodeId = NodeIdFromJobId(jobId);
        return GetNodeShard(nodeId);
    }

    bool ShouldCreateJobNode(const TOperationPtr& operation, bool jobFailedOrAborted, bool hasStderr)
    {
        // Keep it sync with same checks in TNodeShard::ProcessFinishedJobResult.
        if (operation->GetJobNodeCount() >= Config_->MaxJobNodesPerOperation) {
            return false;
        }
        if (!jobFailedOrAborted) {
            return hasStderr && operation->GetStderrCount() < operation->GetMaxStderrCount();
        }
        return true;
    }

    void DoUpdateOperationWithFinishedJob(
        const TOperationId& operationId,
        const TJobId& jobId,
        bool jobFailedOrAborted,
        NYson::TYsonString jobAttributes,
        const TChunkId& stderrChunkId,
        const TChunkId& failContextChunkId,
        TFuture<TYsonString> inputPathsFuture)
    {
        VERIFY_THREAD_AFFINITY(ControlThread);

        auto operation = FindOperation(operationId);
        if (!operation) {
            LOG_DEBUG("Dangling finished job found (JobId: %v, OperationId: %v)",
                jobId,
                operationId);
            return;
        }

        YCHECK(jobFailedOrAborted || !failContextChunkId);

        if (ShouldCreateJobNode(operation, jobFailedOrAborted, stderrChunkId != NullChunkId)) {
            TCreateJobNodeRequest request;
            request.OperationId = operationId;
            request.JobId = jobId;
            request.Attributes = jobAttributes;
            request.StderrChunkId = stderrChunkId;
            request.FailContextChunkId = failContextChunkId;
            request.InputPathsFuture = inputPathsFuture;

            MasterConnector_->CreateJobNode(request);

            if (stderrChunkId) {
                operation->SetStderrCount(operation->GetStderrCount() + 1);
            }
            operation->SetJobNodeCount(operation->GetJobNodeCount() + 1);
        } else {
            if (stderrChunkId) {
                ReleaseStderrChunk(operation, stderrChunkId);
            }
        }
    }

    void ReleaseStderrChunk(const TOperationPtr& operation, const TChunkId& chunkId)
    {
        auto cellTag = CellTagFromId(chunkId);
        auto channel = GetMasterClient()->GetMasterChannelOrThrow(NApi::EMasterChannelKind::Leader, cellTag);
        TChunkServiceProxy proxy(channel);

        auto batchReq = proxy.ExecuteBatch();
        auto req = batchReq->add_unstage_chunk_tree_subrequests();
        ToProto(req->mutable_chunk_tree_id(), chunkId);
        req->set_recursive(false);

        // Fire-and-forget.
        // The subscriber is only needed to log the outcome.
        batchReq->Invoke().Subscribe(
            BIND(&TImpl::OnStderrChunkReleased, MakeStrong(this)));
    }

    void OnStderrChunkReleased(const TChunkServiceProxy::TErrorOrRspExecuteBatchPtr& batchRspOrError)
    {
        // NB: We only look at the topmost error and ignore subresponses.
        if (!batchRspOrError.IsOK()) {
            LOG_WARNING(batchRspOrError, "Error releasing stderr chunk");
        }
    }

    void DoAttachJobContext(
        const NYTree::TYPath& path,
        const NChunkClient::TChunkId& chunkId,
        const TOperationId& operationId,
        const TJobId& jobId)
    {
        VERIFY_THREAD_AFFINITY(ControlThread);

        MasterConnector_->AttachJobContext(path, chunkId, operationId, jobId);
    }

    void OnProfiling()
    {
        VERIFY_THREAD_AFFINITY(ControlThread);

        std::vector<TJobCounter> shardJobCounter(NodeShards_.size());
        std::vector<TAbortedJobCounter> shardAbortedJobCounter(NodeShards_.size());

        for (int i = 0; i < NodeShards_.size(); ++i) {
            auto& nodeShard = NodeShards_[i];
            shardJobCounter[i] = nodeShard->GetJobCounter();
            shardAbortedJobCounter[i] = nodeShard->GetAbortedJobCounter();
        }

        for (auto state : TEnumTraits<EJobState>::GetDomainValues()) {
            for (auto type : TEnumTraits<EJobType>::GetDomainValues()) {
                TTagIdList commonTags = {JobStateToTag_[state], JobTypeToTag_[type]};
                if (state == EJobState::Aborted) {
                    for (auto reason : TEnumTraits<EAbortReason>::GetDomainValues()) {
                        auto tags = commonTags;
                        tags.push_back(JobAbortReasonToTag_[reason]);
                        int counter = 0;
                        for (int i = 0; i < NodeShards_.size(); ++i) {
                            counter += shardAbortedJobCounter[i][reason][state][type];
                        }
                        Profiler.Enqueue("/job_count", counter, EMetricType::Counter, tags);
                    }
                } else {
                    int counter = 0;
                    for (int i = 0; i < NodeShards_.size(); ++i) {
                        counter += shardJobCounter[i][state][type];
                    }
                    Profiler.Enqueue("/job_count", counter, EMetricType::Counter, commonTags);
                }
            }
        }

        Profiler.Enqueue("/active_job_count", GetActiveJobCount(), EMetricType::Gauge);

        Profiler.Enqueue("/exec_node_count", GetExecNodeCount(), EMetricType::Gauge);
        Profiler.Enqueue("/total_node_count", GetTotalNodeCount(), EMetricType::Gauge);

        ProfileResources(TotalResourceLimitsProfiler_, GetTotalResourceLimits());
        ProfileResources(TotalResourceUsageProfiler_, GetTotalResourceUsage());

        {
            TJobTimeStatisticsDelta jobTimeStatisticsDelta;
            for (auto& nodeShard : NodeShards_) {
                jobTimeStatisticsDelta += nodeShard->GetJobTimeStatisticsDelta();
            }
            Profiler.Increment(TotalCompletedJobTimeCounter_, jobTimeStatisticsDelta.CompletedJobTimeDelta);
            Profiler.Increment(TotalFailedJobTimeCounter_, jobTimeStatisticsDelta.FailedJobTimeDelta);
            Profiler.Increment(TotalAbortedJobTimeCounter_, jobTimeStatisticsDelta.AbortedJobTimeDelta);
        }
    }

    void OnLogging()
    {
        VERIFY_THREAD_AFFINITY(ControlThread);

        if (IsConnected()) {
            LogEventFluently(ELogEventType::ClusterInfo)
                .Item("exec_node_count").Value(GetExecNodeCount())
                .Item("total_node_count").Value(GetTotalNodeCount())
                .Item("resource_limits").Value(GetTotalResourceLimits())
                .Item("resource_usage").Value(GetTotalResourceUsage());
        }
    }


    void OnPendingEventLogRowsFlush()
    {
        VERIFY_THREAD_AFFINITY(ControlThread);

        if (IsConnected()) {
            auto owningRows = PendingEventLogRows_.DequeueAll();
            std::vector<TUnversionedRow> rows(owningRows.begin(), owningRows.end());
            EventLogWriter_->Write(rows);
        }
    }


    void OnMasterConnected(const TMasterHandshakeResult& result)
    {
        VERIFY_THREAD_AFFINITY(ControlThread);

        auto responseKeeper = Bootstrap_->GetResponseKeeper();
        responseKeeper->Start();

        LogEventFluently(ELogEventType::MasterConnected)
            .Item("address").Value(ServiceAddress_);

        for (const auto& operationReport : result.OperationReports) {
            const auto& operation = operationReport.Operation;
            if (operation->GetState() == EOperationState::Aborting) {
                AbortAbortingOperation(operation, operationReport.ControllerTransactions);
            } else {
                if (operationReport.UserTransactionAborted) {
                    OnUserTransactionAborted(operation);
                } else {
                    ReviveOperation(operation, operationReport.ControllerTransactions);
                }
            }
        }

        Strategy_->StartPeriodicActivity();
    }

    void OnMasterDisconnected()
    {
        VERIFY_THREAD_AFFINITY(ControlThread);

        LOG_INFO("Starting scheduler state cleanup");

        auto responseKeeper = Bootstrap_->GetResponseKeeper();
        responseKeeper->Stop();

        LogEventFluently(ELogEventType::MasterDisconnected)
            .Item("address").Value(ServiceAddress_);

        auto error = TError("Master disconnected");

        if (Config_->MasterDisconnectDelay) {
            Sleep(*Config_->MasterDisconnectDelay);
        }

        {
            std::vector<TFuture<void>> abortFutures;
            for (auto& nodeShard : NodeShards_) {
                abortFutures.push_back(BIND(&TNodeShard::AbortAllJobs, nodeShard)
                    .AsyncVia(nodeShard->GetInvoker())
                    .Run(error));
            }
            Combine(abortFutures)
                .Get()
                .ThrowOnError();
        }

        auto operations = IdToOperation_;
        for (const auto& pair : operations) {
            auto operation = pair.second;
            LOG_INFO("Forgetting operation (OperationId: %v)", operation->GetId());
            if (!operation->IsFinishedState()) {
                operation->GetController()->Forget();
                SetOperationFinalState(
                    operation,
                    EOperationState::Aborted,
                    error);
            }
            FinishOperation(operation);
        }
        YCHECK(IdToOperation_.empty());

        {
            std::vector<TFuture<void>> nodeShardFutures;
            for (auto& nodeShard : NodeShards_) {
                nodeShardFutures.push_back(BIND(&TNodeShard::OnMasterDisconnected, nodeShard)
                    .AsyncVia(nodeShard->GetInvoker())
                    .Run());
            }
            Combine(nodeShardFutures)
                .Get()
                .ThrowOnError();
        }

        Strategy_->ResetState();

        LOG_INFO("Finished scheduler state cleanup");
    }

    TError GetMasterDisconnectedError()
    {
        return TError(
            NRpc::EErrorCode::Unavailable,
            "Master is not connected");
    }

    void LogOperationFinished(TOperationPtr operation, ELogEventType logEventType, TError error)
    {
        LogEventFluently(logEventType)
            .Do(BIND(&TImpl::BuildOperationInfoForEventLog, MakeStrong(this), operation))
            .Item("start_time").Value(operation->GetStartTime())
            .Item("finish_time").Value(operation->GetFinishTime())
            .Item("controller_time_statistics").Value(operation->ControllerTimeStatistics())
            .Item("error").Value(error);
    }

    void OnUserTransactionAborted(TOperationPtr operation)
    {
        VERIFY_THREAD_AFFINITY(ControlThread);

        auto codicilGuard = operation->MakeCodicilGuard();

        TerminateOperation(
            operation,
            EOperationState::Aborting,
            EOperationState::Aborted,
            ELogEventType::OperationAborted,
            TError("Operation transaction has expired or was aborted"));
    }

    void OnSchedulerTransactionAborted(TOperationPtr operation)
    {
        VERIFY_THREAD_AFFINITY(ControlThread);

        auto codicilGuard = operation->MakeCodicilGuard();

        TerminateOperation(
            operation,
            EOperationState::Failing,
            EOperationState::Failed,
            ELogEventType::OperationFailed,
            TError("Scheduler transaction has expired or was aborted"));
    }

    void RequestPools(TObjectServiceProxy::TReqExecuteBatchPtr batchReq)
    {
        LOG_INFO("Updating pools");

        auto req = TYPathProxy::Get(GetPoolsPath());
        static auto poolConfigTemplate = New<TPoolConfig>();
        static auto poolConfigKeys = poolConfigTemplate->GetRegisteredKeys();
        ToProto(req->mutable_attributes()->mutable_keys(), poolConfigKeys);
        batchReq->AddRequest(req, "get_pools");
    }

    void HandlePools(TObjectServiceProxy::TRspExecuteBatchPtr batchRsp)
    {
        auto rspOrError = batchRsp->GetResponse<TYPathProxy::TRspGet>("get_pools");
        if (!rspOrError.IsOK()) {
            LOG_ERROR(rspOrError, "Error getting pools configuration");
            return;
        }

        const auto& rsp = rspOrError.Value();
        INodePtr poolsNode;
        try {
            poolsNode = ConvertToNode(TYsonString(rsp->value()));
        } catch (const std::exception& ex) {
            auto error = TError("Error parsing pools configuration")
                << ex;
            RegisterAlert(EAlertType::UpdatePools, error);
            return;
        }

        Strategy_->UpdatePools(poolsNode);
    }

    void RequestNodesAttributes(TObjectServiceProxy::TReqExecuteBatchPtr batchReq)
    {
        LOG_INFO("Updating nodes information");

        auto req = TYPathProxy::List("//sys/nodes");
        std::vector<Stroka> attributeKeys{
            "id",
            "tags",
            "state",
            "io_weights"
        };
        ToProto(req->mutable_attributes()->mutable_keys(), attributeKeys);
        batchReq->AddRequest(req, "get_nodes");
    }

    void HandleNodesAttributes(TObjectServiceProxy::TRspExecuteBatchPtr batchRsp)
    {
        auto rspOrError = batchRsp->GetResponse<TYPathProxy::TRspList>("get_nodes");
        if (!rspOrError.IsOK()) {
            LOG_ERROR(rspOrError, "Error updating nodes information");
            return;
        }

        try {
            const auto& rsp = rspOrError.Value();
            auto nodesList = ConvertToNode(TYsonString(rsp->value()))->AsList();
            std::vector<std::vector<std::pair<Stroka, INodePtr>>> nodesForShard(NodeShards_.size());
            std::vector<TFuture<void>> shardFutures;
            for (const auto& child : nodesList->GetChildren()) {
                auto address = child->GetValue<Stroka>();
                auto objectId = child->Attributes().Get<TObjectId>("id");
                auto nodeId = NodeIdFromObjectId(objectId);
                auto nodeShardId = GetNodeShardId(nodeId);
                nodesForShard[nodeShardId].emplace_back(address, child);
            }

            for (int i = 0 ; i < NodeShards_.size(); ++i) {
                auto& nodeShard = NodeShards_[i];
                shardFutures.push_back(
                    BIND(&TNodeShard::HandleNodesAttributes, nodeShard)
                        .AsyncVia(nodeShard->GetInvoker())
                        .Run(std::move(nodesForShard[i])));
            }
            WaitFor(Combine(shardFutures))
                .ThrowOnError();
        } catch (const std::exception& ex) {
            LOG_ERROR(ex, "Error updating nodes information");
        }

        LOG_INFO("Nodes information updated");
    }

    void RequestOperationRuntimeParams(
        TOperationPtr operation,
        TObjectServiceProxy::TReqExecuteBatchPtr batchReq)
    {
        static auto runtimeParamsTemplate = New<TOperationRuntimeParams>();
        auto req = TYPathProxy::Get(GetOperationPath(operation->GetId()) + "/@");
        ToProto(req->mutable_attributes()->mutable_keys(), runtimeParamsTemplate->GetRegisteredKeys());
        batchReq->AddRequest(req, "get_runtime_params");
    }

    void HandleOperationRuntimeParams(
        TOperationPtr operation,
        TObjectServiceProxy::TRspExecuteBatchPtr batchRsp)
    {
        auto rspOrError = batchRsp->GetResponse<TYPathProxy::TRspGet>("get_runtime_params");
        if (!rspOrError.IsOK()) {
            LOG_ERROR(rspOrError, "Error updating operation runtime parameters");
            return;
        }

        const auto& rsp = rspOrError.Value();
        auto attributesNode = ConvertToNode(TYsonString(rsp->value()));

        Strategy_->UpdateOperationRuntimeParams(operation, attributesNode);
    }

    void RequestConfig(TObjectServiceProxy::TReqExecuteBatchPtr batchReq)
    {
        LOG_INFO("Updating scheduler configuration");

        auto req = TYPathProxy::Get("//sys/scheduler/config");
        batchReq->AddRequest(req, "get_config");
    }

    void HandleConfig(TObjectServiceProxy::TRspExecuteBatchPtr batchRsp)
    {
        auto rspOrError = batchRsp->GetResponse<TYPathProxy::TRspGet>("get_config");
        if (rspOrError.FindMatching(NYTree::EErrorCode::ResolveError)) {
            // No config in Cypress, just ignore.
            UnregisterAlert(EAlertType::UpdateConfig);
            return;
        }
        if (!rspOrError.IsOK()) {
            LOG_ERROR(rspOrError, "Error getting scheduler configuration");
            return;
        }

        TSchedulerConfigPtr newConfig = CloneYsonSerializable(InitialConfig_);
        try {
            const auto& rsp = rspOrError.Value();
            auto configFromCypress = ConvertToNode(TYsonString(rsp->value()));
            try {
                newConfig->Load(configFromCypress, /* validate */ true, /* setDefaults */ false);
            } catch (const std::exception& ex) {
                auto error = TError("Error updating cell scheduler configuration")
                    << ex;
                RegisterAlert(EAlertType::UpdateConfig, error);
                return;
            }
        } catch (const std::exception& ex) {
            auto error = TError("Error parsing updated scheduler configuration")
                << ex;
            RegisterAlert(EAlertType::UpdateConfig, error);
            return;
        }

        UnregisterAlert(EAlertType::UpdateConfig);

        auto oldConfigNode = ConvertToNode(Config_);
        auto newConfigNode = ConvertToNode(newConfig);

        if (!AreNodesEqual(oldConfigNode, newConfigNode)) {
            LOG_INFO("Scheduler configuration updated");
            Config_ = newConfig;
            for (const auto& operation : GetOperations()) {
                auto controller = operation->GetController();
                BIND(&IOperationController::UpdateConfig, controller, Config_)
                    .AsyncVia(controller->GetCancelableInvoker())
                    .Run();
            }

            for (auto& nodeShard : NodeShards_) {
                BIND(&TNodeShard::UpdateConfig, nodeShard, Config_)
                    .AsyncVia(nodeShard->GetInvoker())
                    .Run();
            }

            Strategy_->UpdateConfig(Config_);
            MasterConnector_->UpdateConfig(Config_);
        }
    }

    void UpdateExecNodeDescriptors()
    {
        VERIFY_THREAD_AFFINITY(ControlThread);

        std::vector<TFuture<std::vector<TExecNodeDescriptor>>> shardDescriptorsFutures;
        for (auto& nodeShard : NodeShards_) {
            shardDescriptorsFutures.push_back(BIND(&TNodeShard::GetExecNodeDescriptors, nodeShard)
                .AsyncVia(nodeShard->GetInvoker())
                .Run());
        }

        auto shardDescriptors = WaitFor(Combine(shardDescriptorsFutures))
            .ValueOrThrow();

        std::vector<TExecNodeDescriptor> result;
        for (const auto& descriptors : shardDescriptors) {
            result.insert(result.end(), descriptors.begin(), descriptors.end());
        }

        {
            TWriterGuard guard(ExecNodeDescriptorsLock_);

            CachedExecNodeDescriptors_ = result;
        }
    }

    void UpdateNodeShards()
    {
        TNodeShard::TNodeShardPatch patch;
        for (const auto& pair : IdToOperation_) {
            const auto& operation = pair.second;
            auto& operationPatch = patch.OperationPatches[operation->GetId()];
            operationPatch.CanCreateJobNodeForAbortedOrFailedJobs =
                operation->GetJobNodeCount() < Config_->MaxJobNodesPerOperation;
            operationPatch.CanCreateJobNodeForJobsWithStderr =
                operation->GetStderrCount() < operation->GetMaxStderrCount();
        }

        for (auto& nodeShard : NodeShards_) {
            nodeShard->GetInvoker()->Invoke(BIND(&TNodeShard::UpdateState, nodeShard, patch));
        }
    }

    void DoStartOperation(TOperationPtr operation)
    {
        VERIFY_THREAD_AFFINITY(ControlThread);

        auto codicilGuard = operation->MakeCodicilGuard();

        if (operation->GetState() != EOperationState::Initializing) {
            throw TFiberCanceledException();
        }

        bool registered = false;
        try {
            auto controller = CreateController(operation.Get());
            operation->SetController(controller);

            RegisterOperation(operation);
            registered = true;

            controller->Initialize();

            WaitFor(MasterConnector_->CreateOperationNode(operation))
                .ThrowOnError();

            if (operation->GetState() != EOperationState::Initializing) {
                throw TFiberCanceledException();
            }
        } catch (const std::exception& ex) {
            auto wrappedError = TError("Operation has failed to initialize")
                << ex;
            if (registered) {
                OnOperationFailed(operation->GetId(), wrappedError);
            } else {
                operation->SetStarted(wrappedError);
            }
            THROW_ERROR(wrappedError);
        }

        LogEventFluently(ELogEventType::OperationStarted)
            .Do(BIND(&TImpl::BuildOperationInfoForEventLog, MakeStrong(this), operation));

        // NB: Once we've registered the operation in Cypress we're free to complete
        // StartOperation request. Preparation will happen in a separate fiber in a non-blocking
        // fashion.
        auto controller = operation->GetController();
        BIND(&TImpl::DoPrepareOperation, MakeStrong(this), operation)
            .AsyncVia(controller->GetCancelableControlInvoker())
            .Run();

        operation->SetStarted(TError());
    }

    void DoPrepareOperation(TOperationPtr operation)
    {
        VERIFY_THREAD_AFFINITY(ControlThread);

        auto codicilGuard = operation->MakeCodicilGuard();

        if (operation->GetState() != EOperationState::Initializing) {
            throw TFiberCanceledException();
        }

        const auto& operationId = operation->GetId();

        try {
            // Run async preparation.
            LOG_INFO("Preparing operation (OperationId: %v)",
                operationId);

            operation->SetState(EOperationState::Preparing);

            auto controller = operation->GetController();
            auto asyncResult = BIND(&IOperationController::Prepare, controller)
                .AsyncVia(controller->GetCancelableInvoker())
                .Run();

            TScopedTimer timer;
            auto result = WaitFor(asyncResult);
            auto prepareDuration = timer.GetElapsed();
            operation->UpdateControllerTimeStatistics("/prepare", prepareDuration);

            THROW_ERROR_EXCEPTION_IF_FAILED(result);

            if (operation->GetState() != EOperationState::Preparing) {
                throw TFiberCanceledException();
            }
            operation->SetState(EOperationState::Pending);
            operation->SetPrepared(true);
            if (operation->GetActivated()) {
                MaterializeOperation(operation);
            }
        } catch (const std::exception& ex) {
            auto wrappedError = TError("Operation has failed to prepare")
                << ex;
            OnOperationFailed(operation->GetId(), wrappedError);
            return;
        }

        LOG_INFO("Operation has been prepared (OperationId: %v)",
            operationId);

        LogEventFluently(ELogEventType::OperationPrepared)
            .Item("operation_id").Value(operationId);

        LogOperationProgress(operation);

        // From this moment on the controller is fully responsible for the
        // operation's fate. It will eventually call #OnOperationCompleted or
        // #OnOperationFailed to inform the scheduler about the outcome.
    }

    void ReviveOperation(const TOperationPtr& operation, const TControllerTransactionsPtr& controllerTransactions)
    {
        auto codicilGuard = operation->MakeCodicilGuard();

        operation->SetState(EOperationState::Reviving);

        const auto& operationId = operation->GetId();

        LOG_INFO("Reviving operation (OperationId: %v)",
            operationId);

        if (operation->GetMutationId()) {
            TRspStartOperation response;
            ToProto(response.mutable_operation_id(), operationId);
            auto responseMessage = CreateResponseMessage(response);
            auto responseKeeper = Bootstrap_->GetResponseKeeper();
            responseKeeper->EndRequest(operation->GetMutationId(), responseMessage);
        }

        // NB: The operation is being revived, hence it already
        // has a valid node associated with it.
        // If the revival fails, we still need to update the node
        // and unregister the operation from Master Connector.

        try {
            auto controller = CreateController(operation.Get());
            operation->SetController(controller);
        } catch (const std::exception& ex) {
            LOG_ERROR(ex, "Operation has failed to revive (OperationId: %v)",
                operationId);
            auto wrappedError = TError("Operation has failed to revive") << ex;
            SetOperationFinalState(operation, EOperationState::Failed, wrappedError);
            MasterConnector_->FlushOperationNode(operation);
            return;
        }

        RegisterOperation(operation);

        auto controller = operation->GetController();
        BIND(&TImpl::DoReviveOperation, MakeStrong(this), operation, controllerTransactions)
            .Via(controller->GetCancelableControlInvoker())
            .Run();
    }

    void DoReviveOperation(TOperationPtr operation, TControllerTransactionsPtr controllerTransactions)
    {
        VERIFY_THREAD_AFFINITY(ControlThread);

        auto codicilGuard = operation->MakeCodicilGuard();

        if (operation->GetState() != EOperationState::Reviving) {
            throw TFiberCanceledException();
        }

        try {
            auto controller = operation->GetController();

            controller->InitializeReviving(controllerTransactions);

            if (operation->GetState() != EOperationState::Reviving) {
                throw TFiberCanceledException();
            }

            {
                auto error = WaitFor(MasterConnector_->ResetRevivingOperationNode(operation));
                THROW_ERROR_EXCEPTION_IF_FAILED(error);
            }

            {
                auto asyncResult = VoidFuture;
                asyncResult = BIND(&IOperationController::Revive, controller)
                    .AsyncVia(controller->GetCancelableInvoker())
                    .Run();
                auto error = WaitFor(asyncResult);
                THROW_ERROR_EXCEPTION_IF_FAILED(error);
            }

            if (operation->GetState() != EOperationState::Reviving) {
                throw TFiberCanceledException();
            }

            operation->SetState(EOperationState::Pending);
            operation->SetPrepared(true);
            if (operation->GetActivated()) {
                MaterializeOperation(operation);
            }
        } catch (const std::exception& ex) {
            LOG_ERROR(ex, "Operation has failed to revive (OperationId: %v)",
                operation->GetId());
            auto wrappedError = TError("Operation has failed to revive") << ex;
            OnOperationFailed(operation->GetId(), wrappedError);
            return;
        }

        LOG_INFO("Operation has been revived and is now running (OperationId: %v)",
            operation->GetId());
    }

    void RegisterOperation(TOperationPtr operation)
    {
        YCHECK(IdToOperation_.insert(std::make_pair(operation->GetId(), operation)).second);
        for (auto& nodeShard : NodeShards_) {
            BIND(&TNodeShard::RegisterOperation, nodeShard)
                .AsyncVia(nodeShard->GetInvoker())
                .Run(operation->GetId(), operation->GetController());
        }

        Strategy_->RegisterOperation(operation);

        GetMasterConnector()->AddOperationWatcherRequester(
            operation,
            BIND(&TImpl::RequestOperationRuntimeParams, Unretained(this), operation));
        GetMasterConnector()->AddOperationWatcherHandler(
            operation,
            BIND(&TImpl::HandleOperationRuntimeParams, Unretained(this), operation));

        LOG_DEBUG("Operation registered (OperationId: %v)",
            operation->GetId());
    }

    void AbortOperationJobs(TOperationPtr operation, const TError& error, bool terminated)
    {
        std::vector<TFuture<void>> abortFutures;
        for (auto& nodeShard : NodeShards_) {
            abortFutures.push_back(BIND(&TNodeShard::AbortOperationJobs, nodeShard)
                .AsyncVia(nodeShard->GetInvoker())
                .Run(operation->GetId(), error, terminated));
        }
        WaitFor(Combine(abortFutures))
            .ThrowOnError();
    }

    void UnregisterOperation(TOperationPtr operation)
    {
        YCHECK(IdToOperation_.erase(operation->GetId()) == 1);
        for (auto& nodeShard : NodeShards_) {
            BIND(&TNodeShard::UnregisterOperation, nodeShard, operation->GetId())
                .AsyncVia(nodeShard->GetInvoker())
                .Run();
        }

        Strategy_->UnregisterOperation(operation);

        LOG_DEBUG("Operation unregistered (OperationId: %v)",
            operation->GetId());
    }

    void BuildOperationInfoForEventLog(TOperationPtr operation, IYsonConsumer* consumer)
    {
        BuildYsonMapFluently(consumer)
            .Item("operation_id").Value(operation->GetId())
            .Item("operation_type").Value(operation->GetType())
            .Item("spec").Value(operation->GetSpec())
            .Item("authenticated_user").Value(operation->GetAuthenticatedUser());
        Strategy_->BuildOperationInfoForEventLog(operation, consumer);
    }

    void LogOperationProgress(TOperationPtr operation)
    {
        if (operation->GetState() != EOperationState::Running)
            return;

        if (operation->GetLastLogProgressTime() + Config_->OperationLogProgressBackoff > TInstant::Now())
            return;

        auto controller = operation->GetController();
        auto controllerLoggingProgress = WaitFor(
            BIND(&IOperationController::GetLoggingProgress, controller)
                .AsyncVia(controller->GetInvoker())
                .Run())
            .ValueOrThrow();

        if (!FindOperation(operation->GetId())) {
            return;
        }

        LOG_DEBUG("Progress: %v, %v (OperationId: %v)",
            controllerLoggingProgress,
            Strategy_->GetOperationLoggingProgress(operation->GetId()),
            operation->GetId());

        operation->SetLastLogProgressTime(TInstant::Now());
    }

    void SetOperationFinalState(TOperationPtr operation, EOperationState state, const TError& error)
    {
        VERIFY_THREAD_AFFINITY(ControlThread);

        if (!operation->GetStarted().IsSet()) {
            operation->SetStarted(error);
        }
        operation->SetState(state);
        operation->SetFinishTime(TInstant::Now());
        ToProto(operation->Result().mutable_error(), error);
    }

    void FinishOperation(TOperationPtr operation)
    {
        if (!operation->GetFinished().IsSet()) {
            operation->SetFinished();
            operation->SetController(nullptr);
            UnregisterOperation(operation);
        }
    }

    void InitStrategy()
    {
        Strategy_ = CreateFairShareStrategy(Config_, this);
    }

    IOperationControllerPtr CreateController(TOperation* operation)
    {
        IOperationControllerPtr controller;
        switch (operation->GetType()) {
            case EOperationType::Map:
                controller = CreateMapController(Config_, this, operation);
                break;
            case EOperationType::Merge:
                controller = CreateMergeController(Config_, this, operation);
                break;
            case EOperationType::Erase:
                controller = CreateEraseController(Config_, this, operation);
                break;
            case EOperationType::Sort:
                controller = CreateSortController(Config_, this, operation);
                break;
            case EOperationType::Reduce:
                controller = CreateReduceController(Config_, this, operation);
                break;
            case EOperationType::JoinReduce:
                controller = CreateJoinReduceController(Config_, this, operation);
                break;
            case EOperationType::MapReduce:
                controller = CreateMapReduceController(Config_, this, operation);
                break;
            case EOperationType::RemoteCopy:
                controller = CreateRemoteCopyController(Config_, this, operation);
                break;
            default:
                Y_UNREACHABLE();
        }

        return CreateControllerWrapper(
            operation->GetId(),
            controller,
            ControllerThreadPool_->GetInvoker());
    }

    INodePtr GetSpecTemplate(EOperationType type, IMapNodePtr spec)
    {
        switch (type) {
            case EOperationType::Map:
                return Config_->MapOperationOptions->SpecTemplate;
            case EOperationType::Merge: {
                auto mergeSpec = ParseOperationSpec<TMergeOperationSpec>(spec);
                switch (mergeSpec->Mode) {
                    case EMergeMode::Unordered:
                        return Config_->UnorderedMergeOperationOptions->SpecTemplate;
                    case EMergeMode::Ordered:
                        return Config_->OrderedMergeOperationOptions->SpecTemplate;
                    case EMergeMode::Sorted:
                        return Config_->SortedMergeOperationOptions->SpecTemplate;
                    default:
                        Y_UNREACHABLE();
                }
            }
            case EOperationType::Erase:
                return Config_->EraseOperationOptions->SpecTemplate;
            case EOperationType::Sort:
                return Config_->SortOperationOptions->SpecTemplate;
            case EOperationType::Reduce:
                return Config_->ReduceOperationOptions->SpecTemplate;
            case EOperationType::JoinReduce:
                return Config_->JoinReduceOperationOptions->SpecTemplate;
            case EOperationType::MapReduce:
                return Config_->MapReduceOperationOptions->SpecTemplate;
            case EOperationType::RemoteCopy:
                return Config_->RemoteCopyOperationOptions->SpecTemplate;
            default:
                Y_UNREACHABLE();
        }
    }

    void DoCompleteOperation(const TOperationId& operationId)
    {
        VERIFY_THREAD_AFFINITY(ControlThread);

        auto operation = FindOperation(operationId);

        if (!operation || operation->IsFinishedState() || operation->IsFinishingState()) {
            // Operation is probably being aborted.
            return;
        }

        auto codicilGuard = operation->MakeCodicilGuard();

        LOG_INFO("Completing operation (OperationId: %v)",
            operationId);

        operation->SetState(EOperationState::Completing);

        // The operation may still have running jobs (e.g. those started speculatively).
        AbortOperationJobs(operation, TError("Operation completed"), /* terminated */ true);

        try {
            // First flush: ensure that all stderrs are attached and the
            // state is changed to Completing.
            {
                auto asyncResult = MasterConnector_->FlushOperationNode(operation);
                WaitFor(asyncResult);
                if (operation->GetState() != EOperationState::Completing) {
                    throw TFiberCanceledException();
                }
            }

            {
                auto controller = operation->GetController();
                auto asyncResult = BIND(&IOperationController::Commit, controller)
                    .AsyncVia(controller->GetCancelableInvoker())
                    .Run();
                WaitFor(asyncResult)
                    .ThrowOnError();

                if (operation->GetState() != EOperationState::Completing) {
                    throw TFiberCanceledException();
                }
            }

            if (Config_->FinishOperationTransitionDelay) {
                Sleep(*Config_->FinishOperationTransitionDelay);
            }

            YCHECK(operation->GetState() == EOperationState::Completing);
            SetOperationFinalState(operation, EOperationState::Completed, TError());

            // Second flush: ensure that state is changed to Completed.
            {
                auto asyncResult = MasterConnector_->FlushOperationNode(operation);
                WaitFor(asyncResult);
                YCHECK(operation->GetState() == EOperationState::Completed);
            }

            FinishOperation(operation);
        } catch (const std::exception& ex) {
            OnOperationFailed(operation->GetId(), ex);
            return;
        }

        LOG_INFO("Operation completed (OperationId: %v)",
             operationId);

        LogOperationFinished(operation, ELogEventType::OperationCompleted, TError());
    }

    void DoFailOperation(const TOperationId operationId, const TError& error)
    {
        VERIFY_THREAD_AFFINITY(ControlThread);

        auto operation = FindOperation(operationId);

        // NB: finishing state is ok, do not skip operation fail in this case.
        if (!operation || operation->IsFinishedState()) {
            // Operation is already terminated.
            return;
        }

        auto codicilGuard = operation->MakeCodicilGuard();

        LOG_INFO(error, "Operation failed (OperationId: %v)",
             operation->GetId());

        TerminateOperation(
            operation,
            EOperationState::Failing,
            EOperationState::Failed,
            ELogEventType::OperationFailed,
            error);
    }

    void TerminateOperation(
        TOperationPtr operation,
        EOperationState intermediateState,
        EOperationState finalState,
        ELogEventType logEventType,
        const TError& error)
    {
        VERIFY_THREAD_AFFINITY(ControlThread);

        auto state = operation->GetState();
        if (IsOperationFinished(state) ||
            state == EOperationState::Failing ||
            state == EOperationState::Aborting)
        {
            // Safe to call multiple times, just ignore it.
            return;
        }

        operation->SetState(intermediateState);

        AbortOperationJobs(
            operation,
            TError("Operation terminated")
                << TErrorAttribute("state", state)
                << error,
            /* terminated */ true);

        // First flush: ensure that all stderrs are attached and the
        // state is changed to its intermediate value.
        {
            auto asyncResult = MasterConnector_->FlushOperationNode(operation);
            WaitFor(asyncResult);
            if (operation->GetState() != intermediateState)
                return;
        }

        if (Config_->FinishOperationTransitionDelay) {
            Sleep(*Config_->FinishOperationTransitionDelay);
        }

        {
            auto controller = operation->GetController();
            if (controller) {
                controller->Abort();
            }
        }

        SetOperationFinalState(operation, finalState, error);

        // Second flush: ensure that the state is changed to its final value.
        {
            auto asyncResult = MasterConnector_->FlushOperationNode(operation);
            WaitFor(asyncResult);
            if (operation->GetState() != finalState)
                return;
        }

        LogOperationFinished(operation, logEventType, error);

        FinishOperation(operation);
    }

    void AbortAbortingOperation(TOperationPtr operation, TControllerTransactionsPtr controllerTransactions)
    {
        VERIFY_THREAD_AFFINITY(ControlThread);

        auto codicilGuard = operation->MakeCodicilGuard();

        LOG_INFO("Aborting operation (OperationId: %v)",
             operation->GetId());

        auto abortTransaction = [&] (ITransactionPtr transaction) {
            if (transaction) {
                // Fire-and-forget.
                transaction->Abort();
            }
        };

        abortTransaction(controllerTransactions->Sync);
        abortTransaction(controllerTransactions->Async);
        abortTransaction(controllerTransactions->Input);
        abortTransaction(controllerTransactions->Output);

        SetOperationFinalState(operation, EOperationState::Aborted, TError());

        WaitFor(MasterConnector_->FlushOperationNode(operation));

        LogOperationFinished(operation, ELogEventType::OperationCompleted, TError());
    }

    void BuildStaticOrchid(IYsonConsumer* consumer)
    {
        VERIFY_THREAD_AFFINITY(ControlThread);

        BuildYsonFluently(consumer)
            .BeginMap()
                .Item("connected").Value(MasterConnector_->IsConnected())
                .Item("cell").BeginMap()
                    .Item("resource_limits").Value(GetTotalResourceLimits())
                    .Item("resource_usage").Value(GetTotalResourceUsage())
                    .Item("exec_node_count").Value(GetExecNodeCount())
                    .Item("total_node_count").Value(GetTotalNodeCount())
                .EndMap()
                .Item("suspicious_jobs").BeginMap()
                    .Do([=] (IYsonConsumer* consumer) {
                        for (auto nodeShard : NodeShards_) {
                            WaitFor(
                                BIND(&TNodeShard::BuildSuspiciousJobsYson, nodeShard, consumer)
                                    .AsyncVia(nodeShard->GetInvoker())
                                    .Run());
                        }
                    })
                .EndMap()
                .Item("nodes").BeginMap()
                    .Do([=] (IYsonConsumer* consumer) {
                        for (auto nodeShard : NodeShards_) {
                            WaitFor(
                                BIND(&TNodeShard::BuildNodesYson, nodeShard, consumer)
                                    .AsyncVia(nodeShard->GetInvoker())
                                    .Run());
                        }
                    })
                .EndMap()
                .Item("clusters").DoMapFor(GetClusterDirectory()->GetClusterNames(), [=] (TFluentMap fluent, const Stroka& clusterName) {
                    BuildClusterYson(clusterName, fluent);
                })
                .Item("config").Value(Config_)
                .DoIf(Strategy_.operator bool(), BIND(&ISchedulerStrategy::BuildOrchid, Strategy_))
            .EndMap();
    }

    void BuildClusterYson(const Stroka& clusterName, IYsonConsumer* consumer)
    {
        BuildYsonMapFluently(consumer)
            .Item(clusterName)
            .Value(GetClusterDirectory()->FindConnection(clusterName)->GetConfig());
    }

    void BuildOperationYson(TOperationPtr operation, IYsonConsumer* consumer) const
    {
        auto codicilGuard = operation->MakeCodicilGuard();

        auto controller = operation->GetController();

        bool hasControllerProgress = operation->HasControllerProgress();
        BuildYsonFluently(consumer)
            .BeginMap()
                // Include the complete list of attributes.
                .Do(BIND(&NScheduler::BuildInitializingOperationAttributes, operation))
                .Item("progress").BeginMap()
                    .DoIf(hasControllerProgress, BIND([=] (IYsonConsumer* consumer) {
                        WaitFor(
                            BIND(&IOperationController::BuildProgress, controller)
                                .AsyncVia(controller->GetInvoker())
                                .Run(consumer));
                    }))
                    .Do(BIND(&ISchedulerStrategy::BuildOperationProgress, Strategy_, operation->GetId()))
                .EndMap()
                .Item("brief_progress").BeginMap()
                    .DoIf(hasControllerProgress, BIND([=] (IYsonConsumer* consumer) {
                        WaitFor(
                            BIND(&IOperationController::BuildBriefProgress, controller)
                                .AsyncVia(controller->GetInvoker())
                                .Run(consumer));
                    }))
                    .Do(BIND(&ISchedulerStrategy::BuildBriefOperationProgress, Strategy_, operation->GetId()))
                .EndMap()
                .Item("running_jobs").BeginAttributes()
                    .Item("opaque").Value("true")
                .EndAttributes()
                .BeginMap()
                    .Do([=] (IYsonConsumer* consumer) {
                        for (const auto& nodeShard : NodeShards_) {
                            WaitFor(
                                BIND(&TNodeShard::BuildOperationJobsYson, nodeShard)
                                    .AsyncVia(nodeShard->GetInvoker())
                                    .Run(operation->GetId(), consumer));
                        }
                    })
                .EndMap()
                .Do([=] (IYsonConsumer* consumer) {
                    WaitFor(
                        BIND(&IOperationController::BuildMemoryDigestStatistics, controller)
                            .AsyncVia(controller->GetInvoker())
                            .Run(consumer));
                })
            .EndMap();
    }

    IYPathServicePtr GetDynamicOrchidService()
    {
        auto dynamicOrchidService = New<TCompositeMapService>();
        dynamicOrchidService->AddChild("operations", New<TOperationsService>(this));
        dynamicOrchidService->AddChild("job_by_id", New<TJobByIdService>(this));
        return dynamicOrchidService;
    }

    class TOperationsService
        : public TVirtualMapBase
    {
    public:
        explicit TOperationsService(const TScheduler::TImpl* scheduler)
            : TVirtualMapBase(nullptr /* owningNode */)
            , Scheduler_(scheduler)
        { }

        virtual i64 GetSize() const override
        {
            return Scheduler_->IdToOperation_.size();
        }

        virtual std::vector<Stroka> GetKeys(i64 limit) const override
        {
            std::vector<Stroka> keys;
            keys.reserve(limit);
            for (const auto& pair : Scheduler_->IdToOperation_) {
                if (static_cast<i64>(keys.size()) >= limit) {
                    break;
                }
                keys.emplace_back(ToString(pair.first));
            }
            return keys;
        }

        virtual IYPathServicePtr FindItemService(const TStringBuf& key) const override
        {
            TOperationId operationId = TOperationId::FromString(key);
            auto iterator = Scheduler_->IdToOperation_.find(operationId);
            if (iterator == Scheduler_->IdToOperation_.end()) {
                return nullptr;
            }

            return IYPathService::FromProducer(
                BIND(&TScheduler::TImpl::BuildOperationYson, MakeStrong(Scheduler_), iterator->second));
        }

    private:
        const TScheduler::TImpl* const Scheduler_;
    };

    class TJobByIdService
        : public TVirtualMapBase
    {
    public:
        explicit TJobByIdService(const TScheduler::TImpl* scheduler)
            : TVirtualMapBase(nullptr /* owningNode */)
            , Scheduler_(scheduler)
        { }

        virtual void GetSelf(
            TReqGet* request,
            TRspGet* response,
            const TCtxGetPtr& context) override
        {
            THROW_ERROR_EXCEPTION("Methods Get and List are not supported by this node, query `job_by_id/${job_id}` instead");
        }

        virtual void ListSelf(
            TReqList* request,
            TRspList* response,
            const TCtxListPtr& context) override
        {
            THROW_ERROR_EXCEPTION("Methods Get and List are not supported by this node, query `job_by_id/${job_id}` instead");
        }

        virtual i64 GetSize() const override
        {
            Y_UNREACHABLE();
        }

        virtual std::vector<Stroka> GetKeys(i64 limit) const override
        {
            Y_UNREACHABLE();
        }

        virtual IYPathServicePtr FindItemService(const TStringBuf& key) const override
        {
            TJobId jobId = TJobId::FromString(key);
            auto nodeShard = Scheduler_->GetNodeShardByJobId(jobId);

            auto jobYsonCallback = BIND(&TNodeShard::BuildJobYson, nodeShard, jobId);
            auto jobYPathService = IYPathService::FromProducer(jobYsonCallback)
                ->Via(nodeShard->GetInvoker());

            auto statisticsYsonCallback = BIND([=] (IYsonConsumer* consumer) {
                auto statistics = nodeShard->GetJobStatistics(jobId);
                auto statisticsYson = statistics ? std::move(*statistics) : TYsonString("{}");
                consumer->OnRaw(statisticsYson);
            });

            auto statisticsYPathService = New<TCompositeMapService>()
                ->AddChild("statistics", IYPathService::FromProducer(statisticsYsonCallback)
                    ->Via(nodeShard->GetInvoker()));

            return New<TServiceCombiner>(std::vector<IYPathServicePtr> {
                jobYPathService,
                statisticsYPathService
            });
        }

    private:
        const TScheduler::TImpl* Scheduler_;
    };
};

////////////////////////////////////////////////////////////////////

TScheduler::TScheduler(
    TSchedulerConfigPtr config,
    TBootstrap* bootstrap)
    : Impl_(New<TImpl>(config, bootstrap))
{ }

TScheduler::~TScheduler() = default;

void TScheduler::Initialize()
{
    Impl_->Initialize();
}

ISchedulerStrategyPtr TScheduler::GetStrategy()
{
    return Impl_->GetStrategy();
}

IYPathServicePtr TScheduler::GetOrchidService()
{
    return Impl_->GetOrchidService();
}

std::vector<TOperationPtr> TScheduler::GetOperations()
{
    return Impl_->GetOperations();
}

IInvokerPtr TScheduler::GetSnapshotIOInvoker()
{
    return Impl_->GetSnapshotIOInvoker();
}

bool TScheduler::IsConnected()
{
    return Impl_->IsConnected();
}

void TScheduler::ValidateConnected()
{
    Impl_->ValidateConnected();
}

TOperationPtr TScheduler::FindOperation(const TOperationId& id)
{
    return Impl_->FindOperation(id);
}

TOperationPtr TScheduler::GetOperationOrThrow(const TOperationId& id)
{
    return Impl_->GetOperationOrThrow(id);
}

TFuture<TOperationPtr> TScheduler::StartOperation(
    EOperationType type,
    const TTransactionId& transactionId,
    const TMutationId& mutationId,
    IMapNodePtr spec,
    const Stroka& user)
{
    return Impl_->StartOperation(
        type,
        transactionId,
        mutationId,
        spec,
        user);
}

TFuture<void> TScheduler::AbortOperation(
    TOperationPtr operation,
    const TError& error,
    const Stroka& user)
{
    return Impl_->AbortOperation(operation, error, user);
}

TFuture<void> TScheduler::SuspendOperation(
    TOperationPtr operation,
    const Stroka& user,
    bool abortRunningJobs)
{
    return Impl_->SuspendOperation(operation, user, abortRunningJobs);
}

TFuture<void> TScheduler::ResumeOperation(
    TOperationPtr operation,
    const Stroka& user)
{
    return Impl_->ResumeOperation(operation, user);
}

TFuture<void> TScheduler::CompleteOperation(
    TOperationPtr operation,
    const TError& error,
    const Stroka& user)
{
    return Impl_->CompleteOperation(operation, error, user);
}

TFuture<void> TScheduler::DumpInputContext(const TJobId& jobId, const NYPath::TYPath& path, const Stroka& user)
{
    return Impl_->DumpInputContext(jobId, path, user);
}

TFuture<TNodeDescriptor> TScheduler::GetJobNode(const TJobId& jobId, const Stroka& user)
{
    return Impl_->GetJobNode(jobId, user);
}


TFuture<TYsonString> TScheduler::Strace(const TJobId& jobId, const Stroka& user)
{
    return Impl_->Strace(jobId, user);
}

TFuture<void> TScheduler::SignalJob(const TJobId& jobId, const Stroka& signalName, const Stroka& user)
{
    return Impl_->SignalJob(jobId, signalName, user);
}

TFuture<void> TScheduler::AbandonJob(const TJobId& jobId, const Stroka& user)
{
    return Impl_->AbandonJob(jobId, user);
}

TFuture<TYsonString> TScheduler::PollJobShell(const TJobId& jobId, const TYsonString& parameters, const Stroka& user)
{
    return Impl_->PollJobShell(jobId, parameters, user);
}

TFuture<void> TScheduler::AbortJob(const TJobId& jobId, const TNullable<TDuration>& interruptTimeout, const Stroka& user)
{
    return Impl_->AbortJob(jobId, interruptTimeout, user);
}

void TScheduler::ProcessHeartbeat(TCtxHeartbeatPtr context)
{
    Impl_->ProcessHeartbeat(context);
}

////////////////////////////////////////////////////////////////////

} // namespace NScheduler
} // namespace NYT<|MERGE_RESOLUTION|>--- conflicted
+++ resolved
@@ -436,23 +436,9 @@
         const Stroka& user,
         EPermission permission) const override
     {
-<<<<<<< HEAD
+        VERIFY_THREAD_AFFINITY(ControlThread);
+
         const auto& client = GetMasterClient();
-        return client->CheckPermission(user, GetPoolsPath() + path, permission)
-            .Apply(BIND([=] (const TCheckPermissionResult& result) {
-                if (result.Action == ESecurityAction::Deny) {
-                    THROW_ERROR_EXCEPTION(
-                        NSecurityClient::EErrorCode::AuthorizationError,
-                        "User %Qv has been denied access to pool %v",
-                        user,
-                        path)
-                        << result.ToError(user, permission);
-                }
-            }));
-=======
-        VERIFY_THREAD_AFFINITY(ControlThread);
-
-        auto client = Bootstrap_->GetMasterClient();
         auto result = WaitFor(client->CheckPermission(user, GetPoolsPath() + path, permission))
             .ValueOrThrow();
         if (result.Action == ESecurityAction::Deny) {
@@ -463,7 +449,6 @@
                 path)
                 << result.ToError(user, permission);
         }
->>>>>>> 1e47bb43
     }
 
 
@@ -847,7 +832,7 @@
 
 
     // IOperationHost implementation
-    virtual const NApi::INativeClientPtr& GetMasterClient() override
+    virtual const NApi::INativeClientPtr& GetMasterClient() const override
     {
         return Bootstrap_->GetMasterClient();
     }
