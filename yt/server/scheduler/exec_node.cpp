--- conflicted
+++ resolved
@@ -25,11 +25,8 @@
     , ResourceLimits_(ZeroNodeResources())
     , ResourceUsage_(ZeroNodeResources())
     , MasterState_(ENodeState::Offline)
-<<<<<<< HEAD
     , HasOngoingHeartbeat_(false)
-=======
     , IOWeight_(0)
->>>>>>> 25aab3cf
 { }
 
 bool TExecNode::HasEnoughResources(const TNodeResources& neededResources) const
