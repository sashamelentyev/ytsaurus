#pragma once

#include "public.h"

#include <yt/ytlib/chunk_client/data_statistics.h>
#include <yt/ytlib/chunk_client/input_data_slice.h>

#include <yt/ytlib/job_tracker_client/job.pb.h>
#include <yt/ytlib/job_tracker_client/statistics.h>

#include <yt/ytlib/node_tracker_client/node.pb.h>

#include <yt/ytlib/scheduler/job_resources.h>

#include <yt/core/actions/callback.h>

#include <yt/core/misc/nullable.h>
#include <yt/core/misc/property.h>
#include <yt/core/misc/phoenix.h>

#include <yt/core/yson/consumer.h>

namespace NYT {
namespace NScheduler {

////////////////////////////////////////////////////////////////////////////////

class TJob
    : public TIntrinsicRefCounted
{
    DEFINE_BYVAL_RO_PROPERTY(TJobId, Id);

    DEFINE_BYVAL_RO_PROPERTY(EJobType, Type);

    //! The id of operation the job belongs to.
    DEFINE_BYVAL_RO_PROPERTY(TOperationId, OperationId);

    //! Exec node where the job is running.
    DEFINE_BYVAL_RO_PROPERTY(TExecNodePtr, Node);

    //! The time when the job was started.
    DEFINE_BYVAL_RO_PROPERTY(TInstant, StartTime);

    //! True if job can be interrupted.
    DEFINE_BYVAL_RO_PROPERTY(bool, Interruptible);

    //! The time when the job was finished.
    DEFINE_BYVAL_RW_PROPERTY(TNullable<TInstant>, FinishTime);

    //! True if job was unregistered during heartbeat.
    DEFINE_BYVAL_RW_PROPERTY(bool, HasPendingUnregistration);

    //! Current state of the job.
    DEFINE_BYVAL_RW_PROPERTY(EJobState, State);

    //! Abort reason saved if job was aborted.
    DEFINE_BYVAL_RW_PROPERTY(EAbortReason, AbortReason);

    DEFINE_BYREF_RW_PROPERTY(TJobResources, ResourceUsage);
    DEFINE_BYREF_RO_PROPERTY(TJobResources, ResourceLimits);

    //! Asynchronous spec builder callback.
    DEFINE_BYVAL_RW_PROPERTY(TJobSpecBuilder, SpecBuilder);

    //! Temporary flag used during heartbeat jobs processing to mark found jobs.
    DEFINE_BYVAL_RW_PROPERTY(bool, FoundOnNode);

    //! Flag that marks job as preempted by scheduler.
    DEFINE_BYVAL_RW_PROPERTY(bool, Preempted);

    //! Job fail was requested by scheduler.
    DEFINE_BYVAL_RW_PROPERTY(bool, FailRequested, false);

    //! String describing preemption reason.
    DEFINE_BYVAL_RW_PROPERTY(TString, PreemptionReason);

    //! The purpose of the job interruption.
    DEFINE_BYVAL_RW_PROPERTY(EInterruptReason, InterruptReason, EInterruptReason::None);

    //! Deadline for job to be interrupted.
    DEFINE_BYVAL_RW_PROPERTY(NProfiling::TCpuInstant, InterruptDeadline, 0);

<<<<<<< HEAD
    //! Deadline for running job.
    DEFINE_BYVAL_RW_PROPERTY(NProfiling::TCpuInstant, RunningJobUpdateDeadline, 0);
=======
    //! Contains several important values extracted from job statistics.
    DEFINE_BYVAL_RO_PROPERTY(TBriefJobStatisticsPtr, BriefStatistics);

    //! Means that job probably hung up.
    DEFINE_BYVAL_RO_PROPERTY(bool, Suspicious);

    //! Last time when brief statistics changed in comparison to their previous values.
    DEFINE_BYVAL_RO_PROPERTY(TInstant, LastActivityTime);

    //! Account for node in cypress.
    DEFINE_BYVAL_RO_PROPERTY(TString, Account);

    //! Last time when statistics and resource usage from running job was updated.
    DEFINE_BYVAL_RW_PROPERTY(TNullable<NProfiling::TCpuInstant>, LastRunningJobUpdateTime);
>>>>>>> 9d274efe

public:
    TJob(
        const TJobId& id,
        EJobType type,
        const TOperationId& operationId,
        TExecNodePtr node,
        TInstant startTime,
        const TJobResources& resourceLimits,
        bool interruptible,
<<<<<<< HEAD
        TJobSpecBuilder specBuilder);

    //! The difference between |FinishTime| and |StartTime|.
    TDuration GetDuration() const;
    
    void InterruptJob(EInterruptReason reason, NProfiling::TCpuInstant interruptDeadline);
=======
        TJobSpecBuilder specBuilder,
        const TString& account);

    //! The difference between |FinishTime| and |StartTime|.
    TDuration GetDuration() const;

    void AnalyzeBriefStatistics(
        TDuration suspiciousInactivityTimeout,
        i64 suspiciousCpuUsageThreshold,
        double suspiciousInputPipeIdleTimeFraction,
        const TErrorOr<TBriefJobStatisticsPtr>& briefStatisticsOrError);

    void SetStatus(TJobStatus* status);

    const TString& GetStatisticsSuffix() const;
>>>>>>> 9d274efe
};

DEFINE_REFCOUNTED_TYPE(TJob)

////////////////////////////////////////////////////////////////////////////////

struct TJobSummary
{
    TJobSummary() = default;
    TJobSummary(const TJobPtr& job, TJobStatus* status);
    TJobSummary(const TJobId& id, EJobState state);

    TJobResult Result;
    TJobId Id;
<<<<<<< HEAD
    EJobState State;

=======
    TString StatisticsSuffix;
>>>>>>> 9d274efe
    TNullable<TInstant> FinishTime;
    TNullable<TDuration> PrepareDuration;
    TNullable<TDuration> DownloadDuration;
    TNullable<TDuration> ExecDuration;

    // NB: The Statistics field will be set inside the controller in ParseStatistics().
    TNullable<NJobTrackerClient::TStatistics> Statistics;
    NYson::TYsonString StatisticsYson;

    // TODO(ignat): rename, it is not only about logging.
    bool ShouldLog;

    void Persist(const NPhoenix::TPersistenceContext& context);
};

using TFailedJobSummary = TJobSummary;

struct TCompletedJobSummary
    : public TJobSummary
{
    TCompletedJobSummary(const TJobPtr& job, TJobStatus* status, bool abandoned = false);
    //! Only for testing purpose.
    TCompletedJobSummary() = default;

    void Persist(const NPhoenix::TPersistenceContext& context);

    bool Abandoned = false;

    std::vector<NChunkClient::TInputDataSlicePtr> UnreadInputDataSlices;
    EInterruptReason InterruptReason = EInterruptReason::None;
    int SplitJobCount = 1;
};

struct TAbortedJobSummary
    : public TJobSummary
{
    TAbortedJobSummary(const TJobPtr& job, TJobStatus* status);
    TAbortedJobSummary(const TJobId& id, EAbortReason abortReason);
    TAbortedJobSummary(const TJobSummary& other, EAbortReason abortReason);

    const EAbortReason AbortReason;
};

struct TRunningJobSummary
    : public TJobSummary
{
    TRunningJobSummary(const TJobPtr& job, TJobStatus* status);

    const double Progress;
};

////////////////////////////////////////////////////////////////////////////////

TJobStatus JobStatusFromError(const TError& error);

////////////////////////////////////////////////////////////////////////////////

struct TJobStartRequest
{
    TJobStartRequest(
        TJobId id,
        EJobType type,
        const TJobResources& resourceLimits,
        bool interruptible,
<<<<<<< HEAD
        TJobSpecBuilder specBuilder);
    
=======
        TJobSpecBuilder specBuilder,
        const TString& account);

>>>>>>> 9d274efe
    const TJobId Id;
    const EJobType Type;
    const TJobResources ResourceLimits;
    const bool Interruptible;
    const TJobSpecBuilder SpecBuilder;
<<<<<<< HEAD
=======
    const TString Account;
>>>>>>> 9d274efe
};

////////////////////////////////////////////////////////////////////////////////

DEFINE_ENUM(EScheduleJobFailReason,
    ((Unknown)                    ( 0))
    ((OperationNotRunning)        ( 1))
    ((NoPendingJobs)              ( 2))
    ((NotEnoughChunkLists)        ( 3))
    ((NotEnoughResources)         ( 4))
    ((Timeout)                    ( 5))
    ((EmptyInput)                 ( 6))
    ((NoLocalJobs)                ( 7))
    ((TaskDelayed)                ( 8))
    ((NoCandidateTasks)           ( 9))
    ((ResourceOvercommit)         (10))
    ((TaskRefusal)                (11))
    ((JobSpecThrottling)          (12))
);

struct TScheduleJobResult
    : public TIntrinsicRefCounted
{
    void RecordFail(EScheduleJobFailReason reason);
    bool IsBackoffNeeded() const;
    bool IsScheduleStopNeeded() const;

    TNullable<TJobStartRequest> JobStartRequest;
    TEnumIndexedVector<int, EScheduleJobFailReason> Failed;
    TDuration Duration;
};

DEFINE_REFCOUNTED_TYPE(TScheduleJobResult)

////////////////////////////////////////////////////////////////////////////////

TJobId MakeJobId(NObjectClient::TCellTag tag, NNodeTrackerClient::TNodeId nodeId);

NNodeTrackerClient::TNodeId NodeIdFromJobId(const TJobId& jobId);

////////////////////////////////////////////////////////////////////////////////

} // namespace NScheduler
} // namespace NYT<|MERGE_RESOLUTION|>--- conflicted
+++ resolved
@@ -80,25 +80,8 @@
     //! Deadline for job to be interrupted.
     DEFINE_BYVAL_RW_PROPERTY(NProfiling::TCpuInstant, InterruptDeadline, 0);
 
-<<<<<<< HEAD
     //! Deadline for running job.
     DEFINE_BYVAL_RW_PROPERTY(NProfiling::TCpuInstant, RunningJobUpdateDeadline, 0);
-=======
-    //! Contains several important values extracted from job statistics.
-    DEFINE_BYVAL_RO_PROPERTY(TBriefJobStatisticsPtr, BriefStatistics);
-
-    //! Means that job probably hung up.
-    DEFINE_BYVAL_RO_PROPERTY(bool, Suspicious);
-
-    //! Last time when brief statistics changed in comparison to their previous values.
-    DEFINE_BYVAL_RO_PROPERTY(TInstant, LastActivityTime);
-
-    //! Account for node in cypress.
-    DEFINE_BYVAL_RO_PROPERTY(TString, Account);
-
-    //! Last time when statistics and resource usage from running job was updated.
-    DEFINE_BYVAL_RW_PROPERTY(TNullable<NProfiling::TCpuInstant>, LastRunningJobUpdateTime);
->>>>>>> 9d274efe
 
 public:
     TJob(
@@ -109,30 +92,12 @@
         TInstant startTime,
         const TJobResources& resourceLimits,
         bool interruptible,
-<<<<<<< HEAD
         TJobSpecBuilder specBuilder);
 
     //! The difference between |FinishTime| and |StartTime|.
     TDuration GetDuration() const;
     
     void InterruptJob(EInterruptReason reason, NProfiling::TCpuInstant interruptDeadline);
-=======
-        TJobSpecBuilder specBuilder,
-        const TString& account);
-
-    //! The difference between |FinishTime| and |StartTime|.
-    TDuration GetDuration() const;
-
-    void AnalyzeBriefStatistics(
-        TDuration suspiciousInactivityTimeout,
-        i64 suspiciousCpuUsageThreshold,
-        double suspiciousInputPipeIdleTimeFraction,
-        const TErrorOr<TBriefJobStatisticsPtr>& briefStatisticsOrError);
-
-    void SetStatus(TJobStatus* status);
-
-    const TString& GetStatisticsSuffix() const;
->>>>>>> 9d274efe
 };
 
 DEFINE_REFCOUNTED_TYPE(TJob)
@@ -147,12 +112,8 @@
 
     TJobResult Result;
     TJobId Id;
-<<<<<<< HEAD
     EJobState State;
 
-=======
-    TString StatisticsSuffix;
->>>>>>> 9d274efe
     TNullable<TInstant> FinishTime;
     TNullable<TDuration> PrepareDuration;
     TNullable<TDuration> DownloadDuration;
@@ -217,23 +178,13 @@
         EJobType type,
         const TJobResources& resourceLimits,
         bool interruptible,
-<<<<<<< HEAD
         TJobSpecBuilder specBuilder);
-    
-=======
-        TJobSpecBuilder specBuilder,
-        const TString& account);
-
->>>>>>> 9d274efe
+
     const TJobId Id;
     const EJobType Type;
     const TJobResources ResourceLimits;
     const bool Interruptible;
     const TJobSpecBuilder SpecBuilder;
-<<<<<<< HEAD
-=======
-    const TString Account;
->>>>>>> 9d274efe
 };
 
 ////////////////////////////////////////////////////////////////////////////////
