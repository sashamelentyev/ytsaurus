--- conflicted
+++ resolved
@@ -137,11 +137,8 @@
                 YCHECK(columns[index].Name == columnName);
                 columns[index].SetSortOrder(ESortOrder::Ascending);
             }
-<<<<<<< HEAD
-=======
             // XXX(sandello): In good ol' times there were no ordered-dynamic tables,
             // so we can assert that keys are unique.
->>>>>>> 1e12e2b0
             TableSchema_ = TTableSchema(columns, true /* strict */, true /* unique_keys */);
         } else {
             TableSchema_ = TTableSchema::FromKeyColumns(keyColumns);
