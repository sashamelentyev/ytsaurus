#pragma once

#include "public.h"

#include <yt/server/cell_master/public.h>

#include <yt/server/chunk_server/chunk_owner_base.h>

#include <yt/server/cypress_server/node_detail.h>

#include <yt/server/tablet_server/public.h>

#include <yt/ytlib/chunk_client/chunk_owner_ypath_proxy.h>

#include <yt/client/table_client/schema.h>

#include <yt/ytlib/transaction_client/public.h>

#include <yt/core/misc/property.h>
#include <yt/core/misc/small_vector.h>

namespace NYT {
namespace NTableServer {

////////////////////////////////////////////////////////////////////////////////

class TTableNode
    : public NChunkServer::TChunkOwnerBase
{
private:
    using TTabletStateIndexedVector = TEnumIndexedVector<
        int,
        NTabletClient::ETabletState,
        NTabletClient::MinValidTabletState,
        NTabletClient::MaxValidTabletState>;
    using TTabletList = std::vector<NTabletServer::TTablet*>;

    struct TDynamicTableAttributes
    {
        NTransactionClient::EAtomicity Atomicity = NTransactionClient::EAtomicity::Full;
        NTransactionClient::ECommitOrdering CommitOrdering = NTransactionClient::ECommitOrdering::Weak;
        NTabletClient::EInMemoryMode InMemoryMode = NTabletClient::EInMemoryMode::None;
        NTabletClient::TTableReplicaId UpstreamReplicaId;
        NTabletServer::TTabletCellBundle* TabletCellBundle = nullptr;
        NTransactionClient::TTimestamp LastCommitTimestamp = NTransactionClient::NullTimestamp;
        TTabletStateIndexedVector TabletCountByState;
        TTabletStateIndexedVector TabletCountByExpectedState;
        TTabletList Tablets;
        TNullable<bool> EnableTabletBalancer;
        TNullable<i64> MinTabletSize;
        TNullable<i64> MaxTabletSize;
        TNullable<i64> DesiredTabletSize;
        TNullable<int> DesiredTabletCount;
        int TabletErrorCount = 0;
        TNullable<i64> ForcedCompactionRevision;
        bool Dynamic = false;
        TString MountPath;
        NSecurityServer::TClusterResources ExternalTabletResourceUsage;
        NTabletClient::ETabletState ActualTabletState = NTabletClient::ETabletState::Unmounted;
        NTabletClient::ETabletState ExpectedTabletState = NTabletClient::ETabletState::Unmounted;
        NTransactionClient::TTransactionId LastMountTransactionId;
        NTransactionClient::TTransactionId PrimaryLastMountTransactionId;

        TDynamicTableAttributes();
        void Save(NCellMaster::TSaveContext& context) const;
        void Load(NCellMaster::TLoadContext& context);
    };

public:
    DEFINE_BYREF_RW_PROPERTY(TSharedTableSchemaPtr, SharedTableSchema);
    DEFINE_BYVAL_RW_PROPERTY(NTableClient::ETableSchemaMode, SchemaMode, NTableClient::ETableSchemaMode::Weak);
    DEFINE_BYVAL_RW_PROPERTY(NTransactionClient::TTimestamp, RetainedTimestamp, NTransactionClient::NullTimestamp);
    DEFINE_BYVAL_RW_PROPERTY(NTransactionClient::TTimestamp, UnflushedTimestamp, NTransactionClient::NullTimestamp);

    DEFINE_CYPRESS_BUILTIN_VERSIONED_ATTRIBUTE(TTableNode, NTableClient::EOptimizeFor, OptimizeFor);

    DECLARE_EXTRA_PROPERTY_HOLDER(TDynamicTableAttributes, DynamicTableAttributes);
    DEFINE_BYVAL_RW_EXTRA_PROPERTY(DynamicTableAttributes, Atomicity);
    DEFINE_BYVAL_RW_EXTRA_PROPERTY(DynamicTableAttributes, CommitOrdering);
    DEFINE_BYVAL_RW_EXTRA_PROPERTY(DynamicTableAttributes, InMemoryMode);
    DEFINE_BYVAL_RW_EXTRA_PROPERTY(DynamicTableAttributes, UpstreamReplicaId);
    DEFINE_BYVAL_RW_EXTRA_PROPERTY(DynamicTableAttributes, TabletCellBundle);
    DEFINE_BYVAL_RW_EXTRA_PROPERTY(DynamicTableAttributes, LastCommitTimestamp);
    DEFINE_BYREF_RW_EXTRA_PROPERTY(DynamicTableAttributes, TabletCountByState);
    DEFINE_BYREF_RW_EXTRA_PROPERTY(DynamicTableAttributes, TabletCountByExpectedState);
    DEFINE_BYREF_RW_EXTRA_PROPERTY(DynamicTableAttributes, Tablets);
    DEFINE_BYVAL_RW_EXTRA_PROPERTY(DynamicTableAttributes, EnableTabletBalancer);
    DEFINE_BYVAL_RW_EXTRA_PROPERTY(DynamicTableAttributes, MinTabletSize);
    DEFINE_BYVAL_RW_EXTRA_PROPERTY(DynamicTableAttributes, MaxTabletSize);
    DEFINE_BYVAL_RW_EXTRA_PROPERTY(DynamicTableAttributes, DesiredTabletSize);
    DEFINE_BYVAL_RW_EXTRA_PROPERTY(DynamicTableAttributes, DesiredTabletCount);
    DEFINE_BYVAL_RW_EXTRA_PROPERTY(DynamicTableAttributes, TabletErrorCount);
    DEFINE_BYVAL_RW_EXTRA_PROPERTY(DynamicTableAttributes, ForcedCompactionRevision);
    DEFINE_BYVAL_RW_EXTRA_PROPERTY(DynamicTableAttributes, Dynamic);
    DEFINE_BYVAL_RW_EXTRA_PROPERTY(DynamicTableAttributes, MountPath);
    DEFINE_BYVAL_RW_EXTRA_PROPERTY(DynamicTableAttributes, ExternalTabletResourceUsage);
    DEFINE_BYVAL_RW_EXTRA_PROPERTY(DynamicTableAttributes, ActualTabletState);
    DEFINE_BYVAL_RW_EXTRA_PROPERTY(DynamicTableAttributes, ExpectedTabletState);
    DEFINE_BYVAL_RW_EXTRA_PROPERTY(DynamicTableAttributes, LastMountTransactionId);
    DEFINE_BYVAL_RW_EXTRA_PROPERTY(DynamicTableAttributes, PrimaryLastMountTransactionId);

public:
    explicit TTableNode(const NCypressServer::TVersionedNodeId& id);

    TTableNode* GetTrunkNode();
    const TTableNode* GetTrunkNode() const;

    virtual void BeginUpload(NChunkClient::EUpdateMode mode) override;
    virtual void EndUpload(
        const NChunkClient::NProto::TDataStatistics* statistics,
        const TSharedTableSchemaPtr& schema,
        NTableClient::ETableSchemaMode schemaMode,
        TNullable<NTableClient::EOptimizeFor> optimizeFor,
        const TNullable<NCrypto::TMD5Hasher>& md5Hasher) override;

    virtual NSecurityServer::TClusterResources GetDeltaResourceUsage() const override;
    virtual NSecurityServer::TClusterResources GetTotalResourceUsage() const override;

    NSecurityServer::TClusterResources GetTabletResourceUsage() const;

    virtual bool IsSorted() const override;

    virtual void Save(NCellMaster::TSaveContext& context) const override;
    virtual void Load(NCellMaster::TLoadContext& context) override;
    void LoadPre609(NCellMaster::TLoadContext& context);
    void LoadCompatAfter609(NCellMaster::TLoadContext& context);

    void SaveTableSchema(NCellMaster::TSaveContext& context) const;
    void LoadTableSchema(NCellMaster::TLoadContext& context);

    typedef TTabletList::const_iterator TTabletListIterator;
    std::pair<TTabletListIterator, TTabletListIterator> GetIntersectingTablets(
        const NTableClient::TOwningKey& minKey,
        const NTableClient::TOwningKey& maxKey);

    bool IsDynamic() const;
    bool IsEmpty() const;
    bool IsUniqueKeys() const;
    bool IsReplicated() const;
    bool IsPhysicallySorted() const;

    NTabletClient::ETabletState GetTabletState() const;

    NTabletClient::ETabletState ComputeActualTabletState() const;

    NTransactionClient::TTimestamp GetCurrentRetainedTimestamp() const;
    NTransactionClient::TTimestamp GetCurrentUnflushedTimestamp(
        NTransactionClient::TTimestamp latestTimestamp) const;

    const NTableClient::TTableSchema& GetTableSchema() const;

<<<<<<< HEAD
    void UpdateExpectedTabletState(NTabletClient::ETabletState state);

    void ValidateTabletStateFixed(TStringBuf message) const;
    void ValidateAllTabletsFrozenOrUnmounted(TStringBuf message) const;
    void ValidateAllTabletsUnmounted(TStringBuf message) const;
=======
    std::vector<TError> GetTabletErrors(TNullable<int> limit = Null) const;
>>>>>>> 36296149

private:
    NTransactionClient::TTimestamp CalculateRetainedTimestamp() const;
    NTransactionClient::TTimestamp CalculateUnflushedTimestamp(
        NTransactionClient::TTimestamp latestTimestamp) const;

    void ValidateExpectedTabletState(TStringBuf message, bool allowFrozen) const;
};

////////////////////////////////////////////////////////////////////////////////

} // namespace NTableServer
} // namespace NYT
<|MERGE_RESOLUTION|>--- conflicted
+++ resolved
@@ -149,15 +149,13 @@
 
     const NTableClient::TTableSchema& GetTableSchema() const;
 
-<<<<<<< HEAD
     void UpdateExpectedTabletState(NTabletClient::ETabletState state);
 
     void ValidateTabletStateFixed(TStringBuf message) const;
     void ValidateAllTabletsFrozenOrUnmounted(TStringBuf message) const;
     void ValidateAllTabletsUnmounted(TStringBuf message) const;
-=======
+
     std::vector<TError> GetTabletErrors(TNullable<int> limit = Null) const;
->>>>>>> 36296149
 
 private:
     NTransactionClient::TTimestamp CalculateRetainedTimestamp() const;
