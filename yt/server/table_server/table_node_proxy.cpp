#include "stdafx.h"
#include "table_node_proxy.h"
#include "table_node.h"
#include "private.h"

#include <core/misc/string.h>
#include <core/misc/serialize.h>

#include <core/erasure/codec.h>

#include <core/ytree/tree_builder.h>
#include <core/ytree/ephemeral_node_factory.h>

#include <core/ypath/token.h>

#include <ytlib/table_client/table_ypath_proxy.h>

#include <ytlib/new_table_client/schema.h>

#include <ytlib/chunk_client/read_limit.h>

#include <server/node_tracker_server/node_directory_builder.h>

#include <server/chunk_server/chunk.h>
#include <server/chunk_server/chunk_list.h>
#include <server/chunk_server/chunk_owner_node_proxy.h>

#include <server/tablet_server/tablet_manager.h>
#include <server/tablet_server/tablet.h>
#include <server/tablet_server/tablet_cell.h>

#include <server/cell_master/bootstrap.h>

namespace NYT {
namespace NTableServer {

using namespace NChunkServer;
using namespace NChunkClient;
using namespace NChunkClient::NProto;
using namespace NCypressServer;
using namespace NRpc;
using namespace NYTree;
using namespace NYson;
using namespace NTableClient;
using namespace NVersionedTableClient;
using namespace NTransactionServer;
using namespace NTabletServer;
using namespace NNodeTrackerServer;

using NChunkClient::TChannel;
using NChunkClient::TReadLimit;

////////////////////////////////////////////////////////////////////////////////

class TTableNodeProxy
    : public TCypressNodeProxyBase<TChunkOwnerNodeProxy, IEntityNode, TTableNode>
{
public:
    TTableNodeProxy(
        INodeTypeHandlerPtr typeHandler,
        NCellMaster::TBootstrap* bootstrap,
        TTransaction* transaction,
        TTableNode* trunkNode)
    : TBase(
        typeHandler,
        bootstrap,
        transaction,
        trunkNode)
    { }

private:
    typedef TCypressNodeProxyBase<TChunkOwnerNodeProxy, IEntityNode, TTableNode> TBase;

<<<<<<< HEAD
    virtual void ListSystemAttributes(std::vector<TAttributeInfo>* attributes) override;
    virtual bool GetBuiltinAttribute(const Stroka& key, IYsonConsumer* consumer) override;
    virtual void ValidateCustomAttributeUpdate(
=======
    virtual NLog::TLogger CreateLogger() const override
    {
        return TableServerLogger;
    }


    virtual void ListSystemAttributes(std::vector<TAttributeInfo>* attributes) override
    {
        const auto* node = GetThisTypedImpl();

        attributes->push_back("row_count");
        attributes->push_back("sorted");
        attributes->push_back("key_columns");
        attributes->push_back(TAttributeInfo("sorted_by", node->GetSorted()));
        attributes->push_back(TAttributeInfo("tablets", true, true));
        TBase::ListSystemAttributes(attributes);
    }

    virtual bool GetSystemAttribute(const Stroka& key, IYsonConsumer* consumer) override
    {
        const auto* node = GetThisTypedImpl();
        const auto* chunkList = node->GetChunkList();
        const auto& statistics = chunkList->Statistics();

        if (key == "row_count") {
            BuildYsonFluently(consumer)
                .Value(statistics.RowCount);
            return true;
        }

        if (key == "sorted") {
            BuildYsonFluently(consumer)
                .Value(node->GetSorted());
            return true;
        }

        if (key == "key_columns") {
            BuildYsonFluently(consumer)
                .Value(node->KeyColumns());
            return true;
        }

        if (node->GetSorted()) {
            if (key == "sorted_by") {
                BuildYsonFluently(consumer)
                    .Value(node->KeyColumns());
                return true;
            }
        }

        if (key == "tablets") {
            BuildYsonFluently(consumer)
                .DoListFor(node->Tablets(), [] (TFluentList fluent, TTablet* tablet) {
                auto* cell = tablet->GetCell();
                fluent
                    .Item().BeginMap()
                    .Item("tablet_id").Value(tablet->GetId())
                    .Item("state").Value(tablet->GetState())
                    .Item("pivot_key").Value(tablet->GetPivotKey())
                    .DoIf(cell, [&] (TFluentMap fluent) {
                    fluent
                        .Item("cell_id").Value(cell->GetId());
                })
                    .EndMap();
            });
            return true;
        }

        return TBase::GetSystemAttribute(key, consumer);
    }

    bool SetSystemAttribute(const Stroka& key, const TYsonString& value) override
    {
        if (key == "key_columns") {
            ValidateNoTransaction();

            auto* node = LockThisTypedImpl();
            auto* chunkList = node->GetChunkList();
            if (!chunkList->Children().empty() ||
                !chunkList->Parents().empty() ||
                !node->Tablets().empty())
            {
                THROW_ERROR_EXCEPTION("Operation is not supported");
            }

            auto keyColumns = ConvertTo<TKeyColumns>(value);
            ValidateKeyColumns(keyColumns);
            node->KeyColumns() = keyColumns;
            node->SetSorted(!node->KeyColumns().empty());
            return true;
        }

        return TBase::SetSystemAttribute(key, value);
    }
    
    virtual void ValidateUserAttributeUpdate(
>>>>>>> 3aa99092
        const Stroka& key,
        const TNullable<TYsonString>& oldValue,
        const TNullable<TYsonString>& newValue) override
    {
        if (key == "channels") {
            if (!newValue) {
                ThrowCannotRemoveAttribute(key);
            }
            ConvertTo<TChannels>(newValue.Get());
            return;
        }

        if (key == "schema") {
            if (!newValue) {
                ThrowCannotRemoveAttribute(key);
            }
            ConvertTo<TTableSchema>(newValue.Get());
            return;
        }

        TBase::ValidateUserAttributeUpdate(key, oldValue, newValue);
    }

    virtual void ValidateFetchParameters(
        const TChannel& channel,
        const TReadLimit& upperLimit,
        const TReadLimit& lowerLimit) override
    {
        TChunkOwnerNodeProxy::ValidateFetchParameters(
            channel,
            upperLimit,
            lowerLimit);

        const auto* node = GetThisTypedImpl();
        if ((upperLimit.HasKey() || lowerLimit.HasKey()) && !node->GetSorted()) {
            THROW_ERROR_EXCEPTION("Cannot fetch a range of an unsorted table");
        }

        if (upperLimit.HasOffset() || lowerLimit.HasOffset()) {
            THROW_ERROR_EXCEPTION("Offset selectors are not supported for tables");
        }
    }


    virtual void Clear() override
    {
        TChunkOwnerNodeProxy::Clear();

        auto* node = GetThisTypedImpl();
        node->KeyColumns().clear();
        node->SetSorted(false);
    }

    virtual NCypressClient::ELockMode GetLockMode(EUpdateMode updateMode) override
    {
        return updateMode == EUpdateMode::Append
            ? ELockMode::Shared
            : ELockMode::Exclusive;
    }


    virtual bool DoInvoke(IServiceContextPtr context) override
    {
        DISPATCH_YPATH_SERVICE_METHOD(SetSorted);
        DISPATCH_YPATH_SERVICE_METHOD(Mount);
        DISPATCH_YPATH_SERVICE_METHOD(Unmount);
        DISPATCH_YPATH_SERVICE_METHOD(Remount);
        DISPATCH_YPATH_SERVICE_METHOD(Reshard);
        DISPATCH_YPATH_SERVICE_METHOD(GetMountInfo);
        return TBase::DoInvoke(context);
    }


<<<<<<< HEAD
    attributes->push_back("row_count");
    attributes->push_back("sorted");
    attributes->push_back(TAttributeInfo("sorted_by", !chunkList->SortedBy().empty()));
    // Custom system attributes
    attributes->push_back(TAttributeInfo("channels", true, false, true));
    TBase::ListSystemAttributes(attributes);
}
=======
    virtual void ValidateFetch() override
    {
        TBase::ValidateFetch();
>>>>>>> 3aa99092

        const auto* node = GetThisTypedImpl();
        if (!node->Tablets().empty()) {
            THROW_ERROR_EXCEPTION("Cannot fetch a table with tablets");
        }
    }

    virtual void ValidatePrepareForUpdate() override
    {
        TBase::ValidatePrepareForUpdate();

        const auto* trunkNode = GetThisTypedImpl()->GetTrunkNode();
        if (!trunkNode->Tablets().empty()) {
            THROW_ERROR_EXCEPTION("Cannot write into a table with tablets");
        }
    }

<<<<<<< HEAD
bool TTableNodeProxy::GetBuiltinAttribute(const Stroka& key, IYsonConsumer* consumer)
{
    const auto* node = GetThisTypedImpl();
    const auto* chunkList = node->GetChunkList();
    const auto& statistics = chunkList->Statistics();
=======
>>>>>>> 3aa99092

    DECLARE_YPATH_SERVICE_METHOD(NTableClient::NProto, SetSorted)
    {
        DeclareMutating();

        auto keyColumns = FromProto<Stroka>(request->key_columns());
        context->SetRequestInfo("KeyColumns: %s",
            ~ConvertToYsonString(keyColumns, EYsonFormat::Text).Data());

        ValidatePermission(EPermissionCheckScope::This, EPermission::Write);

        auto* node = LockThisTypedImpl();

        if (node->GetUpdateMode() != EUpdateMode::Overwrite) {
            THROW_ERROR_EXCEPTION("Table must be in \"overwrite\" mode");
        }

        ValidateKeyColumns(keyColumns);
        node->KeyColumns() = keyColumns;
        node->SetSorted(true);

        SetModified();

        context->Reply();
    }

    DECLARE_YPATH_SERVICE_METHOD(NTableClient::NProto, Mount)
    {
        DeclareMutating();

        int firstTabletIndex = request->first_tablet_index();
        int lastTabletIndex = request->first_tablet_index();
        context->SetRequestInfo("FirstTabletIndex: %d, LastTabletIndex: %d",
            firstTabletIndex,
            lastTabletIndex);

        ValidateNoTransaction();

        auto* impl = LockThisTypedImpl();

        auto tabletManager = Bootstrap->GetTabletManager();
        tabletManager->MountTable(
            impl,
            firstTabletIndex,
            lastTabletIndex);

        context->Reply();
    }

    DECLARE_YPATH_SERVICE_METHOD(NTableClient::NProto, Unmount)
    {
        DeclareMutating();

        int firstTabletIndex = request->first_tablet_index();
        int lastTabletIndex = request->first_tablet_index();
        bool force = request->force();
        context->SetRequestInfo("FirstTabletIndex: %d, LastTabletIndex: %d, Force: %s",
            firstTabletIndex,
            lastTabletIndex,
            ~FormatBool(force));

        ValidateNoTransaction();

        auto* impl = LockThisTypedImpl();

        auto tabletManager = Bootstrap->GetTabletManager();
        tabletManager->UnmountTable(
            impl,
            force,
            firstTabletIndex,
            lastTabletIndex);

        context->Reply();
    }

<<<<<<< HEAD
    return TBase::GetBuiltinAttribute(key, consumer);
}

void TTableNodeProxy::ValidateCustomAttributeUpdate(
    const Stroka& key,
    const TNullable<TYsonString>& oldValue,
    const TNullable<TYsonString>& newValue)
{
    UNUSED(oldValue);
=======
    DECLARE_YPATH_SERVICE_METHOD(NTableClient::NProto, Remount)
    {
        DeclareMutating();

        int firstTabletIndex = request->first_tablet_index();
        int lastTabletIndex = request->first_tablet_index();
        context->SetRequestInfo("FirstTabletIndex: %d, LastTabletIndex: %d",
            firstTabletIndex,
            lastTabletIndex);
>>>>>>> 3aa99092

        ValidateNoTransaction();

        auto* impl = LockThisTypedImpl();

        auto tabletManager = Bootstrap->GetTabletManager();
        tabletManager->RemountTable(
            impl,
            firstTabletIndex,
            lastTabletIndex);

        context->Reply();
    }

<<<<<<< HEAD
    TBase::ValidateCustomAttributeUpdate(key, oldValue, newValue);
}
=======
    DECLARE_YPATH_SERVICE_METHOD(NTableClient::NProto, Reshard)
    {
        DeclareMutating();
>>>>>>> 3aa99092

        int firstTabletIndex = request->first_tablet_index();
        int lastTabletIndex = request->last_tablet_index();
        auto pivotKeys = FromProto<NVersionedTableClient::TOwningKey>(request->pivot_keys());
        context->SetRequestInfo("FirstTabletIndex: %d, LastTabletIndex: %d, PivotKeyCount: %d",
            firstTabletIndex,
            lastTabletIndex,
            static_cast<int>(pivotKeys.size()));

        ValidateNoTransaction();

        auto* impl = LockThisTypedImpl();

        auto tabletManager = Bootstrap->GetTabletManager();
        tabletManager->ReshardTable(
            impl,
            firstTabletIndex,
            lastTabletIndex,
            pivotKeys);

        context->Reply();
    }

    DECLARE_YPATH_SERVICE_METHOD(NTableClient::NProto, GetMountInfo)
    {
        DeclareNonMutating();

        context->SetRequestInfo("");

        ValidateNoTransaction();

        auto* node = GetThisTypedImpl();

        ToProto(response->mutable_table_id(), node->GetId());
        ToProto(response->mutable_key_columns()->mutable_names(), node->KeyColumns());
        response->set_sorted(node->GetSorted());

        auto tabletManager = Bootstrap->GetTabletManager();
        auto schema = tabletManager->GetTableSchema(node);
        ToProto(response->mutable_schema(), schema);

        TNodeDirectoryBuilder builder(response->mutable_node_directory());

        for (auto* tablet : node->Tablets()) {
            auto* cell = tablet->GetCell();
            auto* protoTablet = response->add_tablets();
            ToProto(protoTablet->mutable_tablet_id(), tablet->GetId());
            protoTablet->set_state(tablet->GetState());
            ToProto(protoTablet->mutable_pivot_key(), tablet->GetPivotKey());
            if (cell) {
                ToProto(protoTablet->mutable_cell_id(), cell->GetId());
                protoTablet->mutable_cell_config()->CopyFrom(cell->Config());

                for (const auto& peer : cell->Peers()) {
                    if (peer.Node) {
                        const auto& slot = peer.Node->TabletSlots()[peer.SlotIndex];
                        if (slot.PeerState == EPeerState::Leading) {
                            builder.Add(peer.Node);
                            protoTablet->add_replica_node_ids(peer.Node->GetId());
                        }
                    }
                }
            }
        }

        context->Reply();
    }

};

////////////////////////////////////////////////////////////////////////////////

ICypressNodeProxyPtr CreateTableNodeProxy(
    INodeTypeHandlerPtr typeHandler,
    NCellMaster::TBootstrap* bootstrap,
    TTransaction* transaction,
    TTableNode* trunkNode)
{
    return New<TTableNodeProxy>(
        typeHandler,
        bootstrap,
        transaction,
        trunkNode);
}

////////////////////////////////////////////////////////////////////////////////

} // namespace NTableServer
} // namespace NYT
<|MERGE_RESOLUTION|>--- conflicted
+++ resolved
@@ -71,11 +71,6 @@
 private:
     typedef TCypressNodeProxyBase<TChunkOwnerNodeProxy, IEntityNode, TTableNode> TBase;
 
-<<<<<<< HEAD
-    virtual void ListSystemAttributes(std::vector<TAttributeInfo>* attributes) override;
-    virtual bool GetBuiltinAttribute(const Stroka& key, IYsonConsumer* consumer) override;
-    virtual void ValidateCustomAttributeUpdate(
-=======
     virtual NLog::TLogger CreateLogger() const override
     {
         return TableServerLogger;
@@ -91,10 +86,12 @@
         attributes->push_back("key_columns");
         attributes->push_back(TAttributeInfo("sorted_by", node->GetSorted()));
         attributes->push_back(TAttributeInfo("tablets", true, true));
+        attributes->push_back(TAttributeInfo("channels", true, false, true));
+        attributes->push_back(TAttributeInfo("schema", true, false, true));
         TBase::ListSystemAttributes(attributes);
     }
 
-    virtual bool GetSystemAttribute(const Stroka& key, IYsonConsumer* consumer) override
+    virtual bool GetBuiltinAttribute(const Stroka& key, IYsonConsumer* consumer) override
     {
         const auto* node = GetThisTypedImpl();
         const auto* chunkList = node->GetChunkList();
@@ -144,10 +141,10 @@
             return true;
         }
 
-        return TBase::GetSystemAttribute(key, consumer);
-    }
-
-    bool SetSystemAttribute(const Stroka& key, const TYsonString& value) override
+        return TBase::GetBuiltinAttribute(key, consumer);
+    }
+
+    bool SetBuiltinAttribute(const Stroka& key, const TYsonString& value) override
     {
         if (key == "key_columns") {
             ValidateNoTransaction();
@@ -168,11 +165,10 @@
             return true;
         }
 
-        return TBase::SetSystemAttribute(key, value);
+        return TBase::SetBuiltinAttribute(key, value);
     }
     
-    virtual void ValidateUserAttributeUpdate(
->>>>>>> 3aa99092
+    virtual void ValidateCustomAttributeUpdate(
         const Stroka& key,
         const TNullable<TYsonString>& oldValue,
         const TNullable<TYsonString>& newValue) override
@@ -193,7 +189,7 @@
             return;
         }
 
-        TBase::ValidateUserAttributeUpdate(key, oldValue, newValue);
+        TBase::ValidateCustomAttributeUpdate(key, oldValue, newValue);
     }
 
     virtual void ValidateFetchParameters(
@@ -246,19 +242,9 @@
     }
 
 
-<<<<<<< HEAD
-    attributes->push_back("row_count");
-    attributes->push_back("sorted");
-    attributes->push_back(TAttributeInfo("sorted_by", !chunkList->SortedBy().empty()));
-    // Custom system attributes
-    attributes->push_back(TAttributeInfo("channels", true, false, true));
-    TBase::ListSystemAttributes(attributes);
-}
-=======
     virtual void ValidateFetch() override
     {
         TBase::ValidateFetch();
->>>>>>> 3aa99092
 
         const auto* node = GetThisTypedImpl();
         if (!node->Tablets().empty()) {
@@ -275,15 +261,6 @@
             THROW_ERROR_EXCEPTION("Cannot write into a table with tablets");
         }
     }
-
-<<<<<<< HEAD
-bool TTableNodeProxy::GetBuiltinAttribute(const Stroka& key, IYsonConsumer* consumer)
-{
-    const auto* node = GetThisTypedImpl();
-    const auto* chunkList = node->GetChunkList();
-    const auto& statistics = chunkList->Statistics();
-=======
->>>>>>> 3aa99092
 
     DECLARE_YPATH_SERVICE_METHOD(NTableClient::NProto, SetSorted)
     {
@@ -359,17 +336,6 @@
         context->Reply();
     }
 
-<<<<<<< HEAD
-    return TBase::GetBuiltinAttribute(key, consumer);
-}
-
-void TTableNodeProxy::ValidateCustomAttributeUpdate(
-    const Stroka& key,
-    const TNullable<TYsonString>& oldValue,
-    const TNullable<TYsonString>& newValue)
-{
-    UNUSED(oldValue);
-=======
     DECLARE_YPATH_SERVICE_METHOD(NTableClient::NProto, Remount)
     {
         DeclareMutating();
@@ -379,7 +345,6 @@
         context->SetRequestInfo("FirstTabletIndex: %d, LastTabletIndex: %d",
             firstTabletIndex,
             lastTabletIndex);
->>>>>>> 3aa99092
 
         ValidateNoTransaction();
 
@@ -394,14 +359,9 @@
         context->Reply();
     }
 
-<<<<<<< HEAD
-    TBase::ValidateCustomAttributeUpdate(key, oldValue, newValue);
-}
-=======
     DECLARE_YPATH_SERVICE_METHOD(NTableClient::NProto, Reshard)
     {
         DeclareMutating();
->>>>>>> 3aa99092
 
         int firstTabletIndex = request->first_tablet_index();
         int lastTabletIndex = request->last_tablet_index();
