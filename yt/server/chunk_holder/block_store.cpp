#include "stdafx.h"
#include "block_store.h"
#include "private.h"
#include "chunk.h"
#include "config.h"
#include "chunk_registry.h"
#include "reader_cache.h"
#include "location.h"
#include "bootstrap.h"

#include <ytlib/chunk_client/chunk.pb.h>
#include <ytlib/chunk_client/file_reader.h>
#include <ytlib/chunk_client/block_cache.h>
#include <ytlib/chunk_client/chunk_meta_extensions.h>
#include <ytlib/chunk_client/data_node_service_proxy.h>

#include <ytlib/ypath/token.h>

namespace NYT {
namespace NChunkHolder {

using namespace NChunkClient;
<<<<<<< HEAD
=======
using namespace NChunkClient::NProto;
using namespace NYPath;
>>>>>>> 23b56a3c

////////////////////////////////////////////////////////////////////////////////

static NLog::TLogger& Logger = DataNodeLogger;
static NProfiling::TProfiler& Profiler = DataNodeProfiler;
static NProfiling::TRateCounter CacheReadThroughputCounter("/cache_read_throughput");

////////////////////////////////////////////////////////////////////////////////

TCachedBlock::TCachedBlock(
    const TBlockId& blockId,
    const TSharedRef& data,
    const TNullable<TNodeDescriptor>& source)
    : TCacheValueBase<TBlockId, TCachedBlock>(blockId)
    , Data_(data)
    , Source_(source)
{ }

TCachedBlock::~TCachedBlock()
{
    LOG_DEBUG("Cached block purged: %s", ~ToString(GetKey()));
}

////////////////////////////////////////////////////////////////////////////////

class TBlockStore::TStoreImpl
    : public TWeightLimitedCache<TBlockId, TCachedBlock>
{
public:
    DEFINE_BYVAL_RO_PROPERTY(TAtomic, PendingReadSize);

    TStoreImpl(
        TDataNodeConfigPtr config,
        TBootstrap* bootstrap)
        : TWeightLimitedCache<TBlockId, TCachedBlock>(config->MaxCachedBlocksSize)
        , PendingReadSize_(0)
        , Bootstrap(bootstrap)
    {
        auto result = Bootstrap->GetMemoryUsageTracker().TryAcquire(
            NCellNode::EMemoryConsumer::BlockCache,
            config->MaxCachedBlocksSize);
        if (!result.IsOK()) {
            auto error = TError("Error allocating memory for block cache")
                << result;
            //TODO(psushin): No need to create core here.
            LOG_FATAL(error);
        }
    }

    TCachedBlockPtr Put(
        const TBlockId& blockId,
        const TSharedRef& data,
        const TNullable<TNodeDescriptor>& source)
    {
        while (true) {
            TInsertCookie cookie(blockId);
            if (BeginInsert(&cookie)) {
                auto block = New<TCachedBlock>(blockId, data, source);
                cookie.EndInsert(block);

<<<<<<< HEAD
                LOG_DEBUG("Block is put into cache: %s (Size: %" PRISZT ", Source: %s)",
                    ~ToString(blockId),
=======
                LOG_DEBUG("Block is put into cache (BlockId: %s, Size: %" PRISZT ", SourceAddress: %s)",
                    ~blockId.ToString(),
>>>>>>> 23b56a3c
                    data.Size(),
                    ~ToString(source));

                return block;
            }

            auto result = cookie.GetValue().Get();
            if (!result.IsOK()) {
                // Looks like a parallel Get request has completed unsuccessfully.
                continue;
            }

            // This is a cruel reality.
            // Since we never evict blocks of removed chunks from the cache
            // it is possible for a block to be put there more than once.
            // We shall reuse the cached copy but for sanity's sake let's
            // check that the content is the same.
            auto block = result.Value();

            if (!TRef::AreBitwiseEqual(data, block->GetData())) {
                LOG_FATAL("Trying to cache a block for which a different cached copy already exists: %s",
                    ~ToString(blockId));
            }

<<<<<<< HEAD
            LOG_DEBUG("Block is resurrected in cache: %s", ~ToString(blockId));
=======
            LOG_DEBUG("Block is resurrected in cache (BlockId: %s)", ~blockId.ToString());
>>>>>>> 23b56a3c

            return block;
        }
    }

    TAsyncGetBlockResult Get(
        const TBlockId& blockId,
        bool enableCaching)
    {
        // During block peering, data nodes exchange individual blocks, not the complete chunks.
        // Thus the cache may contain a block not bound to any chunk in the registry.
        // Handle these "free" blocks first.
        // If none is found then look for the owning chunk.

        auto freeBlock = Find(blockId);
        if (freeBlock) {
            LogCacheHit(freeBlock);
            return MakeFuture(TGetBlockResult(freeBlock));
        }

        auto chunk = Bootstrap->GetChunkRegistry()->FindChunk(blockId.ChunkId);
        if (!chunk) {
            return MakeFuture(TGetBlockResult(TError(
                NChunkClient::EErrorCode::NoSuchChunk,
<<<<<<< HEAD
                "No such chunk: %s",
                ~ToString(blockId.ChunkId))));
=======
                "No such chunk %s",
                ~blockId.ChunkId.ToString())));
>>>>>>> 23b56a3c
        }

        if (!chunk->TryAcquireReadLock()) {
            return MakeFuture(TGetBlockResult(TError(
                "Cannot read chunk block %s: chunk is scheduled for removal",
                ~ToString(blockId))));
        }

        TSharedPtr<TInsertCookie, TAtomicCounter> cookie(new TInsertCookie(blockId));
        if (!BeginInsert(cookie.Get())) {
            chunk->ReleaseReadLock();
            return cookie->GetValue().Apply(BIND(&TStoreImpl::OnCacheHit, MakeStrong(this)));
        }

<<<<<<< HEAD
        LOG_DEBUG("Block cache miss: %s", ~ToString(blockId));
=======
        LOG_DEBUG("Block cache miss (BlockId: %s)", ~blockId.ToString());
>>>>>>> 23b56a3c

        i64 blockSize = -1;
        auto* meta = chunk->GetCachedMeta();

        if (meta) {
            blockSize = IncreasePendingSize(*meta, blockId.BlockIndex);
        }

        chunk
            ->GetLocation()
            ->GetDataReadInvoker()
            ->Invoke(BIND(
                &TStoreImpl::DoReadBlock,
                MakeStrong(this),
                chunk,
                blockId,
                cookie,
                blockSize,
                enableCaching));

        return cookie->GetValue();
    }

private:
    TBootstrap* Bootstrap;

    virtual i64 GetWeight(TCachedBlock* block) const
    {
        return block->GetData().Size();
    }

    i64 IncreasePendingSize(const NChunkClient::NProto::TChunkMeta& chunkMeta, int blockIndex)
    {
        const auto blocksExt = GetProtoExtension<NChunkClient::NProto::TBlocksExt>(chunkMeta.extensions());
        const auto& blockInfo = blocksExt.blocks(blockIndex);
        auto blockSize = blockInfo.size();

        AtomicAdd(PendingReadSize_, blockSize);

        LOG_DEBUG("Pending read size increased (BlockSize: %d, PendingReadSize: %" PRISZT ")",
            blockSize,
            PendingReadSize_);

        return blockSize;
    }

    void DecreasePendingSize(i64 blockSize)
    {
        YCHECK(blockSize >= 0);
        AtomicSub(PendingReadSize_, blockSize);
        LOG_DEBUG("Pending read size decreased (BlockSize: %" PRId64 ", PendingReadSize: %" PRISZT,
            blockSize,
            PendingReadSize_);
    }

    TGetBlockResult OnCacheHit(TGetBlockResult result)
    {
        if (result.IsOK()) {
            LogCacheHit(result.Value());
        }
        return result;
    }

    void DoReadBlock(
        TChunkPtr chunk,
        const TBlockId& blockId,
        TSharedPtr<TInsertCookie, TAtomicCounter> cookie,
        i64 blockSize,
        bool enableCaching)
    {
        auto readerResult = Bootstrap->GetReaderCache()->GetReader(chunk);
        if (!readerResult.IsOK()) {
            chunk->ReleaseReadLock();
            cookie->Cancel(readerResult);
            if (blockSize > 0) {
                DecreasePendingSize(blockSize);
            }
            return;
        }

        auto reader = readerResult.Value();

        if (blockSize < 0) {
            const auto& chunkMeta = reader->GetChunkMeta();
            blockSize = IncreasePendingSize(chunkMeta, blockId.BlockIndex);
        }

<<<<<<< HEAD
        LOG_DEBUG("Started reading block: %s (LocationId: %s)",
            ~ToString(blockId),
            ~chunk->GetLocation()->GetId());
=======
        auto location = chunk->GetLocation();
        auto& Profiler = location->Profiler();
        LOG_DEBUG("Started reading block (BlockId: %s, LocationId: %s)",
            ~blockId.ToString(),
            ~location->GetId());
>>>>>>> 23b56a3c

        TSharedRef data;
        PROFILE_TIMING ("/block_read_time") {
            try {
                data = reader->ReadBlock(blockId.BlockIndex);
            } catch (const std::exception& ex) {
                auto error = TError(
                    NChunkClient::EErrorCode::IOError,
<<<<<<< HEAD
                    "Error reading chunk block: %s",
                    ~ToString(blockId))
=======
                    "Error reading chunk block %s",
                    ~blockId.ToString())
>>>>>>> 23b56a3c
                    << ex;
                chunk->ReleaseReadLock();
                cookie->Cancel(error);
                chunk->GetLocation()->Disable();
                DecreasePendingSize(blockSize);
                return;
            }
        }

<<<<<<< HEAD
        LOG_DEBUG("Finished reading block: %s (LocationId: %s)",
            ~ToString(blockId),
            ~chunk->GetLocation()->GetId());
=======
        LOG_DEBUG("Finished reading block (BlockId: %s, LocationId: %s)",
            ~blockId.ToString(),
            ~location->GetId());
>>>>>>> 23b56a3c

        chunk->ReleaseReadLock();

        DecreasePendingSize(blockSize);

        if (!data) {
            cookie->Cancel(TError(
                NChunkClient::EErrorCode::NoSuchBlock,
<<<<<<< HEAD
                "No such chunk block: %s",
                ~ToString(blockId)));
=======
                "No such chunk block %s",
                ~blockId.ToString()));
>>>>>>> 23b56a3c
            return;
        }

        auto block = New<TCachedBlock>(blockId, data, Null);
        cookie->EndInsert(block);

        if (!enableCaching) {
            Remove(blockId);
        }

        Profiler.Enqueue("/block_read_size", blockSize);
        Profiler.Increment(location->ReadThroughputCounter(), blockSize);
    }

    void LogCacheHit(TCachedBlockPtr block)
    {
        Profiler.Increment(CacheReadThroughputCounter, block->GetData().Size());
<<<<<<< HEAD
        LOG_DEBUG("Block cache hit: %s", ~ToString(block->GetKey()));
=======
        LOG_DEBUG("Block cache hit (BlockId: %s)", ~block->GetKey().ToString());
>>>>>>> 23b56a3c
    }
};

////////////////////////////////////////////////////////////////////////////////

class TBlockStore::TCacheImpl
    : public IBlockCache
{
public:
    TCacheImpl(TIntrusivePtr<TStoreImpl> storeImpl)
        : StoreImpl(storeImpl)
    { }

    void Put(
        const TBlockId& id,
        const TSharedRef& data,
        const TNullable<TNodeDescriptor>& source)
    {
        StoreImpl->Put(id, data, source);
    }

    TSharedRef Find(const TBlockId& id)
    {
        auto block = StoreImpl->Find(id);
        return block ? block->GetData() : TSharedRef();
    }

private:
    TIntrusivePtr<TStoreImpl> StoreImpl;

};

////////////////////////////////////////////////////////////////////////////////

TBlockStore::TBlockStore(
    TDataNodeConfigPtr config,
    TBootstrap* bootstrap)
    : StoreImpl(New<TStoreImpl>(config, bootstrap))
    , CacheImpl(New<TCacheImpl>(StoreImpl))
{ }

TBlockStore::~TBlockStore()
{ }

TBlockStore::TAsyncGetBlockResult TBlockStore::GetBlock(
    const TBlockId& blockId,
    bool enableCaching)
{
    return StoreImpl->Get(blockId, enableCaching);
}

TCachedBlockPtr TBlockStore::FindBlock(const TBlockId& blockId)
{
    return StoreImpl->Find(blockId);
}

TCachedBlockPtr TBlockStore::PutBlock(
    const TBlockId& blockId,
    const TSharedRef& data,
    const TNullable<TNodeDescriptor>& source)
{
    return StoreImpl->Put(blockId, data, source);
}

i64 TBlockStore::GetPendingReadSize() const
{
    return StoreImpl->GetPendingReadSize();
}

IBlockCachePtr TBlockStore::GetBlockCache()
{
    return CacheImpl;
}

std::vector<TCachedBlockPtr> TBlockStore::GetAllBlocks() const
{
    return StoreImpl->GetAll();
}

////////////////////////////////////////////////////////////////////////////////

} // namespace NChunkHolder
} // namespace NYT<|MERGE_RESOLUTION|>--- conflicted
+++ resolved
@@ -20,11 +20,8 @@
 namespace NChunkHolder {
 
 using namespace NChunkClient;
-<<<<<<< HEAD
-=======
 using namespace NChunkClient::NProto;
 using namespace NYPath;
->>>>>>> 23b56a3c
 
 ////////////////////////////////////////////////////////////////////////////////
 
@@ -37,7 +34,7 @@
 TCachedBlock::TCachedBlock(
     const TBlockId& blockId,
     const TSharedRef& data,
-    const TNullable<TNodeDescriptor>& source)
+    const TNullable<NChunkClient::TNodeDescriptor>& source)
     : TCacheValueBase<TBlockId, TCachedBlock>(blockId)
     , Data_(data)
     , Source_(source)
@@ -77,7 +74,7 @@
     TCachedBlockPtr Put(
         const TBlockId& blockId,
         const TSharedRef& data,
-        const TNullable<TNodeDescriptor>& source)
+        const TNullable<NChunkClient::TNodeDescriptor>& source)
     {
         while (true) {
             TInsertCookie cookie(blockId);
@@ -85,13 +82,8 @@
                 auto block = New<TCachedBlock>(blockId, data, source);
                 cookie.EndInsert(block);
 
-<<<<<<< HEAD
-                LOG_DEBUG("Block is put into cache: %s (Size: %" PRISZT ", Source: %s)",
+                LOG_DEBUG("Block is put into cache: %s (Size: %" PRISZT ", SourceAddress: %s)",
                     ~ToString(blockId),
-=======
-                LOG_DEBUG("Block is put into cache (BlockId: %s, Size: %" PRISZT ", SourceAddress: %s)",
-                    ~blockId.ToString(),
->>>>>>> 23b56a3c
                     data.Size(),
                     ~ToString(source));
 
@@ -116,11 +108,7 @@
                     ~ToString(blockId));
             }
 
-<<<<<<< HEAD
-            LOG_DEBUG("Block is resurrected in cache: %s", ~ToString(blockId));
-=======
-            LOG_DEBUG("Block is resurrected in cache (BlockId: %s)", ~blockId.ToString());
->>>>>>> 23b56a3c
+            LOG_DEBUG("Block is resurrected in cache (BlockId: %s)", ~ToString(blockId));
 
             return block;
         }
@@ -145,13 +133,8 @@
         if (!chunk) {
             return MakeFuture(TGetBlockResult(TError(
                 NChunkClient::EErrorCode::NoSuchChunk,
-<<<<<<< HEAD
-                "No such chunk: %s",
+                "No such chunk %s",
                 ~ToString(blockId.ChunkId))));
-=======
-                "No such chunk %s",
-                ~blockId.ChunkId.ToString())));
->>>>>>> 23b56a3c
         }
 
         if (!chunk->TryAcquireReadLock()) {
@@ -166,11 +149,7 @@
             return cookie->GetValue().Apply(BIND(&TStoreImpl::OnCacheHit, MakeStrong(this)));
         }
 
-<<<<<<< HEAD
-        LOG_DEBUG("Block cache miss: %s", ~ToString(blockId));
-=======
-        LOG_DEBUG("Block cache miss (BlockId: %s)", ~blockId.ToString());
->>>>>>> 23b56a3c
+        LOG_DEBUG("Block cache miss (BlockId: %s)", ~ToString(blockId));
 
         i64 blockSize = -1;
         auto* meta = chunk->GetCachedMeta();
@@ -204,7 +183,7 @@
 
     i64 IncreasePendingSize(const NChunkClient::NProto::TChunkMeta& chunkMeta, int blockIndex)
     {
-        const auto blocksExt = GetProtoExtension<NChunkClient::NProto::TBlocksExt>(chunkMeta.extensions());
+        const auto blocksExt = GetProtoExtension<TBlocksExt>(chunkMeta.extensions());
         const auto& blockInfo = blocksExt.blocks(blockIndex);
         auto blockSize = blockInfo.size();
 
@@ -258,17 +237,11 @@
             blockSize = IncreasePendingSize(chunkMeta, blockId.BlockIndex);
         }
 
-<<<<<<< HEAD
-        LOG_DEBUG("Started reading block: %s (LocationId: %s)",
-            ~ToString(blockId),
-            ~chunk->GetLocation()->GetId());
-=======
         auto location = chunk->GetLocation();
         auto& Profiler = location->Profiler();
         LOG_DEBUG("Started reading block (BlockId: %s, LocationId: %s)",
-            ~blockId.ToString(),
+            ~ToString(blockId),
             ~location->GetId());
->>>>>>> 23b56a3c
 
         TSharedRef data;
         PROFILE_TIMING ("/block_read_time") {
@@ -277,13 +250,8 @@
             } catch (const std::exception& ex) {
                 auto error = TError(
                     NChunkClient::EErrorCode::IOError,
-<<<<<<< HEAD
-                    "Error reading chunk block: %s",
+                    "Error reading chunk block %s",
                     ~ToString(blockId))
-=======
-                    "Error reading chunk block %s",
-                    ~blockId.ToString())
->>>>>>> 23b56a3c
                     << ex;
                 chunk->ReleaseReadLock();
                 cookie->Cancel(error);
@@ -293,15 +261,9 @@
             }
         }
 
-<<<<<<< HEAD
-        LOG_DEBUG("Finished reading block: %s (LocationId: %s)",
+        LOG_DEBUG("Finished reading block (BlockId: %s, LocationId: %s)",
             ~ToString(blockId),
-            ~chunk->GetLocation()->GetId());
-=======
-        LOG_DEBUG("Finished reading block (BlockId: %s, LocationId: %s)",
-            ~blockId.ToString(),
             ~location->GetId());
->>>>>>> 23b56a3c
 
         chunk->ReleaseReadLock();
 
@@ -310,13 +272,8 @@
         if (!data) {
             cookie->Cancel(TError(
                 NChunkClient::EErrorCode::NoSuchBlock,
-<<<<<<< HEAD
-                "No such chunk block: %s",
+                "No such chunk block %s",
                 ~ToString(blockId)));
-=======
-                "No such chunk block %s",
-                ~blockId.ToString()));
->>>>>>> 23b56a3c
             return;
         }
 
@@ -334,11 +291,7 @@
     void LogCacheHit(TCachedBlockPtr block)
     {
         Profiler.Increment(CacheReadThroughputCounter, block->GetData().Size());
-<<<<<<< HEAD
-        LOG_DEBUG("Block cache hit: %s", ~ToString(block->GetKey()));
-=======
-        LOG_DEBUG("Block cache hit (BlockId: %s)", ~block->GetKey().ToString());
->>>>>>> 23b56a3c
+        LOG_DEBUG("Block cache hit (BlockId: %s)", ~ToString(block->GetKey()));
     }
 };
 
@@ -355,7 +308,7 @@
     void Put(
         const TBlockId& id,
         const TSharedRef& data,
-        const TNullable<TNodeDescriptor>& source)
+        const TNullable<NChunkClient::TNodeDescriptor>& source)
     {
         StoreImpl->Put(id, data, source);
     }
@@ -398,7 +351,7 @@
 TCachedBlockPtr TBlockStore::PutBlock(
     const TBlockId& blockId,
     const TSharedRef& data,
-    const TNullable<TNodeDescriptor>& source)
+    const TNullable<NChunkClient::TNodeDescriptor>& source)
 {
     return StoreImpl->Put(blockId, data, source);
 }
