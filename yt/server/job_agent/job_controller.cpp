#include "job_controller.h"
#include "config.h"
#include "private.h"

#include <core/misc/fs.h>

#include <ytlib/node_tracker_client/helpers.h>

#include <server/scheduler/job_resources.h>

#include <server/data_node/master_connector.h>

#include <server/exec_agent/slot_manager.h>
#include <server/exec_agent/public.h>

#include <server/cell_node/bootstrap.h>

namespace NYT {
namespace NJobAgent {

using namespace NNodeTrackerClient;
using namespace NNodeTrackerClient::NProto;
using namespace NJobTrackerClient::NProto;
using namespace NYTree;
using namespace NCellNode;

////////////////////////////////////////////////////////////////////////////////

static const auto& Logger = JobTrackerServerLogger;

////////////////////////////////////////////////////////////////////////////////

TJobController::TJobController(
    TJobControllerConfigPtr config,
    TBootstrap* bootstrap)
    : Config(config)
    , Bootstrap(bootstrap)
    , StartScheduled(false)
    , ResourcesUpdatedFlag(false)
{
    YCHECK(config);
    YCHECK(bootstrap);
}

void TJobController::RegisterFactory(EJobType type, TJobFactory factory)
{
    YCHECK(Factories.insert(std::make_pair(type, factory)).second);
}

TJobFactory TJobController::GetFactory(EJobType type)
{
    auto it = Factories.find(type);
    YCHECK(it != Factories.end());
    return it->second;
}

IJobPtr TJobController::FindJob(const TJobId& jobId)
{
    auto it = Jobs.find(jobId);
    return it == Jobs.end() ? nullptr : it->second;
}

IJobPtr TJobController::GetJobOrThrow(const TJobId& jobId)
{
    auto job = FindJob(jobId);
    if (!job) {
        THROW_ERROR_EXCEPTION("No such job %s", ~ToString(jobId));
    }
    return job;
}

std::vector<IJobPtr> TJobController::GetJobs()
{
    std::vector<IJobPtr> result;
    for (const auto& pair : Jobs) {
        result.push_back(pair.second);
    }
    return result;
}

TNodeResources TJobController::GetResourceLimits()
{
    TNodeResources result;
    result.set_user_slots(Bootstrap->GetSlotManager()->GetSlotCount());
    result.set_cpu(Config->ResourceLimits->Cpu);
    result.set_network(Config->ResourceLimits->Network);
    result.set_replication_slots(Config->ResourceLimits->ReplicationSlots);
    result.set_removal_slots(Config->ResourceLimits->RemovalSlots);
    result.set_repair_slots(Config->ResourceLimits->RepairSlots);
    result.set_seal_slots(Config->ResourceLimits->SealSlots);

    const auto* tracker = Bootstrap->GetMemoryUsageTracker();
    result.set_memory(tracker->GetFree() + tracker->GetUsed(EMemoryConsumer::Job));

    return result;
}

TNodeResources TJobController::GetResourceUsage(bool includeWaiting)
{
    auto result = ZeroNodeResources();
    for (const auto& pair : Jobs) {
        if (includeWaiting || pair.second->GetState() != EJobState::Waiting) {
            auto usage = pair.second->GetResourceUsage();
            result += usage;
        }
    }
    return result;
}

void TJobController::StartWaitingJobs()
{
    auto* tracker = Bootstrap->GetMemoryUsageTracker();

    for (const auto& pair : Jobs) {
        auto job = pair.second;
        if (job->GetState() != EJobState::Waiting)
            continue;

        auto usedResources = GetResourceUsage(false);
        {
            auto memoryToRelease = tracker->GetUsed(EMemoryConsumer::Job) - usedResources.memory();
            YCHECK(memoryToRelease >= 0);
            tracker->Release(EMemoryConsumer::Job, memoryToRelease);
        }

        auto spareResources = GetResourceLimits() - usedResources;
        auto jobResources = job->GetResourceUsage();

        if (Dominates(spareResources, jobResources)) {
            auto error = tracker->TryAcquire(EMemoryConsumer::Job, jobResources.memory());

            if (error.IsOK()) {
                LOG_INFO("Starting job (JobId: %s)", ~ToString(job->GetId()));

                job->SubscribeResourcesReleased(
                    BIND(&TJobController::OnResourcesReleased, MakeWeak(this))
                        .Via(Bootstrap->GetControlInvoker()));

                job->Start();
            } else {
                LOG_DEBUG(error, "Not enough memory to start waiting job (JobId: %s)",
                    ~ToString(job->GetId()));
            }
        } else {
            LOG_DEBUG("Not enough resources to start waiting job (JobId: %s, SpareResources: %s, JobResources: %s)",
                ~ToString(job->GetId()),
                ~FormatResources(spareResources),
                ~FormatResources(jobResources));
        }
    }

    if (ResourcesUpdatedFlag) {
        ResourcesUpdatedFlag = false;
        ResourcesUpdated_.Fire();
    }

    StartScheduled = false;
}

IJobPtr TJobController::CreateJob(
    const TJobId& jobId,
    const NNodeTrackerClient::NProto::TNodeResources& resourceLimits,
    TJobSpec&& jobSpec)
{
    auto type = EJobType(jobSpec.type());

    auto factory = GetFactory(type);

    auto job = factory.Run(
        jobId,
        resourceLimits,
        std::move(jobSpec));

    LOG_INFO("Job created (JobId: %s, Type: %s)",
        ~ToString(jobId),
        ~ToString(type));

    YCHECK(Jobs.insert(std::make_pair(jobId, job)).second);
    ScheduleStart();

    return job;
}

void TJobController::ScheduleStart()
{
    if (!StartScheduled) {
        Bootstrap->GetControlInvoker()->Invoke(BIND(
            &TJobController::StartWaitingJobs,
            MakeWeak(this)));
        StartScheduled = true;
    }
}

void TJobController::AbortJob(IJobPtr job)
{
    LOG_INFO("Job abort requested (JobId: %s)",
        ~ToString(job->GetId()));

    job->Abort(TError(NExecAgent::EErrorCode::AbortByScheduler, "Job aborted by scheduler"));
}

void TJobController::RemoveJob(IJobPtr job)
{
    LOG_INFO("Job removed (JobId: %s)",
        ~ToString(job->GetId()));

    YCHECK(job->GetPhase() > EJobPhase::Cleanup);
    YCHECK(job->GetResourceUsage() == ZeroNodeResources());
    YCHECK(Jobs.erase(job->GetId()) == 1);
}

void TJobController::OnResourcesReleased()
{
    ResourcesUpdatedFlag = true;
    ScheduleStart();
}

bool TJobController::CheckResourceUsageDelta(const TNodeResources& delta)
{
    // Do this check in the first place in order to avoid weird behavior
    // when decreasing resource usage leads to job abortion because of 
    // other memory consuming subsystems (e.g. ChunkMeta),
    if (Dominates(delta, ZeroNodeResources())) {
        return true;
    }

    if (!Dominates(GetResourceLimits(), GetResourceUsage(false) + delta)) {
        return false;
    }

    if (delta.memory() > 0) {
        auto& tracker = Bootstrap->GetMemoryUsageTracker();
        auto error = tracker.TryAcquire(EMemoryConsumer::Job, delta.memory());
        if (!error.IsOK()) {
            return false;
        }
    }

    return true;
}

void TJobController::UpdateJobResourceUsage(IJobPtr job, const TNodeResources& usage)
{
    if (job->GetState() != EJobState::Running) {
        // Outdated request.
        return;
    }

    auto oldUsage = job->GetResourceUsage();
    auto delta = usage - oldUsage;

    if (!CheckResourceUsageDelta(delta)) {
        job->Abort(TError(
            NExecAgent::EErrorCode::ResourceOverdraft,
            "Failed to increase resource usage (OldUsage: {%s}, NewUsage: {%s})",
            ~FormatResources(oldUsage),
            ~FormatResources(usage)));
<<<<<<< HEAD
        return;
    }

    if (delta.memory() > 0) {
        auto* tracker = Bootstrap->GetMemoryUsageTracker();
        auto error = tracker->TryAcquire(EMemoryConsumer::Job, delta.memory());
        if (!error.IsOK()) {
            job->Abort(TError(
                NExecAgent::EErrorCode::ResourceOverdraft,
                "Failed to increase resource usage (OldUsage: {%s}, NewUsage: {%s})",
                ~FormatResources(oldUsage),
                ~FormatResources(usage))
                << error);
            return;
        }
=======
>>>>>>> 0bd1f986
    }

    if (!Dominates(delta, ZeroNodeResources())) {
        OnResourcesReleased();
    }
}

void TJobController::UpdateJobProgress(IJobPtr job, double progress, const TJobStatistics& jobStatistics)
{
    if (job->GetState() != EJobState::Running) {
        // Outdated request.
        return;
    }

    job->SetProgress(progress);
    job->SetJobStatistics(jobStatistics);
}

void TJobController::SetJobResult(IJobPtr job, const TJobResult& result)
{
    job->SetResult(result);
}

void TJobController::PrepareHeartbeat(TReqHeartbeat* request)
{
    auto masterConnector = Bootstrap->GetMasterConnector();
    request->set_node_id(masterConnector->GetNodeId());
    ToProto(request->mutable_node_descriptor(), Bootstrap->GetLocalDescriptor());
    *request->mutable_resource_limits() = GetResourceLimits();
    *request->mutable_resource_usage() = GetResourceUsage();

    for (const auto& pair : Jobs) {
        auto job = pair.second;
        auto type = EJobType(job->GetSpec().type());
        auto state = job->GetState();
        auto* jobStatus = request->add_jobs();
        ToProto(jobStatus->mutable_job_id(), job->GetId());
        jobStatus->set_job_type(type);
        jobStatus->set_state(state);
        jobStatus->set_phase(job->GetPhase());
        jobStatus->set_progress(job->GetProgress());
        switch (state) {
            case EJobState::Running:
                *jobStatus->mutable_resource_usage() = job->GetResourceUsage();
                break;

            case EJobState::Completed:
            case EJobState::Aborted:
            case EJobState::Failed:
                *jobStatus->mutable_result() = job->GetResult();
                break;

            default:
                break;
        }
    }
}

void TJobController::ProcessHeartbeat(TRspHeartbeat* response)
{
    for (const auto& protoJobId : response->jobs_to_remove()) {
        auto jobId = FromProto<TJobId>(protoJobId);
        auto job = FindJob(jobId);
        if (job) {
            RemoveJob(job);
        } else {
            LOG_WARNING("Requested to remove a non-existing job (JobId: %s)",
                ~ToString(jobId));
        }
    }

    for (const auto& protoJobId : response->jobs_to_abort()) {
        auto jobId = FromProto<TJobId>(protoJobId);
        auto job = FindJob(jobId);
        if (job) {
            AbortJob(job);
        } else {
            LOG_WARNING("Requested to abort a non-existing job (JobId: %s)",
                ~ToString(jobId));
        }
    }

    for (auto& info : *response->mutable_jobs_to_start()) {
        auto jobId = FromProto<TJobId>(info.job_id());
        const auto& resourceLimits = info.resource_limits();
        auto& spec = *info.mutable_spec();
        CreateJob(jobId, resourceLimits, std::move(spec));
    }
}

////////////////////////////////////////////////////////////////////////////////

} // namespace NYT
} // namespace NJobAgent<|MERGE_RESOLUTION|>--- conflicted
+++ resolved
@@ -229,8 +229,8 @@
     }
 
     if (delta.memory() > 0) {
-        auto& tracker = Bootstrap->GetMemoryUsageTracker();
-        auto error = tracker.TryAcquire(EMemoryConsumer::Job, delta.memory());
+        auto* tracker = Bootstrap->GetMemoryUsageTracker();
+        auto error = tracker->TryAcquire(EMemoryConsumer::Job, delta.memory());
         if (!error.IsOK()) {
             return false;
         }
@@ -255,24 +255,7 @@
             "Failed to increase resource usage (OldUsage: {%s}, NewUsage: {%s})",
             ~FormatResources(oldUsage),
             ~FormatResources(usage)));
-<<<<<<< HEAD
         return;
-    }
-
-    if (delta.memory() > 0) {
-        auto* tracker = Bootstrap->GetMemoryUsageTracker();
-        auto error = tracker->TryAcquire(EMemoryConsumer::Job, delta.memory());
-        if (!error.IsOK()) {
-            job->Abort(TError(
-                NExecAgent::EErrorCode::ResourceOverdraft,
-                "Failed to increase resource usage (OldUsage: {%s}, NewUsage: {%s})",
-                ~FormatResources(oldUsage),
-                ~FormatResources(usage))
-                << error);
-            return;
-        }
-=======
->>>>>>> 0bd1f986
     }
 
     if (!Dominates(delta, ZeroNodeResources())) {
