#include "bootstrap.h"
#include "config.h"

#include <yt/server/data_node/blob_reader_cache.h>
#include <yt/server/data_node/block_cache.h>
#include <yt/server/data_node/chunk_block_manager.h>
#include <yt/server/data_node/chunk_cache.h>
#include <yt/server/data_node/chunk_registry.h>
#include <yt/server/data_node/chunk_store.h>
#include <yt/server/data_node/config.h>
#include <yt/server/data_node/data_node_service.h>
#include <yt/server/data_node/job.h>
#include <yt/server/data_node/journal_dispatcher.h>
#include <yt/server/data_node/location.h>
#include <yt/server/data_node/master_connector.h>
#include <yt/server/data_node/peer_block_table.h>
#include <yt/server/data_node/peer_block_updater.h>
#include <yt/server/data_node/private.h>
#include <yt/server/data_node/session_manager.h>
#include <yt/server/data_node/ytree_integration.h>
#include <yt/server/data_node/chunk_meta_manager.h>

#include <yt/server/exec_agent/config.h>
#include <yt/server/exec_agent/environment.h>
#include <yt/server/exec_agent/environment_manager.h>
#include <yt/server/exec_agent/job.h>
#include <yt/server/exec_agent/job_prober_service.h>
#include <yt/server/exec_agent/private.h>
#include <yt/server/exec_agent/scheduler_connector.h>
#include <yt/server/exec_agent/slot_manager.h>
#include <yt/server/exec_agent/supervisor_service.h>
#include <yt/server/exec_agent/unsafe_environment.h>

#include <yt/server/job_agent/job_controller.h>

#include <yt/server/misc/build_attributes.h>
#include <yt/server/misc/memory_usage_tracker.h>

#include <yt/server/object_server/master_cache_service.h>

#include <yt/server/query_agent/query_executor.h>
#include <yt/server/query_agent/query_service.h>

#include <yt/server/tablet_node/in_memory_manager.h>
#include <yt/server/tablet_node/partition_balancer.h>
#include <yt/server/tablet_node/security_manager.h>
#include <yt/server/tablet_node/slot_manager.h>
#include <yt/server/tablet_node/store_compactor.h>
#include <yt/server/tablet_node/store_flusher.h>

#include <yt/server/transaction_server/timestamp_proxy_service.h>

#include <yt/server/hive/cell_directory_synchronizer.h>

#include <yt/ytlib/api/client.h>
#include <yt/ytlib/api/connection.h>

#include <yt/ytlib/chunk_client/chunk_service_proxy.h>
#include <yt/ytlib/chunk_client/client_block_cache.h>

#include <yt/ytlib/hydra/peer_channel.h>

#include <yt/ytlib/misc/workload.h>

#include <yt/ytlib/monitoring/http_integration.h>
#include <yt/ytlib/monitoring/http_server.h>
#include <yt/ytlib/monitoring/monitoring_manager.h>

#include <yt/ytlib/object_client/helpers.h>
#include <yt/ytlib/object_client/object_service_proxy.h>

#include <yt/ytlib/orchid/orchid_service.h>

#include <yt/ytlib/query_client/function_registry.h>
#include <yt/ytlib/query_client/column_evaluator.h>

#include <yt/core/bus/config.h>
#include <yt/core/bus/server.h>
#include <yt/core/bus/tcp_server.h>

#include <yt/core/concurrency/action_queue.h>
#include <yt/core/concurrency/thread_pool.h>

#include <yt/core/misc/address.h>
#include <yt/core/misc/collection_helpers.h>
#include <yt/core/misc/ref_counted_tracker.h>

#include <yt/core/profiling/profile_manager.h>

#include <yt/core/rpc/bus_channel.h>
#include <yt/core/rpc/bus_server.h>
#include <yt/core/rpc/caching_channel_factory.h>
#include <yt/core/rpc/channel.h>
#include <yt/core/rpc/redirector_service.h>
#include <yt/core/rpc/server.h>
#include <yt/core/rpc/throttling_channel.h>

#include <yt/core/ytree/ephemeral_node_factory.h>
#include <yt/core/ytree/virtual.h>

namespace NYT {
namespace NCellNode {

using namespace NBus;
using namespace NObjectClient;
using namespace NChunkClient;
using namespace NNodeTrackerClient;
using namespace NChunkServer;
using namespace NElection;
using namespace NHydra;
using namespace NMonitoring;
using namespace NOrchid;
using namespace NProfiling;
using namespace NRpc;
using namespace NYTree;
using namespace NConcurrency;
using namespace NScheduler;
using namespace NJobAgent;
using namespace NExecAgent;
using namespace NJobProxy;
using namespace NDataNode;
using namespace NTabletNode;
using namespace NQueryAgent;
using namespace NApi;
using namespace NTransactionServer;
using namespace NHive;
using namespace NObjectClient;

////////////////////////////////////////////////////////////////////////////////

static NLogging::TLogger Logger("Bootstrap");
static const i64 FootprintMemorySize = (i64) 1024 * 1024 * 1024;

////////////////////////////////////////////////////////////////////////////////

TBootstrap::TBootstrap(INodePtr configNode)
    : ConfigNode(configNode)
{ }

TBootstrap::~TBootstrap()
{ }

void TBootstrap::Run()
{
    srand(time(nullptr));

    ControlQueue = New<TActionQueue>("Control");

    BIND(&TBootstrap::DoRun, this)
        .AsyncVia(GetControlInvoker())
        .Run()
        .Get()
        .ThrowOnError();

    Sleep(TDuration::Max());
}

void TBootstrap::DoRun()
{
    try {
        Config = ConvertTo<TCellNodeConfigPtr>(ConfigNode);
    } catch (const std::exception& ex) {
        THROW_ERROR_EXCEPTION("Error parsing cell node configuration")
            << ex;
    }

    auto localAddresses = GetLocalAddresses();

    LOG_INFO("Starting node (LocalAddresses: %v, PrimaryMasterAddresses: %v)",
        GetValues(localAddresses),
        Config->ClusterConnection->PrimaryMaster->Addresses);

    MemoryUsageTracker = std::make_unique<TNodeMemoryTracker>(
        Config->ResourceLimits->Memory,
        std::vector<std::pair<EMemoryCategory, i64>>{
            {EMemoryCategory::Jobs, Config->ExecAgent->JobController->ResourceLimits->Memory},
            {EMemoryCategory::TabletStatic, Config->TabletNode->ResourceLimits->TabletStaticMemory },
            {EMemoryCategory::TabletDynamic, Config->TabletNode->ResourceLimits->TabletDynamicMemory }
        },
        Logger,
        TProfiler("/cell_node/memory_usage"));

    {
        auto result = MemoryUsageTracker->TryAcquire(EMemoryCategory::Footprint, FootprintMemorySize);
        THROW_ERROR_EXCEPTION_IF_FAILED(result, "Error reserving footprint memory");
    }

    MasterConnection = CreateConnection(Config->ClusterConnection);

    MasterClient = MasterConnection->CreateClient(TClientOptions(NSecurityClient::RootUserName));

    CellDirectorySynchronizer = New<TCellDirectorySynchronizer>(
        Config->CellDirectorySynchronizer,
        MasterConnection->GetCellDirectory(),
        Config->ClusterConnection->PrimaryMaster->CellId);

    QueryThreadPool = New<TThreadPool>(
        Config->QueryAgent->ThreadPoolSize,
        "Query");

    BusServer = CreateTcpBusServer(Config->BusServer);

    RpcServer = CreateBusServer(BusServer);

    HttpServer.reset(new NHttp::TServer(
        Config->MonitoringPort,
        Config->BusServer->BindRetryCount,
        Config->BusServer->BindRetryBackoff));

    TabletChannelFactory = CreateCachingChannelFactory(GetBusChannelFactory());

    auto monitoringManager = New<TMonitoringManager>();
    monitoringManager->Register(
        "/ref_counted",
        TRefCountedTracker::Get()->GetMonitoringProducer());

    auto createMasterRedirectorService = [&] (TMasterConnectionConfigPtr config) {
        // NB: No retries, no user overriding.
        auto directMasterChannel = CreatePeerChannel(
            config,
            GetBusChannelFactory(),
            EPeerKind::Leader);
        auto masterRedirectorChannel = CreateThrottlingChannel(
            Config->MasterRedirectorService,
            directMasterChannel);

        auto redirectorCellId = ToRedirectorCellId(config->CellId);
        RpcServer->RegisterService(CreateRedirectorService(
            TServiceId(NChunkClient::TChunkServiceProxy::GetServiceName(), redirectorCellId),
            masterRedirectorChannel));
        RpcServer->RegisterService(CreateRedirectorService(
            TServiceId(NObjectClient::TObjectServiceProxy::GetServiceName(), redirectorCellId),
            masterRedirectorChannel));
    };

    createMasterRedirectorService(Config->ClusterConnection->PrimaryMaster);
    for (const auto& config : Config->ClusterConnection->SecondaryMasters) {
        createMasterRedirectorService(config);
    }

    BlobReaderCache = New<TBlobReaderCache>(Config->DataNode);

    JournalDispatcher = New<TJournalDispatcher>(Config->DataNode);

    ChunkRegistry = New<TChunkRegistry>(this);

    ChunkMetaManager = New<TChunkMetaManager>(Config->DataNode, this);

    ChunkBlockManager = New<TChunkBlockManager>(Config->DataNode, this);

    BlockCache = CreateServerBlockCache(Config->DataNode, this);

    PeerBlockTable = New<TPeerBlockTable>(Config->DataNode->PeerBlockTable);

    PeerBlockUpdater = New<TPeerBlockUpdater>(Config->DataNode, this);

    SessionManager = New<TSessionManager>(Config->DataNode, this);

    MasterConnector = New<NDataNode::TMasterConnector>(
        Config->DataNode,
        localAddresses,
        this);

    MasterConnector->SubscribePopulateAlerts(BIND(&TBootstrap::PopulateAlerts, this));

    ChunkStore = New<NDataNode::TChunkStore>(Config->DataNode, this);

    ChunkCache = New<TChunkCache>(Config->DataNode, this);

    auto createThrottler = [] (TThroughputThrottlerConfigPtr config, const Stroka& name) {
        auto logger = DataNodeLogger;
        logger.AddTag("Throttler: %v", name);

        auto profiler = NProfiling::TProfiler(
            DataNodeProfiler.GetPathPrefix() + "/" +
            CamelCaseToUnderscoreCase(name));

        return CreateLimitedThrottler(config, logger, profiler);
    };

    TotalInThrottler = createThrottler(Config->DataNode->TotalInThrottler, "TotalIn");
    TotalOutThrottler = createThrottler(Config->DataNode->TotalOutThrottler, "TotalOut");

    ReplicationInThrottler = CreateCombinedThrottler(std::vector<IThroughputThrottlerPtr>{
        TotalInThrottler,
        createThrottler(Config->DataNode->ReplicationInThrottler, "ReplicationIn")
    });
    ReplicationOutThrottler = CreateCombinedThrottler(std::vector<IThroughputThrottlerPtr>{
        TotalOutThrottler,
        createThrottler(Config->DataNode->ReplicationOutThrottler, "ReplicationOut")
    });

    RepairInThrottler = CreateCombinedThrottler(std::vector<IThroughputThrottlerPtr>{
        TotalInThrottler,
        createThrottler(Config->DataNode->RepairInThrottler, "RepairIn")
    });
    RepairOutThrottler = CreateCombinedThrottler(std::vector<IThroughputThrottlerPtr>{
        TotalOutThrottler,
        createThrottler(Config->DataNode->RepairOutThrottler, "RepairOut")
    });

    ArtifactCacheInThrottler = CreateCombinedThrottler(std::vector<IThroughputThrottlerPtr>{
        TotalInThrottler,
        createThrottler(Config->DataNode->ArtifactCacheInThrottler, "ArtifactCacheIn")
    });
    ArtifactCacheOutThrottler = CreateCombinedThrottler(std::vector<IThroughputThrottlerPtr>{
        TotalOutThrottler,
        createThrottler(Config->DataNode->ArtifactCacheOutThrottler, "ArtifactCacheOut")
    });

    RpcServer->RegisterService(CreateDataNodeService(Config->DataNode, this));

    auto localInterconnectAddress = GetInterconnectAddress(localAddresses);

    JobProxyConfig = New<NJobProxy::TJobProxyConfig>();
    
    JobProxyConfig->ClusterConnection = CloneYsonSerializable(Config->ClusterConnection);

    auto patchMasterRedirectorConnectionConfig = [&] (TMasterConnectionConfigPtr config) {
        config->CellId = ToRedirectorCellId(config->CellId);
        config->Addresses = {localInterconnectAddress};
    };

    patchMasterRedirectorConnectionConfig(JobProxyConfig->ClusterConnection->PrimaryMaster);
    for (const auto& config : JobProxyConfig->ClusterConnection->SecondaryMasters) {
        patchMasterRedirectorConnectionConfig(config);
    }

    JobProxyConfig->MemoryWatchdogPeriod = Config->ExecAgent->MemoryWatchdogPeriod;
    JobProxyConfig->BlockIOWatchdogPeriod = Config->ExecAgent->BlockIOWatchdogPeriod;

    JobProxyConfig->Logging = Config->ExecAgent->JobProxyLogging;
    JobProxyConfig->Tracing = Config->ExecAgent->JobProxyTracing;

    JobProxyConfig->MemoryLimitMultiplier = Config->ExecAgent->MemoryLimitMultiplier;

    JobProxyConfig->EnableCGroups = Config->ExecAgent->EnableCGroups;
    JobProxyConfig->SupportedCGroups = Config->ExecAgent->SupportedCGroups;

    JobProxyConfig->EnableIopsThrottling = Config->ExecAgent->EnableIopsThrottling;

    JobProxyConfig->AddressResolver = Config->AddressResolver;
    JobProxyConfig->SupervisorConnection = New<NBus::TTcpBusClientConfig>();
    JobProxyConfig->SupervisorConnection->Address = localInterconnectAddress;
    JobProxyConfig->SupervisorRpcTimeout = Config->ExecAgent->SupervisorRpcTimeout;
    // TODO(babenko): consider making this priority configurable
    JobProxyConfig->SupervisorConnection->Priority = 6;

    ExecSlotManager = New<NExecAgent::TSlotManager>(Config->ExecAgent->SlotManager, this);

    JobController = New<TJobController>(Config->ExecAgent->JobController, this);

    auto createExecJob = BIND([this] (
            const NJobAgent::TJobId& jobId,
            const NJobAgent::TOperationId& operationId,
            const NNodeTrackerClient::NProto::TNodeResources& resourceLimits,
            NJobTrackerClient::NProto::TJobSpec&& jobSpec) ->
            NJobAgent::IJobPtr
        {
            return NExecAgent::CreateUserJob(
                jobId,
                operationId,
                resourceLimits,
                std::move(jobSpec),
                this);
        });
    JobController->RegisterFactory(NJobAgent::EJobType::Map,             createExecJob);
    JobController->RegisterFactory(NJobAgent::EJobType::PartitionMap,    createExecJob);
    JobController->RegisterFactory(NJobAgent::EJobType::SortedMerge,     createExecJob);
    JobController->RegisterFactory(NJobAgent::EJobType::OrderedMerge,    createExecJob);
    JobController->RegisterFactory(NJobAgent::EJobType::UnorderedMerge,  createExecJob);
    JobController->RegisterFactory(NJobAgent::EJobType::Partition,       createExecJob);
    JobController->RegisterFactory(NJobAgent::EJobType::SimpleSort,      createExecJob);
    JobController->RegisterFactory(NJobAgent::EJobType::IntermediateSort,createExecJob);
    JobController->RegisterFactory(NJobAgent::EJobType::FinalSort,       createExecJob);
    JobController->RegisterFactory(NJobAgent::EJobType::SortedReduce,    createExecJob);
    JobController->RegisterFactory(NJobAgent::EJobType::PartitionReduce, createExecJob);
    JobController->RegisterFactory(NJobAgent::EJobType::ReduceCombiner,  createExecJob);
    JobController->RegisterFactory(NJobAgent::EJobType::RemoteCopy,      createExecJob);
    JobController->RegisterFactory(NJobAgent::EJobType::OrderedMap,      createExecJob);

    auto createChunkJob = BIND([this] (
            const NJobAgent::TJobId& jobId,
            const NJobAgent::TOperationId& /*operationId*/,
            const NNodeTrackerClient::NProto::TNodeResources& resourceLimits,
            NJobTrackerClient::NProto::TJobSpec&& jobSpec) ->
            NJobAgent::IJobPtr
        {
            return NDataNode::CreateChunkJob(
                jobId,
                std::move(jobSpec),
                resourceLimits,
                Config->DataNode,
                this);
        });
    JobController->RegisterFactory(NJobAgent::EJobType::RemoveChunk,     createChunkJob);
    JobController->RegisterFactory(NJobAgent::EJobType::ReplicateChunk,  createChunkJob);
    JobController->RegisterFactory(NJobAgent::EJobType::RepairChunk,     createChunkJob);
    JobController->RegisterFactory(NJobAgent::EJobType::SealChunk,       createChunkJob);

    RpcServer->RegisterService(CreateJobProberService(this));

    RpcServer->RegisterService(New<TSupervisorService>(this));

    EnvironmentManager = New<TEnvironmentManager>(Config->ExecAgent->EnvironmentManager);
    EnvironmentManager->RegisterBuilder("unsafe", CreateUnsafeEnvironmentBuilder());

    SchedulerConnector = New<TSchedulerConnector>(Config->ExecAgent->SchedulerConnector, this);

    ColumnEvaluatorCache = New<NQueryClient::TColumnEvaluatorCache>(
        New<NQueryClient::TColumnEvaluatorCacheConfig>(),
        NQueryClient::CreateBuiltinFunctionRegistry());

    TabletSlotManager = New<NTabletNode::TSlotManager>(Config->TabletNode, this);
    MasterConnector->SubscribePopulateAlerts(BIND(&NTabletNode::TSlotManager::PopulateAlerts, TabletSlotManager));

    SecurityManager = New<TSecurityManager>(Config->TabletNode->SecurityManager, this);

    InMemoryManager = New<TInMemoryManager>(Config->TabletNode->InMemoryManager, this);

    QueryExecutor = CreateQueryExecutor(Config->QueryAgent, this);

    RpcServer->RegisterService(CreateQueryService(Config->QueryAgent, this));

    RpcServer->RegisterService(CreateTimestampProxyService(
        MasterConnection->GetTimestampProvider()));

    auto directMasterChannel = CreatePeerChannel(
        Config->ClusterConnection->PrimaryMaster,
        GetBusChannelFactory(),
        EPeerKind::Leader);

    RpcServer->RegisterService(CreateMasterCacheService(
        Config->MasterCacheService,
        directMasterChannel,
        GetCellId()));

<<<<<<< HEAD
    CellDirectorySynchronizer->Start();

    OrchidRoot = GetEphemeralNodeFactory(true)->CreateMap();
=======
    OrchidRoot = CreateEphemeralNodeFactory()->CreateMap();
>>>>>>> ca0f8308
    SetNodeByYPath(
        OrchidRoot,
        "/monitoring",
        CreateVirtualNode(monitoringManager->GetService()));
    SetNodeByYPath(
        OrchidRoot,
        "/profiling",
        CreateVirtualNode(TProfileManager::Get()->GetService()));
    SetNodeByYPath(
        OrchidRoot,
        "/config",
        ConfigNode);
    SetNodeByYPath(
        OrchidRoot,
        "/stored_chunks",
        CreateVirtualNode(CreateStoredChunkMapService(ChunkStore)
            ->Via(GetControlInvoker())));
    SetNodeByYPath(
        OrchidRoot,
        "/cached_chunks",
        CreateVirtualNode(CreateCachedChunkMapService(ChunkCache)
            ->Via(GetControlInvoker())));
    SetNodeByYPath(
        OrchidRoot,
        "/tablet_cells",
        CreateVirtualNode(TabletSlotManager->GetOrchidService()));
    SetBuildAttributes(OrchidRoot, "node");

    HttpServer->Register(
        "/orchid",
        NMonitoring::GetYPathHttpHandler(OrchidRoot->Via(GetControlInvoker())));

    RpcServer->RegisterService(CreateOrchidService(
        OrchidRoot,
        GetControlInvoker()));

    LOG_INFO("Listening for HTTP requests on port %v", Config->MonitoringPort);

    LOG_INFO("Listening for RPC requests on port %v", Config->RpcPort);
    RpcServer->Configure(Config->RpcServer);

    // Do not start subsystems until everything is initialized.
    TabletSlotManager->Initialize();
    ChunkStore->Initialize();
    ChunkCache->Initialize();
    ExecSlotManager->Initialize(Config->ExecAgent->JobController->ResourceLimits->UserSlots);
    monitoringManager->Start();
    PeerBlockUpdater->Start();
    MasterConnector->Start();
    SchedulerConnector->Start();
    StartStoreFlusher(Config->TabletNode, this);
    StartStoreCompactor(Config->TabletNode, this);
    StartPartitionBalancer(Config->TabletNode, this);

    RpcServer->Start();
    HttpServer->Start();
}

TCellNodeConfigPtr TBootstrap::GetConfig() const
{
    return Config;
}

IInvokerPtr TBootstrap::GetControlInvoker() const
{
    return ControlQueue->GetInvoker();
}

IInvokerPtr TBootstrap::GetQueryPoolInvoker() const
{
    return QueryThreadPool->GetInvoker();
}

IClientPtr TBootstrap::GetMasterClient() const
{
    return MasterClient;
}

IServerPtr TBootstrap::GetRpcServer() const
{
    return RpcServer;
}

IChannelFactoryPtr TBootstrap::GetTabletChannelFactory() const
{
    return TabletChannelFactory;
}

IMapNodePtr TBootstrap::GetOrchidRoot() const
{
    return OrchidRoot;
}

TJobControllerPtr TBootstrap::GetJobController() const
{
    return JobController;
}

NTabletNode::TSlotManagerPtr TBootstrap::GetTabletSlotManager() const
{
    return TabletSlotManager;
}

TSecurityManagerPtr TBootstrap::GetSecurityManager() const
{
    return SecurityManager;
}

TInMemoryManagerPtr TBootstrap::GetInMemoryManager() const
{
    return InMemoryManager;
}

NExecAgent::TSlotManagerPtr TBootstrap::GetExecSlotManager() const
{
    return ExecSlotManager;
}

TEnvironmentManagerPtr TBootstrap::GetEnvironmentManager() const
{
    return EnvironmentManager;
}

TJobProxyConfigPtr TBootstrap::GetJobProxyConfig() const
{
    return JobProxyConfig;
}

NDataNode::TChunkStorePtr TBootstrap::GetChunkStore() const
{
    return ChunkStore;
}

TChunkCachePtr TBootstrap::GetChunkCache() const
{
    return ChunkCache;
}

TNodeMemoryTracker* TBootstrap::GetMemoryUsageTracker() const
{
    return MemoryUsageTracker.get();
}

TChunkRegistryPtr TBootstrap::GetChunkRegistry() const
{
    return ChunkRegistry;
}

TSessionManagerPtr TBootstrap::GetSessionManager() const
{
    return SessionManager;
}

TChunkBlockManagerPtr TBootstrap::GetChunkBlockManager() const
{
    return ChunkBlockManager;
}

TChunkMetaManagerPtr TBootstrap::GetChunkMetaManager() const
{
    return ChunkMetaManager;
}

IBlockCachePtr TBootstrap::GetBlockCache() const
{
    return BlockCache;
}

TPeerBlockTablePtr TBootstrap::GetPeerBlockTable() const
{
    return PeerBlockTable;
}

TBlobReaderCachePtr TBootstrap::GetBlobReaderCache() const
{
    return BlobReaderCache;
}

TJournalDispatcherPtr TBootstrap::GetJournalDispatcher() const
{
    return JournalDispatcher;
}

NDataNode::TMasterConnectorPtr TBootstrap::GetMasterConnector() const
{
    return MasterConnector;
}

NQueryClient::ISubExecutorPtr TBootstrap::GetQueryExecutor() const
{
    return QueryExecutor;
}

const TCellId& TBootstrap::GetCellId() const
{
    return Config->ClusterConnection->PrimaryMaster->CellId;
}

TCellId TBootstrap::GetCellId(TCellTag cellTag) const
{
    return cellTag == PrimaryMasterCellTag
        ? GetCellId()
        : ReplaceCellTagInId(GetCellId(), cellTag);
}

NQueryClient::TColumnEvaluatorCachePtr TBootstrap::GetColumnEvaluatorCache() const
{
    return ColumnEvaluatorCache;
}

IThroughputThrottlerPtr TBootstrap::GetReplicationInThrottler() const
{
    return ReplicationInThrottler;
}

IThroughputThrottlerPtr TBootstrap::GetReplicationOutThrottler() const
{
    return ReplicationOutThrottler;
}

IThroughputThrottlerPtr TBootstrap::GetRepairInThrottler() const
{
    return RepairInThrottler;
}

IThroughputThrottlerPtr TBootstrap::GetRepairOutThrottler() const
{
    return RepairOutThrottler;
}

IThroughputThrottlerPtr TBootstrap::GetArtifactCacheInThrottler() const
{
    return ArtifactCacheInThrottler;
}

IThroughputThrottlerPtr TBootstrap::GetArtifactCacheOutThrottler() const
{
    return ArtifactCacheOutThrottler;
}

IThroughputThrottlerPtr TBootstrap::GetInThrottler(const TWorkloadDescriptor& descriptor) const
{
    switch (descriptor.Category) {
        case EWorkloadCategory::SystemRepair:
            return RepairInThrottler;

        case EWorkloadCategory::SystemReplication:
            return ReplicationInThrottler;

        case EWorkloadCategory::SystemArtifactCacheDownload:
            return ArtifactCacheInThrottler;

        default:
            return TotalInThrottler;
    }
}

IThroughputThrottlerPtr TBootstrap::GetOutThrottler(const TWorkloadDescriptor& descriptor) const
{
    switch (descriptor.Category) {
        case EWorkloadCategory::SystemRepair:
            return RepairOutThrottler;

        case EWorkloadCategory::SystemReplication:
            return ReplicationOutThrottler;

        case EWorkloadCategory::SystemArtifactCacheDownload:
            return ArtifactCacheOutThrottler;

        default:
            return TotalOutThrottler;
    }
}

TAddressMap TBootstrap::GetLocalAddresses()
{
    // First without port number.
    auto hostNames = Config->Addresses;
    if (hostNames.find(NNodeTrackerClient::DefaultNetworkName) == hostNames.end()) {
        YCHECK(hostNames.insert(std::make_pair(
            NNodeTrackerClient::DefaultNetworkName,
            TAddressResolver::Get()->GetLocalHostName())).second);
    }

    // Now append port number.
    TAddressMap addresses;
    for (auto& pair : hostNames) {
        YCHECK(addresses.insert(std::make_pair(
            pair.first,
            BuildServiceAddress(pair.second, Config->RpcPort))).second);
    }

    return addresses;
}

void TBootstrap::PopulateAlerts(std::vector<TError>* alerts)
{
    // NB: Don't expect IsXXXExceeded helpers to be atomic.
    auto totalUsed = MemoryUsageTracker->GetTotalUsed();
    auto totalLimit = MemoryUsageTracker->GetTotalLimit();
    if (totalUsed > totalLimit) {
        alerts->push_back(TError("Total memory limit exceeded")
            << TErrorAttribute("used", totalUsed)
            << TErrorAttribute("limit", totalLimit));
    }

    for (auto category : TEnumTraits<EMemoryCategory>::GetDomainValues()) {
        auto used = MemoryUsageTracker->GetUsed(category);
        auto limit = MemoryUsageTracker->GetLimit(category);
        if (used > limit) {
            alerts->push_back(TError("Memory limit exceeded for category %Qlv",
                category)
                << TErrorAttribute("used", used)
                << TErrorAttribute("limit", limit));
        }
    }
}

TCellId TBootstrap::ToRedirectorCellId(const TCellId& cellId)
{
    return ReplaceCellTagInId(
        TCellId(0xffffffffULL, 0xffffffffULL),
        CellTagFromId(cellId));
}

////////////////////////////////////////////////////////////////////////////////

} // namespace NCellNode
} // namespace NYT<|MERGE_RESOLUTION|>--- conflicted
+++ resolved
@@ -435,13 +435,10 @@
         directMasterChannel,
         GetCellId()));
 
-<<<<<<< HEAD
     CellDirectorySynchronizer->Start();
 
-    OrchidRoot = GetEphemeralNodeFactory(true)->CreateMap();
-=======
-    OrchidRoot = CreateEphemeralNodeFactory()->CreateMap();
->>>>>>> ca0f8308
+    OrchidRoot = CreateEphemeralNodeFactory(true)->CreateMap();
+
     SetNodeByYPath(
         OrchidRoot,
         "/monitoring",
