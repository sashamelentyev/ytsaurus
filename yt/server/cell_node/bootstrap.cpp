--- conflicted
+++ resolved
@@ -235,23 +235,10 @@
             masterRedirectorChannel));
     };
 
-<<<<<<< HEAD
     createMasterRedirectorService(Config->ClusterConnection->PrimaryMaster);
     for (const auto& config : Config->ClusterConnection->SecondaryMasters) {
         createMasterRedirectorService(config);
     }
-=======
-    auto masterRedirectorChannel = CreateThrottlingChannel(
-        Config->MasterRedirectorService,
-        directMasterChannel);
-    auto redirectorCellId = ToRedirectorCellId(GetCellId());
-    RpcServer->RegisterService(CreateRedirectorService(
-        TServiceId(NChunkClient::TChunkServiceProxy::GetServiceName(), redirectorCellId),
-        masterRedirectorChannel));
-    RpcServer->RegisterService(CreateRedirectorService(
-        TServiceId(NObjectClient::TObjectServiceProxy::GetServiceName(), redirectorCellId),
-        masterRedirectorChannel));
->>>>>>> 98e53d56
 
     BlobReaderCache = New<TBlobReaderCache>(Config->DataNode);
 
@@ -301,10 +288,6 @@
 
     JobProxyConfig = New<NJobProxy::TJobProxyConfig>();
     
-    JobProxyConfig->ClusterConnection = CloneYsonSerializable(Config->ClusterConnection);
-    JobProxyConfig->ClusterConnection->Master->Addresses = {GetInterconnectAddress(localAddresses)};
-    JobProxyConfig->ClusterConnection->Master->CellId = redirectorCellId;
-
     JobProxyConfig->ClusterConnection = CloneYsonSerializable(Config->ClusterConnection);
 
     auto patchMasterRedirectorConnectionConfig = [&] (TMasterConnectionConfigPtr config) {
