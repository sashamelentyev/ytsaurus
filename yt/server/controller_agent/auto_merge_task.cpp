#include "auto_merge_task.h"

#include "auto_merge_director.h"

#include "job_info.h"
#include "task_host.h"

#include <yt/ytlib/scheduler/proto/job.pb.h>

namespace NYT {
namespace NControllerAgent {

using namespace NScheduler;
using namespace NScheduler::NProto;
using namespace NChunkPools;
using namespace NJobTrackerClient::NProto;

////////////////////////////////////////////////////////////////////////////////

TAutoMergeChunkPoolAdapter::TAutoMergeChunkPoolAdapter(
    IChunkPoolInput* underlyingInput,
    TAutoMergeTask* task,
    i64 chunkSizeThreshold,
    i64 maxDataWeightPerJob)
    : TChunkPoolInputAdapterBase(underlyingInput)
    , Task_(task)
    , ChunkSizeThreshold_(chunkSizeThreshold)
    , MaxDataWeightPerJob_(maxDataWeightPerJob)
{ }

IChunkPoolInput::TCookie TAutoMergeChunkPoolAdapter::AddWithKey(TChunkStripePtr stripe, TChunkStripeKey key)
{
    // We perform an in-place filtration of all large chunks.
    int firstUnusedIndex = 0;
    for (const auto& slice : stripe->DataSlices) {
        const auto& chunk = slice->GetSingleUnversionedChunkOrThrow();
        if (chunk->IsLargeCompleteChunk(ChunkSizeThreshold_) ||
            chunk->GetDataWeight() >= 0.5 * MaxDataWeightPerJob_)
        {
            Task_->RegisterTeleportChunk(chunk);
        } else {
            stripe->DataSlices[firstUnusedIndex++] = std::move(slice);
        }
    }
    stripe->DataSlices.resize(firstUnusedIndex);

    Task_->GetTaskHost()->GetAutoMergeDirector()->AccountMergeInputChunks(firstUnusedIndex /* intermediateChunkCount */);
    Task_->CurrentChunkCount_ += firstUnusedIndex;

    if (stripe->DataSlices.empty()) {
        return IChunkPoolInput::NullCookie;
    } else {
        auto cookie = TChunkPoolInputAdapterBase::AddWithKey(stripe, key);
        if (CookieChunkCount_.size() <= cookie) {
            CookieChunkCount_.resize(cookie + 1);
        }
        CookieChunkCount_[cookie] = stripe->GetChunkCount();
        return cookie;
    }
}

IChunkPoolInput::TCookie TAutoMergeChunkPoolAdapter::Add(TChunkStripePtr stripe)
{
    return AddWithKey(stripe, TChunkStripeKey());
}

void TAutoMergeChunkPoolAdapter::Suspend(TCookie cookie)
{
    Task_->GetTaskHost()->GetAutoMergeDirector()->AccountMergeInputChunks(-CookieChunkCount_[cookie]);
    Task_->CurrentChunkCount_ -= CookieChunkCount_[cookie];

    TChunkPoolInputAdapterBase::Suspend(cookie);
}

void TAutoMergeChunkPoolAdapter::Persist(const TPersistenceContext& context)
{
    TChunkPoolInputAdapterBase::Persist(context);

    using NYT::Persist;

    Persist(context, Task_);
    Persist(context, ChunkSizeThreshold_);

    // COMPAT(max42)
    if (context.GetVersion() >= 201999) {
        Persist(context, MaxDataWeightPerJob_);
    }

    Persist(context, CookieChunkCount_);
}

<<<<<<< HEAD
void TAutoMergeChunkPoolAdapter::ProcessStripe(const TChunkStripePtr& stripe, bool teleportLargeChunks) const
{
    // We perform an in-place filtration of all large chunks.
    int firstUnusedIndex = 0;
    for (const auto& slice : stripe->DataSlices) {
        const auto& chunk = slice->GetSingleUnversionedChunkOrThrow();
        if (chunk->IsLargeCompleteChunk(ChunkSizeThreshold_) ||
            chunk->GetDataWeight() >= 0.5 * MaxDataWeightPerJob_)
        {
            if (teleportLargeChunks) {
                Task_->RegisterTeleportChunk(chunk);
            } else {
                // NB: If we process resumed stripe, we should not teleport its large chunks.
                // Otherwise they would appear twice in the output.
                // Do nothing.
            }
        } else {
            stripe->DataSlices[firstUnusedIndex++] = std::move(slice);
        }
    }
    stripe->DataSlices.resize(firstUnusedIndex);

    Task_->GetTaskHost()->GetAutoMergeDirector()->AccountMergeInputChunks(firstUnusedIndex /* intermediateChunkCount */);
    Task_->CurrentChunkCount_ += firstUnusedIndex;
}

=======
>>>>>>> 145b5b27
DEFINE_DYNAMIC_PHOENIX_TYPE(TAutoMergeChunkPoolAdapter);

////////////////////////////////////////////////////////////////////////////////

TAutoMergeTask::TAutoMergeTask(
    ITaskHostPtr taskHost,
    int tableIndex,
    int maxChunksPerJob,
    i64 chunkSizeThreshold,
    i64 desiredChunkSize,
    i64 dataWeightPerJob,
    i64 maxDataWeightPerJob,
    TEdgeDescriptor edgeDescriptor)
    : TTask(taskHost, {edgeDescriptor})
    , TableIndex_(tableIndex)
{
    auto autoMergeJobSizeConstraints = CreateExplicitJobSizeConstraints(
        false /* canAdjustDataSizePerJob */,
        false /* isExplicitJobCount */,
        1 /* jobCount */,
        dataWeightPerJob /* dataWeightPerJob */,
        std::numeric_limits<i64>::max() /* primaryDataSizePerJob */,
        maxChunksPerJob /* maxDataSlicesPerJob */,
        std::numeric_limits<i64>::max(),
        std::numeric_limits<i64>::max() /* inputSliceDataSize */,
        std::numeric_limits<i64>::max() /* inputSliceRowCount */);

    ChunkPool_ = CreateUnorderedChunkPool(
        autoMergeJobSizeConstraints,
        nullptr /* jobSizeAdjusterConfig */,
        EUnorderedChunkPoolMode::AutoMerge /* autoMergeMode */);
    TaskHost_->GetDataFlowGraph()->RegisterTask(GetVertexDescriptor(), ChunkPool_->GetJobCounter(), GetJobType());

    ChunkPoolInput_ = std::make_unique<TAutoMergeChunkPoolAdapter>(
        ChunkPool_.get(),
        this,
        chunkSizeThreshold,
        maxDataWeightPerJob);
}

TString TAutoMergeTask::GetTitle() const
{
    return Format("AutoMerge(%v)", TableIndex_);
}

TDataFlowGraph::TVertexDescriptor TAutoMergeTask::GetVertexDescriptor() const
{
    return "auto_merge";
}

TTaskGroupPtr TAutoMergeTask::GetGroup() const
{
    return TaskHost_->GetAutoMergeTaskGroup();
}

TExtendedJobResources TAutoMergeTask::GetNeededResources(const TJobletPtr& joblet) const
{
    auto result = TaskHost_->GetAutoMergeResources(joblet->InputStripeList->GetStatistics());
    AddFootprintAndUserJobResources(result);
    return result;
}

NChunkPools::IChunkPoolInput* TAutoMergeTask::GetChunkPoolInput() const
{
    return ChunkPoolInput_.get();
}

NChunkPools::IChunkPoolOutput* TAutoMergeTask::GetChunkPoolOutput() const
{
    return ChunkPool_.get();
}

EJobType TAutoMergeTask::GetJobType() const
{
    return EJobType::UnorderedMerge;
}

TNullable<EScheduleJobFailReason> TAutoMergeTask::GetScheduleFailReason(ISchedulingContext* /* context */, const TJobResources& /* jobLimits */)
{
    return MakeNullable(!CanScheduleJob_, EScheduleJobFailReason::TaskRefusal);
}

int TAutoMergeTask::GetPendingJobCount() const
{
    return CanScheduleJob_ ? TTask::GetPendingJobCount() : 0;
}

TExtendedJobResources TAutoMergeTask::GetMinNeededResourcesHeavy() const
{
    auto result = TaskHost_->GetAutoMergeResources(
        ChunkPool_->GetApproximateStripeStatistics());
    AddFootprintAndUserJobResources(result);
    return result;
}

void TAutoMergeTask::BuildJobSpec(TJobletPtr joblet, NJobTrackerClient::NProto::TJobSpec* jobSpec)
{
    jobSpec->CopyFrom(TaskHost_->GetAutoMergeJobSpecTemplate(TableIndex_));
    AddSequentialInputSpec(jobSpec, joblet);
    AddOutputTableSpecs(jobSpec, joblet);
}

void TAutoMergeTask::UpdateSelf()
{
    CanScheduleJob_ = TaskHost_->GetAutoMergeDirector()
        ->CanScheduleMergeJob(CurrentChunkCount_);
    if (CanScheduleJob_) {
        TaskHost_->AddTaskPendingHint(this);
    }
    YCHECK(!(CanScheduleJob_ && GetPendingJobCount() == 0 && CurrentChunkCount_ > 0));
}

void TAutoMergeTask::OnJobStarted(TJobletPtr joblet)
{
    TTask::OnJobStarted(joblet);

    CurrentChunkCount_ -= joblet->InputStripeList->TotalChunkCount;

    TaskHost_->GetAutoMergeDirector()->OnMergeJobStarted();
}

void TAutoMergeTask::OnJobAborted(TJobletPtr joblet, const TAbortedJobSummary& jobSummary)
{
    TTask::OnJobAborted(joblet, jobSummary);

    CurrentChunkCount_ += joblet->InputStripeList->TotalChunkCount;

    TaskHost_->GetAutoMergeDirector()->OnMergeJobFinished(0 /* unregisteredIntermediateChunkCount */);
}

void TAutoMergeTask::OnJobCompleted(TJobletPtr joblet, TCompletedJobSummary& jobSummary)
{
    TTask::OnJobCompleted(joblet, jobSummary);

    // Deciding what to do with these chunks is up to controller.
    // It may do nothing with these chunks, release them immediately
    // or release after next snapshot built but it should eventually
    // discount them in auto merge director.
    TaskHost_->ReleaseIntermediateStripeList(joblet->InputStripeList);

    RegisterOutput(&jobSummary.Result, joblet->ChunkListIds, joblet);
}

void TAutoMergeTask::OnJobFailed(TJobletPtr joblet, const TFailedJobSummary& jobSummary)
{
    TTask::OnJobFailed(joblet, jobSummary);

    CurrentChunkCount_ += joblet->InputStripeList->TotalChunkCount;

    TaskHost_->GetAutoMergeDirector()->OnMergeJobFinished(0 /* unregisteredIntermediateChunkCount */);
}

void TAutoMergeTask::RegisterTeleportChunk(NChunkClient::TInputChunkPtr chunk)
{
    TaskHost_->RegisterTeleportChunk(chunk, 0 /* key */, TableIndex_);
}

void TAutoMergeTask::SetupCallbacks()
{
    TTask::SetupCallbacks();

    TaskHost_->GetAutoMergeDirector()->SubscribeStateChanged(BIND(&TAutoMergeTask::UpdateSelf, MakeWeak(this)));
}

void TAutoMergeTask::Persist(const TPersistenceContext& context)
{
    TTask::Persist(context);

    using NYT::Persist;

    Persist(context, ChunkPool_);
    Persist(context, ChunkPoolInput_);
    Persist(context, TableIndex_);
    Persist(context, CurrentChunkCount_);
}

bool TAutoMergeTask::SupportsInputPathYson() const
{
    return false;
}

DEFINE_DYNAMIC_PHOENIX_TYPE(TAutoMergeTask);

////////////////////////////////////////////////////////////////////////////////

} // namespace NControllerAgent
} // namespace NYT<|MERGE_RESOLUTION|>--- conflicted
+++ resolved
@@ -89,35 +89,6 @@
     Persist(context, CookieChunkCount_);
 }
 
-<<<<<<< HEAD
-void TAutoMergeChunkPoolAdapter::ProcessStripe(const TChunkStripePtr& stripe, bool teleportLargeChunks) const
-{
-    // We perform an in-place filtration of all large chunks.
-    int firstUnusedIndex = 0;
-    for (const auto& slice : stripe->DataSlices) {
-        const auto& chunk = slice->GetSingleUnversionedChunkOrThrow();
-        if (chunk->IsLargeCompleteChunk(ChunkSizeThreshold_) ||
-            chunk->GetDataWeight() >= 0.5 * MaxDataWeightPerJob_)
-        {
-            if (teleportLargeChunks) {
-                Task_->RegisterTeleportChunk(chunk);
-            } else {
-                // NB: If we process resumed stripe, we should not teleport its large chunks.
-                // Otherwise they would appear twice in the output.
-                // Do nothing.
-            }
-        } else {
-            stripe->DataSlices[firstUnusedIndex++] = std::move(slice);
-        }
-    }
-    stripe->DataSlices.resize(firstUnusedIndex);
-
-    Task_->GetTaskHost()->GetAutoMergeDirector()->AccountMergeInputChunks(firstUnusedIndex /* intermediateChunkCount */);
-    Task_->CurrentChunkCount_ += firstUnusedIndex;
-}
-
-=======
->>>>>>> 145b5b27
 DEFINE_DYNAMIC_PHOENIX_TYPE(TAutoMergeChunkPoolAdapter);
 
 ////////////////////////////////////////////////////////////////////////////////
