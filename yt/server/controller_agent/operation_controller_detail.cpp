#include "operation_controller_detail.h"
#include "auto_merge_task.h"
#include "intermediate_chunk_scraper.h"
#include "job_info.h"
#include "job_helpers.h"
#include "counter_manager.h"
#include "task.h"
#include "operation.h"
#include "scheduling_context.h"

#include <yt/server/scheduler/helpers.h>
#include <yt/server/scheduler/job.h>

#include <yt/server/misc/job_table_schema.h>

#include <yt/server/chunk_pools/helpers.h>

#include <yt/ytlib/chunk_client/chunk_meta_extensions.h>
#include <yt/ytlib/chunk_client/chunk_scraper.h>
#include <yt/ytlib/chunk_client/chunk_teleporter.h>
#include <yt/ytlib/chunk_client/data_slice_descriptor.h>
#include <yt/ytlib/chunk_client/data_statistics.h>
#include <yt/ytlib/chunk_client/data_source.h>
#include <yt/ytlib/chunk_client/helpers.h>
#include <yt/ytlib/chunk_client/input_chunk_slice.h>
#include <yt/ytlib/chunk_client/input_data_slice.h>
#include <yt/ytlib/chunk_client/job_spec_extensions.h>

#include <yt/ytlib/cypress_client/rpc_helpers.h>

#include <yt/ytlib/core_dump/core_info.pb.h>
#include <yt/ytlib/core_dump/helpers.h>

#include <yt/ytlib/event_log/event_log.h>

#include <yt/ytlib/node_tracker_client/node_directory_builder.h>

#include <yt/ytlib/object_client/helpers.h>

#include <yt/ytlib/query_client/column_evaluator.h>
#include <yt/ytlib/query_client/functions_cache.h>
#include <yt/ytlib/query_client/query.h>
#include <yt/ytlib/query_client/query_preparer.h>
#include <yt/ytlib/query_client/range_inferrer.h>

#include <yt/ytlib/scheduler/helpers.h>

#include <yt/ytlib/table_client/chunk_meta_extensions.h>
#include <yt/ytlib/table_client/data_slice_fetcher.h>
#include <yt/ytlib/table_client/helpers.h>
#include <yt/ytlib/table_client/schema.h>
#include <yt/ytlib/table_client/table_consumer.h>
#include <yt/ytlib/table_client/row_buffer.h>

#include <yt/ytlib/transaction_client/helpers.h>

#include <yt/ytlib/api/transaction.h>
#include <yt/ytlib/api/native_connection.h>

#include <yt/core/concurrency/action_queue.h>
#include <yt/core/concurrency/throughput_throttler.h>

#include <yt/core/erasure/codec.h>

#include <yt/core/misc/fs.h>
#include <yt/core/misc/collection_helpers.h>
#include <yt/core/misc/numeric_helpers.h>

#include <yt/core/profiling/timing.h>
#include <yt/core/profiling/profiler.h>

#include <yt/core/logging/log.h>

#include <functional>

namespace NYT {
namespace NControllerAgent {

using namespace NChunkPools;
using namespace NCypressClient;
using namespace NTransactionClient;
using namespace NFileClient;
using namespace NChunkClient;
using namespace NObjectClient;
using namespace NYTree;
using namespace NYson;
using namespace NYPath;
using namespace NFormats;
using namespace NJobProxy;
using namespace NJobTrackerClient;
using namespace NNodeTrackerClient;
using namespace NScheduler::NProto;
using namespace NJobTrackerClient::NProto;
using namespace NCoreDump::NProto;
using namespace NConcurrency;
using namespace NApi;
using namespace NRpc;
using namespace NTableClient;
using namespace NQueryClient;
using namespace NProfiling;
using namespace NScheduler;
using namespace NEventLog;
using namespace NLogging;

using NNodeTrackerClient::TNodeId;
using NProfiling::CpuInstantToInstant;
using NProfiling::TCpuInstant;
using NTableClient::NProto::TBoundaryKeysExt;
using NTableClient::TTableReaderOptions;
using NScheduler::TExecNodeDescriptor;

using std::placeholders::_1;

////////////////////////////////////////////////////////////////////////////////

static class TJobHelper
{
public:
    TJobHelper()
    {
        for (auto state : TEnumTraits<EJobState>::GetDomainValues()) {
            for (auto type : TEnumTraits<EJobType>::GetDomainValues()) {
                StatisticsSuffixes_[state][type] = Format("/$/%lv/%lv", state, type);
            }
        }
    }

    const TString& GetStatisticsSuffix(EJobState state, EJobType type) const
    {
        return StatisticsSuffixes_[state][type];
    }

private:
    TEnumIndexedVector<TEnumIndexedVector<TString, EJobType>, EJobState> StatisticsSuffixes_;

} JobHelper;

////////////////////////////////////////////////////////////////////////////////

void TOperationControllerBase::TStripeDescriptor::Persist(const TPersistenceContext& context)
{
    using NYT::Persist;
    Persist(context, Stripe);
    Persist(context, Cookie);
    Persist(context, Task);
}

////////////////////////////////////////////////////////////////////////////////

void TOperationControllerBase::TInputChunkDescriptor::Persist(const TPersistenceContext& context)
{
    using NYT::Persist;
    Persist(context, InputStripes);
    Persist(context, InputChunks);
    Persist(context, State);
}

////////////////////////////////////////////////////////////////////////////////

TOperationControllerBase::TOperationControllerBase(
    TOperationSpecBasePtr spec,
    TControllerAgentConfigPtr config,
    TOperationOptionsPtr options,
    IOperationControllerHostPtr host,
    TOperation* operation)
    : Host(std::move(host))
    , Config(std::move(config))
    , OperationId(operation->GetId())
    , OperationType(operation->GetType())
    , StartTime(operation->GetStartTime())
    , AuthenticatedUser(operation->GetAuthenticatedUser())
    , StorageMode(operation->GetStorageMode())
<<<<<<< HEAD
    , SecureVault(operation->GetSecureVault())
    , Owners(operation->GetOwners())
    , UserTransactionId(operation->GetUserTransactionId())
    , Logger(TLogger(OperationLogger)
        .AddTag("OperationId: %v", OperationId))
    , CoreNotes_({
        Format("OperationId: %v", OperationId)
    })
=======
    , AuthenticatedMasterClient(CreateClient())
    , AuthenticatedInputMasterClient(AuthenticatedMasterClient)
    , AuthenticatedOutputMasterClient(AuthenticatedMasterClient)
    , Logger(TLogger(OperationLogger)
        .AddTag("OperationId: %v", OperationId))
>>>>>>> e996455c
    , CancelableContext(New<TCancelableContext>())
    , Invoker(CreateSerializedInvoker(Host->GetControllerThreadPoolInvoker()))
    , SuspendableInvoker(CreateSuspendableInvoker(Invoker))
    , CancelableInvoker(CancelableContext->CreateInvoker(SuspendableInvoker))
    , JobCounter(New<TProgressCounter>(0))
    , RowBuffer(New<TRowBuffer>(TRowBufferTag(), Config->ControllerRowBufferChunkSize))
    , PoolTreeSchedulingTagFilters_(operation->GetPoolTreeSchedulingTagFilters())
    , Spec_(std::move(spec))
    , Options(std::move(options))
    , SuspiciousJobsYsonUpdater_(New<TPeriodicExecutor>(
        GetCancelableInvoker(),
        BIND(&TThis::UpdateSuspiciousJobsYson, MakeWeak(this)),
        Config->SuspiciousJobs->UpdatePeriod))
    , ScheduleJobStatistics_(New<TScheduleJobStatistics>())
    , CheckTimeLimitExecutor(New<TPeriodicExecutor>(
        GetCancelableInvoker(),
        BIND(&TThis::CheckTimeLimit, MakeWeak(this)),
        Config->OperationTimeLimitCheckPeriod))
    , ExecNodesCheckExecutor(New<TPeriodicExecutor>(
        GetCancelableInvoker(),
        BIND(&TThis::CheckAvailableExecNodes, MakeWeak(this)),
        Config->AvailableExecNodesCheckPeriod))
    , AnalyzeOperationProgressExecutor(New<TPeriodicExecutor>(
        GetCancelableInvoker(),
        BIND(&TThis::AnalyzeOperationProgress, MakeWeak(this)),
        Config->OperationProgressAnalysisPeriod))
    , MinNeededResourcesSanityCheckExecutor(New<TPeriodicExecutor>(
        GetCancelableInvoker(),
        BIND(&TThis::CheckMinNeededResourcesSanity, MakeWeak(this)),
        Config->ResourceDemandSanityCheckPeriod))
    , MaxAvailableExecNodeResourcesUpdateExecutor(New<TPeriodicExecutor>(
        GetCancelableInvoker(),
        BIND(&TThis::UpdateCachedMaxAvailableExecNodeResources, MakeWeak(this)),
        Config->MaxAvailableExecNodeResourcesUpdatePeriod))
    , EventLogConsumer_(Host->GetEventLogWriter()->CreateConsumer())
    , LogProgressBackoff(DurationToCpuDuration(Config->OperationLogProgressBackoff))
    , ProgressBuildExecutor_(New<TPeriodicExecutor>(
        GetCancelableInvoker(),
        BIND(&TThis::BuildAndSaveProgress, MakeWeak(this)),
        Config->OperationBuildProgressPeriod))
{
    // Attach user transaction if any. Don't ping it.
    TTransactionAttachOptions userAttachOptions;
    userAttachOptions.Ping = false;
    userAttachOptions.PingAncestors = false;
    UserTransaction = UserTransactionId
        ? Host->GetClient()->AttachTransaction(UserTransactionId, userAttachOptions)
        : nullptr;
}

// Resource management.
TExtendedJobResources TOperationControllerBase::GetAutoMergeResources(
    const TChunkStripeStatisticsVector& statistics) const
{
    TExtendedJobResources result;
    result.SetUserSlots(1);
    result.SetCpu(1);
    // TODO(max42): this way to estimate memory of an auto-merge job is wrong as it considers each
    // auto-merge task writing to all output tables.
    result.SetJobProxyMemory(GetFinalIOMemorySize(Spec_->AutoMerge->JobIO, AggregateStatistics(statistics)));
    return result;
}

const TJobSpec& TOperationControllerBase::GetAutoMergeJobSpecTemplate(int tableIndex) const
{
    return AutoMergeJobSpecTemplates_[tableIndex];
}

void TOperationControllerBase::InitializeClients()
{
    TClientOptions options;
    options.User = AuthenticatedUser;
    Client = Host
        ->GetClient()
        ->GetNativeConnection()
        ->CreateNativeClient(options);
    InputClient = Client;
    OutputClient = Client;
}

void TOperationControllerBase::InitializeReviving(TControllerTransactionsPtr controllerTransactions)
{
    LOG_INFO("Initializing operation for revive");

    InitializeClients();

    bool cleanStart = false;

    // Check transactions.
    {
        std::vector<std::pair<ITransactionPtr, TFuture<void>>> asyncCheckResults;

        auto checkTransaction = [&] (const ITransactionPtr& transaction) {
            if (cleanStart) {
                return;
            }

            if (!transaction) {
                cleanStart = true;
                LOG_INFO("Operation transaction is missing, will use clean start");
                return;
            }

            asyncCheckResults.push_back(std::make_pair(transaction, transaction->Ping()));
        };

        // NB: Async transaction is not checked.
        checkTransaction(controllerTransactions->Input);
        checkTransaction(controllerTransactions->Output);
        checkTransaction(controllerTransactions->Debug);

        for (const auto& pair : asyncCheckResults) {
            const auto& transaction = pair.first;
            const auto& asyncCheckResult = pair.second;
            auto error = WaitFor(asyncCheckResult);
            if (!error.IsOK()) {
                cleanStart = true;
                LOG_INFO(error,
                    "Error renewing operation transaction, will use clean start (TransactionId: %v)",
                    transaction->GetId());
            }
        }
    }

    // Downloading snapshot.
    if (!cleanStart) {
        auto snapshotOrError = WaitFor(Host->DownloadSnapshot());
        if (!snapshotOrError.IsOK()) {
            LOG_INFO(snapshotOrError, "Failed to download snapshot, will use clean start");
            cleanStart = true;
        } else {
            LOG_INFO("Snapshot successfully downloaded");
            Snapshot = snapshotOrError.Value();
        }
    }

    // Abort transactions if needed.
    {
        std::vector<TFuture<void>> asyncResults;

        auto scheduleAbort = [&] (const ITransactionPtr& transaction) {
            if (transaction) {
                asyncResults.push_back(transaction->Abort());
            }
        };

        // NB: Async and Completion transactions are always aborted.
        scheduleAbort(controllerTransactions->Async);
        scheduleAbort(controllerTransactions->OutputCompletion);
        scheduleAbort(controllerTransactions->DebugCompletion);

        if (cleanStart) {
            LOG_INFO("Aborting operation transactions");
            // NB: Don't touch user transaction.
            scheduleAbort(controllerTransactions->Input);
            scheduleAbort(controllerTransactions->Output);
            scheduleAbort(controllerTransactions->Debug);
        } else {
            LOG_INFO("Reusing operation transactions");

            auto asyncSchedulerTransaction = WaitFor(StartTransaction(ETransactionType::Async, Client))
                .ValueOrThrow();

            {
                InputTransaction = controllerTransactions->Input;
                OutputTransaction = controllerTransactions->Output;
                DebugTransaction = controllerTransactions->Debug;
                AsyncSchedulerTransaction = asyncSchedulerTransaction;
            }
        }

        WaitFor(Combine(asyncResults))
            .ThrowOnError();
    }


    if (cleanStart) {
        LOG_INFO("Using clean start instead of revive");

        Snapshot = TOperationSnapshot();
        Y_UNUSED(WaitFor(Host->RemoveSnapshot()));

        StartTransactions();
        InitializeStructures();

        SyncPrepare();
    }

    FinishInitialization();

    LOG_INFO("Operation initialized");
}

void TOperationControllerBase::Initialize()
{
    LOG_INFO("Initializing operation (Title: %v)",
        Spec_->Title);

    auto initializeAction = BIND([this_ = MakeStrong(this), this] () {
        InitializeClients();
        StartTransactions();
        InitializeStructures();
        SyncPrepare();
    });

    auto initializeFuture = initializeAction
        .AsyncVia(CancelableInvoker)
        .Run()
        .WithTimeout(Config->OperationInitializationTimeout);

    WaitFor(initializeFuture)
        .ThrowOnError();

    FinishInitialization();

    LOG_INFO("Operation initialized");
}

TOperationControllerInitializationResult TOperationControllerBase::GetInitializationResult()
{
    VERIFY_THREAD_AFFINITY_ANY();

    return std::move(InitializationResult_);
}

TOperationControllerReviveResult TOperationControllerBase::GetReviveResult()
{
    VERIFY_THREAD_AFFINITY_ANY();

    return std::move(ReviveResult_);
}

TYsonString TOperationControllerBase::GetAttributes() const
{
    VERIFY_THREAD_AFFINITY_ANY();

    return Attributes_;
}

void TOperationControllerBase::InitializeStructures()
{
    InputNodeDirectory_ = New<NNodeTrackerClient::TNodeDirectory>();

    for (const auto& path : GetInputTablePaths()) {
        TInputTable table;
        table.Path = path;
        InputTables.push_back(table);
    }

    const auto& outputTablePaths = GetOutputTablePaths();
    for (int index = 0; index < outputTablePaths.size(); ++index) {
        TOutputTable table;
        table.Path = outputTablePaths[index];
        table.Options->TableIndex = index;
        auto rowCountLimit = table.Path.GetRowCountLimit();
        if (rowCountLimit) {
            if (RowCountLimitTableIndex) {
                THROW_ERROR_EXCEPTION("Only one output table with row_count_limit is supported");
            }
            RowCountLimitTableIndex = OutputTables_.size();
            RowCountLimit = rowCountLimit.Get();
        }

        Sinks_.emplace_back(std::make_unique<TSink>(this, OutputTables_.size()));
        OutputTables_.push_back(table);
    }

    if (auto stderrTablePath = GetStderrTablePath()) {
        StderrTable_.Emplace();
        StderrTable_->Path = *stderrTablePath;
        StderrTable_->OutputType = EOutputTableType::Stderr;
    }

    if (auto coreTablePath = GetCoreTablePath()) {
        CoreTable_.Emplace();
        CoreTable_->Path = *coreTablePath;
        CoreTable_->OutputType = EOutputTableType::Core;
    }

    InitUpdatingTables();

    for (const auto& userJobSpec : GetUserJobSpecs()) {
        auto& files = UserJobFiles_[userJobSpec];
        for (const auto& path : userJobSpec->FilePaths) {
            TUserFile file;
            file.Path = path;
            file.IsLayer = false;
            files.emplace_back(std::move(file));
        }

        auto layerPaths = userJobSpec->LayerPaths;
        if (Config->SystemLayerPath && !layerPaths.empty()) {
            layerPaths.emplace_back(*Config->SystemLayerPath);
        }
        for (const auto& path : layerPaths) {
            TUserFile file;
            file.Path = path;
            file.IsLayer = true;
            files.emplace_back(std::move(file));
        }
    }

    if (InputTables.size() > Config->MaxInputTableCount) {
        THROW_ERROR_EXCEPTION(
            "Too many input tables: maximum allowed %v, actual %v",
            Config->MaxInputTableCount,
            InputTables.size());
    }

    DoInitialize();
}

void TOperationControllerBase::FinishInitialization()
{
    UnrecognizedSpec_ = GetTypedSpec()->GetUnrecognizedRecursively();

    TOperationControllerInitializationAttributes attributes;
    attributes.Immutable = BuildYsonStringFluently<EYsonType::MapFragment>()
        .Do(BIND(&TOperationControllerBase::BuildInitializeImmutableAttributes, Unretained(this)))
        .Finish();
    attributes.Mutable = BuildYsonStringFluently<EYsonType::MapFragment>()
        .Do(BIND(&TOperationControllerBase::BuildInitializeMutableAttributes, Unretained(this)))
        .Finish();
    attributes.BriefSpec = BuildYsonStringFluently<EYsonType::MapFragment>()
        .Do(BIND(&TOperationControllerBase::BuildBriefSpec, Unretained(this)))
        .Finish();
    attributes.UnrecognizedSpec = ConvertToYsonString(UnrecognizedSpec_);

    InitializationResult_.InitializationAttributes = attributes;

    InitializationResult_.Transactions = GetTransactions();
}

void TOperationControllerBase::InitUpdatingTables()
{
    UpdatingTables.clear();

    for (auto& table : OutputTables_) {
        UpdatingTables.push_back(&table);
    }

    if (StderrTable_) {
        UpdatingTables.push_back(StderrTable_.GetPtr());
    }

    if (CoreTable_) {
        UpdatingTables.push_back(CoreTable_.GetPtr());
    }
}

void TOperationControllerBase::DoInitialize()
{ }

void TOperationControllerBase::SyncPrepare()
{
    PrepareInputTables();
    LockInputTables();
    LockUserFiles();
}

void TOperationControllerBase::SafePrepare()
{
    // Testing purpose code.
    if (Config->EnableControllerFailureSpecOption &&
        Spec_->TestingOperationOptions)
    {
        YCHECK(Spec_->TestingOperationOptions->ControllerFailure !=
            EControllerFailureType::AssertionFailureInPrepare);
    }

    // Process input tables.
    {
        GetInputTablesAttributes();
    }

    PrepareInputQuery();

    // Process files.
    {
        GetUserFilesAttributes();
    }

    // Process output and stderr tables.
    {
        GetUserObjectBasicAttributes<TOutputTable>(
            OutputClient,
            OutputTables_,
            OutputTransaction->GetId(),
            Logger,
            EPermission::Write);

        GetUserObjectBasicAttributes<TOutputTable>(
            Client,
            StderrTable_,
            DebugTransaction->GetId(),
            Logger,
            EPermission::Write);

        GetUserObjectBasicAttributes<TOutputTable>(
            Client,
            CoreTable_,
            DebugTransaction->GetId(),
            Logger,
            EPermission::Write);

        THashSet<TObjectId> updatingTableIds;
        for (const auto* table : UpdatingTables) {
            const auto& path = table->Path.GetPath();
            if (table->Type != EObjectType::Table) {
                THROW_ERROR_EXCEPTION("Object %v has invalid type: expected %Qlv, actual %Qlv",
                    path,
                    EObjectType::Table,
                    table->Type);
            }
            const bool insertedNew = updatingTableIds.insert(table->ObjectId).second;
            if (!insertedNew) {
                THROW_ERROR_EXCEPTION("Output table %v is specified multiple times",
                    path);
            }
        }

        GetOutputTablesSchema();
        PrepareOutputTables();

        LockOutputTablesAndGetAttributes();
    }

    FinishPrepare();

    InitializeStandardEdgeDescriptors();
}

void TOperationControllerBase::SafeMaterialize()
{
    try {
        FetchInputTables();
        FetchUserFiles();

        PickIntermediateDataCell();
        InitChunkListPools();

        CreateLivePreviewTables();

        CollectTotals();

        CustomPrepare();

        InitializeHistograms();

        LOG_INFO("Tasks prepared (RowBufferCapacity: %v)", RowBuffer->GetCapacity());

        if (IsCompleted()) {
            // Possible reasons:
            // - All input chunks are unavailable && Strategy == Skip
            // - Merge decided to teleport all input chunks
            // - Anything else?
            LOG_INFO("No jobs needed");
            OnOperationCompleted(false /* interrupted */);
            return;
        } else {
            YCHECK(UnavailableInputChunkCount == 0);
            for (const auto& pair : InputChunkMap) {
                const auto& chunkDescriptor = pair.second;
                if (chunkDescriptor.State == EInputChunkState::Waiting) {
                    ++UnavailableInputChunkCount;
                }
            }

            if (UnavailableInputChunkCount > 0) {
                LOG_INFO("Found unavailable input chunks during materialization (UnavailableInputChunkCount: %v)",
                    UnavailableInputChunkCount);
            }
        }

        AddAllTaskPendingHints();

        if (Config->TestingOptions->EnableSnapshotCycleAfterMaterialization) {
            TStringStream stringStream;
            SaveSnapshot(&stringStream);
            TOperationSnapshot snapshot;
            snapshot.Version = GetCurrentSnapshotVersion();
            snapshot.Data = TSharedRef::FromString(stringStream.Str());
            DoLoadSnapshot(snapshot);
        }

        // Input chunk scraper initialization should be the last step to avoid races,
        // because input chunk scraper works in control thread.
        InitInputChunkScraper();
        InitIntermediateChunkScraper();

        UpdateMinNeededJobResources();

        CheckTimeLimitExecutor->Start();
        ProgressBuildExecutor_->Start();
        ExecNodesCheckExecutor->Start();
        SuspiciousJobsYsonUpdater_->Start();
        AnalyzeOperationProgressExecutor->Start();
        MinNeededResourcesSanityCheckExecutor->Start();
        MaxAvailableExecNodeResourcesUpdateExecutor->Start();

        auto jobSplitterConfig = GetJobSplitterConfig();
        if (jobSplitterConfig) {
            JobSplitter_ = CreateJobSplitter(jobSplitterConfig, OperationId);
        }

        auto expectedState = EControllerState::Preparing;
        State.compare_exchange_strong(expectedState, EControllerState::Running);

        LogProgress(/* force */ true);
    } catch (const std::exception& ex) {
        auto wrappedError = TError("Materialization failed") << ex;
        LOG_ERROR(wrappedError);
        OnOperationFailed(wrappedError);
        return;
    }

    LOG_INFO("Materialization finished");
}

void TOperationControllerBase::SaveSnapshot(IOutputStream* output)
{
    VERIFY_THREAD_AFFINITY_ANY();

    TSaveContext context;
    context.SetVersion(GetCurrentSnapshotVersion());
    context.SetOutput(output);

    Save(context, this);
}

void TOperationControllerBase::SleepInRevive()
{
    auto delay = Spec_->TestingOperationOptions->DelayInsideRevive;

    if (delay) {
        TDelayedExecutor::WaitForDuration(*delay);
    }
}

void TOperationControllerBase::Revive()
{
    VERIFY_INVOKER_AFFINITY(CancelableInvoker);

    if (Spec_->FailOnJobRestart) {
        THROW_ERROR_EXCEPTION("Cannot revive operation when spec option fail_on_job_restart is set");
    }

    if (!Snapshot.Data) {
        Prepare();
        return;
    }

    SleepInRevive();

    DoLoadSnapshot(Snapshot);
    Snapshot = TOperationSnapshot();

    ReviveResult_.IsRevivedFromSnapshot = true;

    InitChunkListPools();

    CreateLivePreviewTables();

    if (IsCompleted()) {
        OnOperationCompleted(/* interrupted */ false);
        return;
    }

    AddAllTaskPendingHints();

    // Input chunk scraper initialization should be the last step to avoid races.
    InitInputChunkScraper();
    InitIntermediateChunkScraper();

    UpdateMinNeededJobResources();

    ReinstallLivePreview();

    if (!Config->EnableJobRevival) {
        AbortAllJoblets();
    }

    // To prevent operation failure on startup if available nodes are missing.
    AvaialableNodesLastSeenTime_ = GetCpuInstant();

    CheckTimeLimitExecutor->Start();
    ProgressBuildExecutor_->Start();
    ExecNodesCheckExecutor->Start();
    SuspiciousJobsYsonUpdater_->Start();
    AnalyzeOperationProgressExecutor->Start();
    MinNeededResourcesSanityCheckExecutor->Start();
    MaxAvailableExecNodeResourcesUpdateExecutor->Start();

    FinishPrepare();

    for (const auto& pair : JobletMap) {
        const auto& joblet = pair.second;
        ReviveResult_.Jobs.emplace_back(BuildJobFromJoblet(joblet));
    }

    State = EControllerState::Running;
}

void TOperationControllerBase::AbortAllJoblets()
{
    for (const auto& pair : JobletMap) {
        auto joblet = pair.second;
        JobCounter->Aborted(1, EAbortReason::Scheduler);
        const auto& jobId = pair.first;
        auto jobSummary = TAbortedJobSummary(jobId, EAbortReason::Scheduler);
        joblet->Task->OnJobAborted(joblet, jobSummary);
        if (JobSplitter_) {
            JobSplitter_->OnJobAborted(jobSummary);
        }
    }
    JobletMap.clear();
}

void TOperationControllerBase::StartTransactions()
{
    std::vector<TFuture<ITransactionPtr>> asyncResults = {
        StartTransaction(ETransactionType::Async, Client),
        StartTransaction(ETransactionType::Input, InputClient, GetInputTransactionParentId()),
        StartTransaction(ETransactionType::Output, OutputClient, GetOutputTransactionParentId()),
        // NB: we do not start Debug transaction under User transaction since we want to save debug results
        // even if user transaction is aborted.
        StartTransaction(ETransactionType::Debug, Client),
    };

    auto results = WaitFor(CombineAll(asyncResults))
        .ValueOrThrow();

    {
        AsyncSchedulerTransaction = results[0].ValueOrThrow();
        InputTransaction = results[1].ValueOrThrow();
        OutputTransaction = results[2].ValueOrThrow();
        DebugTransaction = results[3].ValueOrThrow();
    }
}

TTransactionId TOperationControllerBase::GetInputTransactionParentId()
{
    return UserTransactionId;
}

TTransactionId TOperationControllerBase::GetOutputTransactionParentId()
{
    return UserTransactionId;
}

TTaskGroupPtr TOperationControllerBase::GetAutoMergeTaskGroup() const
{
    return AutoMergeTaskGroup;
}

TAutoMergeDirector* TOperationControllerBase::GetAutoMergeDirector()
{
    return AutoMergeDirector_.get();
}

TFuture<ITransactionPtr> TOperationControllerBase::StartTransaction(
    ETransactionType type,
    INativeClientPtr client,
    const TTransactionId& parentTransactionId)
{
    LOG_INFO("Starting transaction (Type: %v, ParentId: %v)",
        type,
        parentTransactionId);

    TTransactionStartOptions options;
    options.AutoAbort = false;
    options.PingAncestors = false;
    auto attributes = CreateEphemeralAttributes();
    attributes->Set(
        "title",
        Format("Scheduler %Qlv transaction for operation %v",
            type,
            OperationId));
    attributes->Set("operation_id", OperationId);
    if (Spec_->Title) {
        attributes->Set("operation_title", Spec_->Title);
    }
    options.Attributes = std::move(attributes);
    options.ParentId = parentTransactionId;
    options.Timeout = Config->OperationTransactionTimeout;

    auto transactionFuture = client->StartTransaction(NTransactionClient::ETransactionType::Master, options);

    return transactionFuture.Apply(BIND([=] (const TErrorOr<ITransactionPtr>& transactionOrError){
        THROW_ERROR_EXCEPTION_IF_FAILED(
            transactionOrError,
            "Error starting %Qlv transaction",
            type);

        auto transaction = transactionOrError.Value();

        LOG_INFO("Transaction started (Type: %v, TransactionId: %v)",
            type,
            transaction->GetId());

        return transaction;
    }));
}

void TOperationControllerBase::PickIntermediateDataCell()
{
    auto connection = OutputClient->GetNativeConnection();
    const auto& secondaryCellTags = connection->GetSecondaryMasterCellTags();
    IntermediateOutputCellTag = secondaryCellTags.empty()
        ? connection->GetPrimaryMasterCellTag()
        : secondaryCellTags[rand() % secondaryCellTags.size()];
}

void TOperationControllerBase::InitChunkListPools()
{
    OutputChunkListPool_ = New<TChunkListPool>(
        Config,
        OutputClient,
        CancelableInvoker,
        OperationId,
        OutputTransaction->GetId());

    CellTagToRequiredOutputChunkLists_.clear();
    for (const auto* table : UpdatingTables) {
        ++CellTagToRequiredOutputChunkLists_[table->CellTag];
    }

    ++CellTagToRequiredOutputChunkLists_[IntermediateOutputCellTag];

    DebugChunkListPool_ = New<TChunkListPool>(
        Config,
        OutputClient,
        CancelableInvoker,
        OperationId,
        DebugTransaction->GetId());

    CellTagToRequiredDebugChunkLists_.clear();
    if (StderrTable_) {
        ++CellTagToRequiredDebugChunkLists_[StderrTable_->CellTag];
    }
    if (CoreTable_) {
        ++CellTagToRequiredDebugChunkLists_[CoreTable_->CellTag];
    }
}

void TOperationControllerBase::InitInputChunkScraper()
{
    THashSet<TChunkId> chunkIds;
    for (const auto& pair : InputChunkMap) {
        chunkIds.insert(pair.first);
    }

    YCHECK(!InputChunkScraper);
    InputChunkScraper = New<TChunkScraper>(
        Config->ChunkScraper,
        CancelableInvoker,
        Host->GetChunkLocationThrottlerManager(),
        InputClient,
        InputNodeDirectory_,
        std::move(chunkIds),
        BIND(&TThis::OnInputChunkLocated, MakeWeak(this)),
        Logger);

    if (UnavailableInputChunkCount > 0) {
        LOG_INFO("Waiting for %v unavailable input chunks", UnavailableInputChunkCount);
        InputChunkScraper->Start();
    }
}

void TOperationControllerBase::InitIntermediateChunkScraper()
{
    IntermediateChunkScraper = New<TIntermediateChunkScraper>(
        Config->ChunkScraper,
        CancelableInvoker,
        Host->GetChunkLocationThrottlerManager(),
        InputClient,
        InputNodeDirectory_,
        [weakThis = MakeWeak(this)] () {
            if (auto this_ = weakThis.Lock()) {
                return this_->GetAliveIntermediateChunks();
            } else {
                return THashSet<TChunkId>();
            }
        },
        BIND(&TThis::OnIntermediateChunkLocated, MakeWeak(this)),
        Logger);
}

void TOperationControllerBase::InitAutoMerge(int outputChunkCountEstimate, double dataWeightRatio)
{
    InitAutoMergeJobSpecTemplates();

    AutoMergeTaskGroup = New<TTaskGroup>();
    AutoMergeTaskGroup->MinNeededResources.SetCpu(1);

    RegisterTaskGroup(AutoMergeTaskGroup);

    const auto& autoMergeSpec = Spec_->AutoMerge;
    auto mode = autoMergeSpec->Mode;
    if (outputChunkCountEstimate <= 1) {
        LOG_INFO("Output chunk count estimate does not exceed 1, force disabling auto merge "
            "(OutputChunkCountEstimate: %v)",
            outputChunkCountEstimate);
        return;
    }

    if (mode == EAutoMergeMode::Disabled) {
        return;
    }

    AutoMergeTasks.reserve(OutputTables_.size());
    i64 maxIntermediateChunkCount;
    i64 chunkCountPerMergeJob;
    switch (mode) {
        case EAutoMergeMode::Relaxed:
            maxIntermediateChunkCount = std::numeric_limits<int>::max();
            chunkCountPerMergeJob = 500;
            break;
        case EAutoMergeMode::Economy:
            maxIntermediateChunkCount = std::max(500, static_cast<int>(2.5 * sqrt(outputChunkCountEstimate)));
            chunkCountPerMergeJob = maxIntermediateChunkCount / 10;
            break;
        case EAutoMergeMode::Manual:
            maxIntermediateChunkCount = *autoMergeSpec->MaxIntermediateChunkCount;
            chunkCountPerMergeJob = *autoMergeSpec->ChunkCountPerMergeJob;
            break;
        default:
            Y_UNREACHABLE();
    }
    i64 desiredChunkSize = autoMergeSpec->JobIO->TableWriter->DesiredChunkSize;
    i64 desiredChunkDataWeight = desiredChunkSize / dataWeightRatio;
    i64 dataWeightPerJob = std::min(1_GB, desiredChunkDataWeight);

    LOG_INFO("Auto merge parameters calculated ("
        "Mode: %v, OutputChunkCountEstimate: %v, MaxIntermediateChunkCount: %v, ChunkCountPerMergeJob: %v,"
        "ChunkSizeThreshold: %v, DesiredChunkSize: %v, DesiredChunkDataWeight: %v, IntermediateChunkUnstageMode: %v)",
        mode,
        outputChunkCountEstimate,
        maxIntermediateChunkCount,
        chunkCountPerMergeJob,
        autoMergeSpec->ChunkSizeThreshold,
        desiredChunkSize,
        desiredChunkDataWeight,
        GetIntermediateChunkUnstageMode());

    AutoMergeDirector_ = std::make_unique<TAutoMergeDirector>(
        maxIntermediateChunkCount,
        chunkCountPerMergeJob,
        OperationId);

    // NB: if row count limit is set on any output table, we do not
    // enable auto merge as it prematurely stops the operation
    // because wrong statistics are currently used when checking row count.
    bool autoMergeEnabled = true;
    for (int index = 0; index < OutputTables_.size(); ++index) {
        if (OutputTables_[index].Path.GetRowCountLimit()) {
            autoMergeEnabled = false;
        }
    }

    auto standardEdgeDescriptors = GetStandardEdgeDescriptors();
    for (int index = 0; index < OutputTables_.size(); ++index) {
        const auto& outputTable = OutputTables_[index];
        if (autoMergeEnabled &&
            outputTable.Path.GetAutoMerge() &&
            !outputTable.TableUploadOptions.TableSchema.IsSorted())
        {
            auto edgeDescriptor = standardEdgeDescriptors[index];
            // Auto-merge jobs produce single output, so we override the table
            // index in writer options with 0.
            edgeDescriptor.TableWriterOptions = CloneYsonSerializable(edgeDescriptor.TableWriterOptions);
            edgeDescriptor.TableWriterOptions->TableIndex = 0;
            auto task = New<TAutoMergeTask>(
                this /* taskHost */,
                index,
                chunkCountPerMergeJob,
                autoMergeSpec->ChunkSizeThreshold,
                desiredChunkSize,
                dataWeightPerJob,
                Spec_->MaxDataWeightPerJob,
                edgeDescriptor);
            RegisterTask(task);
            AutoMergeTasks.emplace_back(std::move(task));
        } else {
            AutoMergeTasks.emplace_back(nullptr);
        }
    }
}

THashSet<TChunkId> TOperationControllerBase::GetAliveIntermediateChunks() const
{
    THashSet<TChunkId> intermediateChunks;

    for (const auto& pair : ChunkOriginMap) {
        if (!pair.second->Suspended || pair.second->InputStripe) {
            intermediateChunks.insert(pair.first);
        }
    }

    return intermediateChunks;
}

void TOperationControllerBase::ReinstallLivePreview()
{
    if (IsOutputLivePreviewSupported()) {
        for (const auto& table : OutputTables_) {
            std::vector<TChunkTreeId> childIds;
            childIds.reserve(table.OutputChunkTreeIds.size());
            for (const auto& pair : table.OutputChunkTreeIds) {
                childIds.push_back(pair.second);
            }
            Host->AttachChunkTreesToLivePreview(
                AsyncSchedulerTransaction->GetId(),
                table.LivePreviewTableIds,
                childIds);
        }
    }

    if (IsIntermediateLivePreviewSupported()) {
        std::vector<TChunkTreeId> childIds;
        childIds.reserve(ChunkOriginMap.size());
        for (const auto& pair : ChunkOriginMap) {
            if (!pair.second->Suspended) {
                childIds.push_back(pair.first);
            }
        }
        Host->AttachChunkTreesToLivePreview(
            AsyncSchedulerTransaction->GetId(),
            IntermediateTable.LivePreviewTableIds,
            childIds);
    }
}

void TOperationControllerBase::DoLoadSnapshot(const TOperationSnapshot& snapshot)
{
    LOG_INFO("Started loading snapshot (Size: %v, Version: %v)",
        snapshot.Data.Size(),
        snapshot.Version);

    TMemoryInput input(snapshot.Data.Begin(), snapshot.Data.Size());

    TLoadContext context;
    context.SetInput(&input);
    context.SetRowBuffer(RowBuffer);
    context.SetVersion(snapshot.Version);

    NPhoenix::TSerializer::InplaceLoad(context, this);

    LOG_INFO("Finished loading snapshot");
}

void TOperationControllerBase::StartOutputCompletionTransaction()
{
    OutputCompletionTransaction = WaitFor(StartTransaction(
        ETransactionType::OutputCompletion,
        OutputClient,
        OutputTransaction->GetId()))
        .ValueOrThrow();

    // Set transaction id to Cypress.
    {
        const auto& client = Host->GetClient();
        auto channel = client->GetMasterChannelOrThrow(EMasterChannelKind::Leader);
        TObjectServiceProxy proxy(channel);

        auto path = GetNewOperationPath(OperationId) + "/@completion_transaction_id";
        auto req = TYPathProxy::Set(path);
        req->set_value(ConvertToYsonString(OutputCompletionTransaction->GetId()).GetData());
        WaitFor(proxy.Execute(req))
            .ThrowOnError();
    }
}

void TOperationControllerBase::CommitOutputCompletionTransaction()
{
    // Set committed flag.
    {
        const auto& client = Host->GetClient();
        auto channel = client->GetMasterChannelOrThrow(EMasterChannelKind::Leader);
        TObjectServiceProxy proxy(channel);

        auto path = GetNewOperationPath(OperationId) + "/@committed";
        auto req = TYPathProxy::Set(path);
        SetTransactionId(req, OutputCompletionTransaction->GetId());
        req->set_value(ConvertToYsonString(true).GetData());
        WaitFor(proxy.Execute(req))
            .ThrowOnError();
    }

    WaitFor(OutputCompletionTransaction->Commit())
        .ThrowOnError();
    OutputCompletionTransaction.Reset();

    CommitFinished = true;
}

void TOperationControllerBase::StartDebugCompletionTransaction()
{
    if (!DebugTransaction) {
        return;
    }

    DebugCompletionTransaction = WaitFor(StartTransaction(
        ETransactionType::DebugCompletion,
        OutputClient,
        DebugTransaction->GetId()))
        .ValueOrThrow();

    // Set transaction id to Cypress.
    {
        const auto& client = Host->GetClient();
        auto channel = client->GetMasterChannelOrThrow(EMasterChannelKind::Leader);
        TObjectServiceProxy proxy(channel);

        auto path = GetNewOperationPath(OperationId) + "/@debug_completion_transaction_id";
        auto req = TYPathProxy::Set(path);
        req->set_value(ConvertToYsonString(DebugCompletionTransaction->GetId()).GetData());
        WaitFor(proxy.Execute(req))
            .ThrowOnError();
    }
}

void TOperationControllerBase::CommitDebugCompletionTransaction()
{
    if (!DebugTransaction) {
        return;
    }

    WaitFor(DebugCompletionTransaction->Commit())
        .ThrowOnError();
    DebugCompletionTransaction.Reset();
}

void TOperationControllerBase::SleepInCommitStage(EDelayInsideOperationCommitStage desiredStage)
{
    auto delay = Spec_->TestingOperationOptions->DelayInsideOperationCommit;
    auto stage = Spec_->TestingOperationOptions->DelayInsideOperationCommitStage;

    if (delay && stage && *stage == desiredStage) {
        TDelayedExecutor::WaitForDuration(*delay);
    }
}

i64 TOperationControllerBase::GetPartSize(EOutputTableType tableType)
{
    if (tableType == EOutputTableType::Stderr) {
        return GetStderrTableWriterConfig()->MaxPartSize;
    }
    if (tableType == EOutputTableType::Core) {
        return GetCoreTableWriterConfig()->MaxPartSize;
    }

    Y_UNREACHABLE();
}

void TOperationControllerBase::SafeCommit()
{
    StartOutputCompletionTransaction();
    StartDebugCompletionTransaction();

    SleepInCommitStage(EDelayInsideOperationCommitStage::Stage1);
    BeginUploadOutputTables(UpdatingTables);
    SleepInCommitStage(EDelayInsideOperationCommitStage::Stage2);
    TeleportOutputChunks();
    SleepInCommitStage(EDelayInsideOperationCommitStage::Stage3);
    AttachOutputChunks(UpdatingTables);
    SleepInCommitStage(EDelayInsideOperationCommitStage::Stage4);
    EndUploadOutputTables(UpdatingTables);
    SleepInCommitStage(EDelayInsideOperationCommitStage::Stage5);

    CustomCommit();

    CommitOutputCompletionTransaction();
    CommitDebugCompletionTransaction();
    SleepInCommitStage(EDelayInsideOperationCommitStage::Stage6);
    CommitTransactions();

    CancelableContext->Cancel();

    LOG_INFO("Results committed");
}

void TOperationControllerBase::CommitTransactions()
{
    LOG_INFO("Committing scheduler transactions");

    std::vector<TFuture<TTransactionCommitResult>> commitFutures;

    commitFutures.push_back(OutputTransaction->Commit());

    SleepInCommitStage(EDelayInsideOperationCommitStage::Stage7);

    commitFutures.push_back(DebugTransaction->Commit());

    WaitFor(Combine(commitFutures))
        .ThrowOnError();

    LOG_INFO("Scheduler transactions committed");

    // Fire-and-forget.
    InputTransaction->Abort();
    AsyncSchedulerTransaction->Abort();
}

void TOperationControllerBase::TeleportOutputChunks()
{
    auto teleporter = New<TChunkTeleporter>(
        Config,
        OutputClient,
        CancelableInvoker,
        OutputCompletionTransaction->GetId(),
        Logger);

    for (auto& table : OutputTables_) {
        for (const auto& pair : table.OutputChunkTreeIds) {
            const auto& id = pair.second;
            if (TypeFromId(id) == EObjectType::ChunkList)
                continue;
            teleporter->RegisterChunk(id, table.CellTag);
        }
    }

    WaitFor(teleporter->Run())
        .ThrowOnError();
}

void TOperationControllerBase::AttachOutputChunks(const std::vector<TOutputTable*>& tableList)
{
    for (auto* table : tableList) {
        auto objectIdPath = FromObjectId(table->ObjectId);
        const auto& path = table->Path.GetPath();

        LOG_INFO("Attaching output chunks (Path: %v)",
            path);

        auto channel = OutputClient->GetMasterChannelOrThrow(
            EMasterChannelKind::Leader,
            table->CellTag);
        TChunkServiceProxy proxy(channel);

        // Split large outputs into separate requests.
        TChunkServiceProxy::TReqExecuteBatch::TAttachChunkTreesSubrequest* req = nullptr;
        TChunkServiceProxy::TReqExecuteBatchPtr batchReq;

        auto flushCurrentReq = [&] (bool requestStatistics) {
            if (req) {
                req->set_request_statistics(requestStatistics);

                auto batchRspOrError = WaitFor(batchReq->Invoke());
                THROW_ERROR_EXCEPTION_IF_FAILED(GetCumulativeError(batchRspOrError), "Error attaching chunks to output table %v",
                    path);

                const auto& batchRsp = batchRspOrError.Value();
                const auto& rsp = batchRsp->attach_chunk_trees_subresponses(0);
                if (requestStatistics) {
                    table->DataStatistics = rsp.statistics();
                }
            }

            req = nullptr;
            batchReq.Reset();
        };

        auto addChunkTree = [&] (const TChunkTreeId& chunkTreeId) {
            if (req && req->child_ids_size() >= Config->MaxChildrenPerAttachRequest) {
                // NB: No need for a statistics for an intermediate request.
                flushCurrentReq(false);
            }

            if (!req) {
                batchReq = proxy.ExecuteBatch();
                GenerateMutationId(batchReq);
                batchReq->set_suppress_upstream_sync(true);
                req = batchReq->add_attach_chunk_trees_subrequests();
                ToProto(req->mutable_parent_id(), table->OutputChunkListId);
            }

            ToProto(req->add_child_ids(), chunkTreeId);
        };

        if (table->TableUploadOptions.TableSchema.IsSorted() && ShouldVerifySortedOutput()) {
            // Sorted output generated by user operation requires rearranging.
            LOG_DEBUG("Sorting output chunk tree ids by boundary keys (ChunkTreeCount: %v, Table: %v)",
                table->OutputChunkTreeIds.size(),
                path);
            std::stable_sort(
                table->OutputChunkTreeIds.begin(),
                table->OutputChunkTreeIds.end(),
                [&] (const auto& lhs, const auto& rhs) -> bool {
                    auto lhsBoundaryKeys = lhs.first.AsBoundaryKeys();
                    auto rhsBoundaryKeys = rhs.first.AsBoundaryKeys();
                    auto minKeyResult = CompareRows(lhsBoundaryKeys.MinKey, rhsBoundaryKeys.MinKey);
                    if (minKeyResult != 0) {
                        return minKeyResult < 0;
                    }
                    return lhsBoundaryKeys.MaxKey < rhsBoundaryKeys.MaxKey;
                });

            for (auto current = table->OutputChunkTreeIds.begin(); current != table->OutputChunkTreeIds.end(); ++current) {
                auto next = current + 1;
                if (next != table->OutputChunkTreeIds.end()) {
                    int cmp = CompareRows(next->first.AsBoundaryKeys().MinKey, current->first.AsBoundaryKeys().MaxKey);

                    if (cmp < 0) {
                        THROW_ERROR_EXCEPTION("Output table %v is not sorted: job outputs have overlapping key ranges",
                            table->Path.GetPath())
                            << TErrorAttribute("current_range_max_key", current->first.AsBoundaryKeys().MaxKey)
                            << TErrorAttribute("next_range_min_key", next->first.AsBoundaryKeys().MinKey);
                    }

                    if (cmp == 0 && table->Options->ValidateUniqueKeys) {
                        THROW_ERROR_EXCEPTION("Output table %v contains duplicate keys: job outputs have overlapping key ranges",
                            table->Path.GetPath())
                            << TErrorAttribute("current_range_max_key", current->first.AsBoundaryKeys().MaxKey)
                            << TErrorAttribute("next_range_min_key", next->first.AsBoundaryKeys().MinKey);
                    }
                }

                addChunkTree(current->second);
            }
        } else if (auto outputOrder = GetOutputOrder()) {
            LOG_DEBUG("Sorting output chunk tree ids according to a given output order (ChunkTreeCount: %v, Table: %v)",
                table->OutputChunkTreeIds.size(),
                path);
            std::vector<std::pair<TOutputOrder::TEntry, TChunkTreeId>> chunkTreeIds;
            for (auto& pair : table->OutputChunkTreeIds) {
                chunkTreeIds.emplace_back(std::move(pair.first.AsOutputOrderEntry()), pair.second);
            }

            auto outputChunkTreeIds = outputOrder->ArrangeOutputChunkTrees(std::move(chunkTreeIds));
            for (const auto& chunkTreeId : outputChunkTreeIds) {
                addChunkTree(chunkTreeId);
            }
        } else {
            LOG_DEBUG("Sorting output chunk tree ids by integer keys (ChunkTreeCount: %v, Table: %v)",
                table->OutputChunkTreeIds.size(), path);
            std::stable_sort(
                table->OutputChunkTreeIds.begin(),
                table->OutputChunkTreeIds.end(),
                [&] (const auto& lhs, const auto& rhs) -> bool {
                    auto lhsKey = lhs.first.AsIndex();
                    auto rhsKey = rhs.first.AsIndex();
                    return lhsKey < rhsKey;
                }
            );
            for (const auto& pair : table->OutputChunkTreeIds) {
                addChunkTree(pair.second);
            }
        }

        // NB: Don't forget to ask for the statistics in the last request.
        flushCurrentReq(true);

        LOG_INFO("Output chunks attached (Path: %v, Statistics: %v)",
            path,
            table->DataStatistics);
    }
}

void TOperationControllerBase::CustomCommit()
{ }

void TOperationControllerBase::EndUploadOutputTables(const std::vector<TOutputTable*>& tableList)
{
    auto channel = OutputClient->GetMasterChannelOrThrow(EMasterChannelKind::Leader);
    TObjectServiceProxy proxy(channel);

    auto batchReq = proxy.ExecuteBatch();

    for (const auto* table : tableList) {
        auto objectIdPath = FromObjectId(table->ObjectId);
        const auto& path = table->Path.GetPath();

        LOG_INFO("Finishing upload to output table (Path: %v, Schema: %v)",
            path,
            table->TableUploadOptions.TableSchema);

        {
            auto req = TTableYPathProxy::EndUpload(objectIdPath);
            *req->mutable_statistics() = table->DataStatistics;
            ToProto(req->mutable_table_schema(), table->TableUploadOptions.TableSchema);
            req->set_schema_mode(static_cast<int>(table->TableUploadOptions.SchemaMode));
            req->set_optimize_for(static_cast<int>(table->TableUploadOptions.OptimizeFor));
            req->set_compression_codec(static_cast<int>(table->TableUploadOptions.CompressionCodec));
            req->set_erasure_codec(static_cast<int>(table->TableUploadOptions.ErasureCodec));

            SetTransactionId(req, table->UploadTransactionId);
            GenerateMutationId(req);
            batchReq->AddRequest(req, "end_upload");
        }

        if (table->OutputType == EOutputTableType::Stderr || table->OutputType == EOutputTableType::Core) {
            auto attributesPath = path + "/@part_size";
            auto req = TYPathProxy::Set(attributesPath);
            SetTransactionId(req, GetTransactionIdForOutputTable(*table));
            req->set_value(ConvertToYsonString(GetPartSize(table->OutputType)).GetData());
            batchReq->AddRequest(req, "set_part_size");
        }
    }

    auto batchRspOrError = WaitFor(batchReq->Invoke());
    THROW_ERROR_EXCEPTION_IF_FAILED(GetCumulativeError(batchRspOrError), "Error finishing upload to output tables");
}

void TOperationControllerBase::SafeOnJobStarted(std::unique_ptr<TStartedJobSummary> jobSummary)
{
    auto jobId = jobSummary->Id;

    if (State != EControllerState::Running) {
        LOG_DEBUG("Stale job started, ignored (JobId: %v)", jobId);
        return;
    }

    LOG_DEBUG("Job started (JobId: %v)", jobId);

    auto joblet = GetJoblet(jobId);
    joblet->StartTime = jobSummary->StartTime;
    joblet->LastActivityTime = jobSummary->StartTime;

    LogEventFluently(ELogEventType::JobStarted)
        .Item("job_id").Value(jobId)
        .Item("operation_id").Value(OperationId)
        .Item("resource_limits").Value(joblet->ResourceLimits)
        .Item("node_address").Value(joblet->NodeDescriptor.Address)
        .Item("job_type").Value(joblet->JobType);

    LogProgress();
}

void TOperationControllerBase::UpdateMemoryDigests(TJobletPtr joblet, const TStatistics& statistics, bool resourceOverdraft)
{
    bool taskUpdateNeeded = false;

    auto userJobMaxMemoryUsage = FindNumericValue(statistics, "/user_job/max_memory");
    if (userJobMaxMemoryUsage) {
        auto* digest = joblet->Task->GetUserJobMemoryDigest();
        YCHECK(digest);
        double actualFactor = static_cast<double>(*userJobMaxMemoryUsage) / joblet->EstimatedResourceUsage.GetUserJobMemory();
        if (resourceOverdraft) {
            // During resource overdraft actual max memory values may be outdated,
            // since statistics are updated periodically. To ensure that digest converge to large enough
            // values we introduce additional factor.
            actualFactor = std::max(actualFactor, *joblet->UserJobMemoryReserveFactor * Config->ResourceOverdraftFactor);
        }
        LOG_TRACE("Adding sample to the job proxy memory digest (JobType: %v, Sample: %v, JobId: %v)",
            joblet->JobType,
            actualFactor,
            joblet->JobId);
        digest->AddSample(actualFactor);
        taskUpdateNeeded = true;
    }

    auto jobProxyMaxMemoryUsage = FindNumericValue(statistics, "/job_proxy/max_memory");
    if (jobProxyMaxMemoryUsage) {
        auto* digest = joblet->Task->GetJobProxyMemoryDigest();
        YCHECK(digest);
        double actualFactor = static_cast<double>(*jobProxyMaxMemoryUsage) /
            (joblet->EstimatedResourceUsage.GetJobProxyMemory() + joblet->EstimatedResourceUsage.GetFootprintMemory());
        if (resourceOverdraft) {
            actualFactor = std::max(actualFactor, *joblet->JobProxyMemoryReserveFactor * Config->ResourceOverdraftFactor);
        }
        LOG_TRACE("Adding sample to the user job memory digest (JobType: %v, Sample: %v, JobId: %v)",
            joblet->JobType,
            actualFactor,
            joblet->JobId);
        digest->AddSample(actualFactor);
        taskUpdateNeeded = true;
    }

    if (taskUpdateNeeded) {
        UpdateAllTasksIfNeeded();
    }
}

void TOperationControllerBase::InitializeHistograms()
{
    if (IsInputDataSizeHistogramSupported()) {
        EstimatedInputDataSizeHistogram_ = CreateHistogram();
        InputDataSizeHistogram_ = CreateHistogram();
    }
}

void TOperationControllerBase::AddValueToEstimatedHistogram(const TJobletPtr& joblet)
{
    if (EstimatedInputDataSizeHistogram_) {
        EstimatedInputDataSizeHistogram_->AddValue(joblet->InputStripeList->TotalDataWeight);
    }
}

void TOperationControllerBase::RemoveValueFromEstimatedHistogram(const TJobletPtr& joblet)
{
    if (EstimatedInputDataSizeHistogram_) {
        EstimatedInputDataSizeHistogram_->RemoveValue(joblet->InputStripeList->TotalDataWeight);
    }
}

void TOperationControllerBase::UpdateActualHistogram(const TStatistics& statistics)
{
    if (InputDataSizeHistogram_) {
        auto dataWeight = FindNumericValue(statistics, "/data/input/data_weight");
        if (dataWeight && *dataWeight > 0) {
            InputDataSizeHistogram_->AddValue(*dataWeight);
        }
    }
}

void TOperationControllerBase::SafeOnJobCompleted(std::unique_ptr<TCompletedJobSummary> jobSummary)
{
    VERIFY_INVOKER_AFFINITY(CancelableInvoker);

    auto jobId = jobSummary->Id;
    auto abandoned = jobSummary->Abandoned;

    // NB: We should not explicitly tell node to remove abandoned job because it may be still
    // running at the node.
    if (!abandoned) {
        CompletedJobIdsReleaseQueue_.Push(jobId);
    }

    // Testing purpose code.
    if (Config->EnableControllerFailureSpecOption && Spec_->TestingOperationOptions &&
        Spec_->TestingOperationOptions->ControllerFailure == EControllerFailureType::ExceptionThrownInOnJobCompleted)
    {
        THROW_ERROR_EXCEPTION("Testing exception");
    }

    if (State != EControllerState::Running) {
        LOG_DEBUG("Stale job completed, ignored (JobId: %v)", jobId);
        return;
    }

    const auto& result = jobSummary->Result;

    const auto& schedulerResultExt = result.GetExtension(TSchedulerJobResultExt::scheduler_job_result_ext);

    // Validate all node ids of the output chunks and populate the local node directory.
    // In case any id is not known, abort the job.
    const auto& globalNodeDirectory = Host->GetNodeDirectory();
    for (const auto& chunkSpec : schedulerResultExt.output_chunk_specs()) {
        auto replicas = FromProto<TChunkReplicaList>(chunkSpec.replicas());
        for (auto replica : replicas) {
            auto nodeId = replica.GetNodeId();
            if (InputNodeDirectory_->FindDescriptor(nodeId)) {
                continue;
            }

            const auto* descriptor = globalNodeDirectory->FindDescriptor(nodeId);
            if (!descriptor) {
                LOG_DEBUG("Job is considered aborted since its output contains unresolved node id "
                    "(JobId: %v, NodeId: %v)",
                    jobId,
                    nodeId);
                auto abortedJobSummary = std::make_unique<TAbortedJobSummary>(*jobSummary, EAbortReason::Other);
                OnJobAborted(std::move(abortedJobSummary));
                return;
            }

            InputNodeDirectory_->AddDescriptor(nodeId, *descriptor);
        }
    }

    if (jobSummary->InterruptReason != EInterruptReason::None) {
        ExtractInterruptDescriptor(*jobSummary);
    }

    JobCounter->Completed(1, jobSummary->InterruptReason);

    auto joblet = GetJoblet(jobId);

    ParseStatistics(jobSummary.get(), joblet->StatisticsYson);

    const auto& statistics = *jobSummary->Statistics;

    UpdateMemoryDigests(joblet, statistics);
    UpdateActualHistogram(statistics);

    FinalizeJoblet(joblet, jobSummary.get());
    LogFinishedJobFluently(ELogEventType::JobCompleted, joblet, *jobSummary);

    UpdateJobStatistics(joblet, *jobSummary);
    UpdateJobMetrics(joblet, *jobSummary);

    if (jobSummary->InterruptReason != EInterruptReason::None) {
        jobSummary->SplitJobCount = EstimateSplitJobCount(*jobSummary, joblet);
        LOG_DEBUG("Job interrupted (JobId: %v, InterruptReason: %v, UnreadDataSliceCount: %v, SplitJobCount: %v)",
            jobSummary->Id,
            jobSummary->InterruptReason,
            jobSummary->UnreadInputDataSlices.size(),
            jobSummary->SplitJobCount);
    }
    joblet->Task->OnJobCompleted(joblet, *jobSummary);
    if (JobSplitter_) {
        JobSplitter_->OnJobCompleted(*jobSummary);
    }

    // Statistics job state saved from jobSummary before moving jobSummary to ProcessFinishedJobResult.
    auto statisticsState = GetStatisticsJobState(joblet, jobSummary->State);

    ProcessFinishedJobResult(std::move(jobSummary), /* requestJobNodeCreation */ false);

    UnregisterJoblet(joblet);

    UpdateTask(joblet->Task);

    LogProgress();

    if (IsCompleted()) {
        OnOperationCompleted(/* interrupted */ false);
        return;
    }

    auto statisticsSuffix = JobHelper.GetStatisticsSuffix(statisticsState, joblet->JobType);

    if (RowCountLimitTableIndex) {
        switch (joblet->JobType) {
            case EJobType::Map:
            case EJobType::OrderedMap:
            case EJobType::SortedReduce:
            case EJobType::JoinReduce:
            case EJobType::PartitionReduce: {
                auto path = Format("/data/output/%v/row_count%v", *RowCountLimitTableIndex, statisticsSuffix);
                i64 count = GetNumericValue(JobStatistics, path);
                if (count >= RowCountLimit) {
                    OnOperationCompleted(true /* interrupted */);
                }
                break;
            }
            default:
                break;
        }
    }

    CheckFailedJobsStatusReceived();
}

void TOperationControllerBase::SafeOnJobFailed(std::unique_ptr<TFailedJobSummary> jobSummary)
{
    auto jobId = jobSummary->Id;
    const auto& result = jobSummary->Result;

    auto error = FromProto<TError>(result.error());

    JobCounter->Failed(1);

    auto joblet = GetJoblet(jobId);

    ParseStatistics(jobSummary.get(), joblet->StatisticsYson);

    FinalizeJoblet(joblet, jobSummary.get());
    LogFinishedJobFluently(ELogEventType::JobFailed, joblet, *jobSummary)
        .Item("error").Value(error);

    UpdateJobMetrics(joblet, *jobSummary);
    UpdateJobStatistics(joblet, *jobSummary);

    joblet->Task->OnJobFailed(joblet, *jobSummary);
    if (JobSplitter_) {
        JobSplitter_->OnJobFailed(*jobSummary);
    }

    ProcessFinishedJobResult(std::move(jobSummary), /* requestJobNodeCreation */ true);

    UnregisterJoblet(joblet);

    LogProgress();

    if (error.Attributes().Get<bool>("fatal", false)) {
        auto wrappedError = TError("Job failed with fatal error") << error;
        OnOperationFailed(wrappedError);
        return;
    }

    int failedJobCount = JobCounter->GetFailed();
    int maxFailedJobCount = Spec_->MaxFailedJobCount;
    if (failedJobCount >= maxFailedJobCount) {
        OnOperationFailed(TError("Failed jobs limit exceeded")
            << TErrorAttribute("max_failed_job_count", maxFailedJobCount));
    }

    CheckFailedJobsStatusReceived();

    if (Spec_->FailOnJobRestart) {
        OnOperationFailed(TError("Job failed; operation failed because spec option fail_on_job_restart is set")
            << TErrorAttribute("job_id", joblet->JobId)
            << error);
    }
}

void TOperationControllerBase::SafeOnJobAborted(std::unique_ptr<TAbortedJobSummary> jobSummary)
{
    auto jobId = jobSummary->Id;
    auto abortReason = jobSummary->AbortReason;

    if (State != EControllerState::Running) {
        LOG_DEBUG("Stale job aborted, ignored (JobId: %v)", jobId);
        return;
    }

    JobCounter->Aborted(1, abortReason);

    auto joblet = GetJoblet(jobId);

    ParseStatistics(jobSummary.get(), joblet->StatisticsYson);
    const auto& statistics = *jobSummary->Statistics;

    if (abortReason == EAbortReason::ResourceOverdraft) {
        UpdateMemoryDigests(joblet, statistics, true /* resourceOverdraft */);
    }

    if (jobSummary->LogAndProfile) {
        FinalizeJoblet(joblet, jobSummary.get());
        LogFinishedJobFluently(ELogEventType::JobAborted, joblet, *jobSummary)
            .Item("reason").Value(abortReason);
        UpdateJobStatistics(joblet, *jobSummary);
    }

    UpdateJobMetrics(joblet, *jobSummary);

    if (abortReason == EAbortReason::FailedChunks) {
        const auto& result = jobSummary->Result;
        const auto& schedulerResultExt = result.GetExtension(TSchedulerJobResultExt::scheduler_job_result_ext);
        for (const auto& chunkId : schedulerResultExt.failed_chunk_ids()) {
            OnChunkFailed(FromProto<TChunkId>(chunkId));
        }
    }

    joblet->Task->OnJobAborted(joblet, *jobSummary);

    if (JobSplitter_) {
        JobSplitter_->OnJobAborted(*jobSummary);
    }

    bool requestJobNodeCreation = (abortReason == EAbortReason::UserRequest);
    ProcessFinishedJobResult(std::move(jobSummary), requestJobNodeCreation);

    UnregisterJoblet(joblet);

    if (abortReason == EAbortReason::AccountLimitExceeded) {
        Host->OnOperationSuspended(TError("Account limit exceeded"));
    }

    CheckFailedJobsStatusReceived();
    LogProgress();

    if (Spec_->FailOnJobRestart &&
        !(abortReason > EAbortReason::SchedulingFirst && abortReason < EAbortReason::SchedulingLast))
    {
        OnOperationFailed(TError("Job aborted; operation failed because spec option fail_on_job_restart is set")
            << TErrorAttribute("job_id", joblet->JobId)
            << TErrorAttribute("abort_reason", abortReason));
    }
}

void TOperationControllerBase::SafeOnJobRunning(std::unique_ptr<TRunningJobSummary> jobSummary)
{
    const auto& jobId = jobSummary->Id;

    if (State != EControllerState::Running) {
        LOG_DEBUG("Stale job running, ignored (JobId: %v)", jobId);
        return;
    }

    auto joblet = GetJoblet(jobSummary->Id);

    joblet->Progress = jobSummary->Progress;
    joblet->StderrSize = jobSummary->StderrSize;

    if (jobSummary->StatisticsYson) {
        joblet->StatisticsYson = jobSummary->StatisticsYson;
        ParseStatistics(jobSummary.get());

        UpdateJobMetrics(joblet, *jobSummary);

        if (JobSplitter_) {
            JobSplitter_->OnJobRunning(*jobSummary);
            if (GetPendingJobCount() == 0 && JobSplitter_->IsJobSplittable(jobId)) {
                LOG_DEBUG("Job is ready to be split (JobId: %v)", jobId);
                Host->InterruptJob(jobId, EInterruptReason::JobSplit);
            }
        }

        auto asyncResult = BIND(&BuildBriefStatistics, Passed(std::move(jobSummary)))
            .AsyncVia(Host->GetControllerThreadPoolInvoker())
            .Run();

        asyncResult.Subscribe(BIND(
            &TOperationControllerBase::AnalyzeBriefStatistics,
            MakeStrong(this),
            joblet,
            Config->SuspiciousJobs)
            .Via(GetInvoker()));
    }
}

void TOperationControllerBase::FinalizeJoblet(
    const TJobletPtr& joblet,
    TJobSummary* jobSummary)
{
    YCHECK(jobSummary->Statistics);
    YCHECK(jobSummary->FinishTime);

    auto& statistics = *jobSummary->Statistics;
    joblet->FinishTime = *(jobSummary->FinishTime);

    {
        auto duration = joblet->FinishTime - joblet->StartTime;
        statistics.AddSample("/time/total", duration.MilliSeconds());
    }

    if (jobSummary->PrepareDuration) {
        statistics.AddSample("/time/prepare", jobSummary->PrepareDuration->MilliSeconds());
    }
    if (jobSummary->DownloadDuration) {
        statistics.AddSample("/time/artifacts_download", jobSummary->DownloadDuration->MilliSeconds());
    }
    if (jobSummary->ExecDuration) {
        statistics.AddSample("/time/exec", jobSummary->ExecDuration->MilliSeconds());
    }
    if (joblet->JobProxyMemoryReserveFactor) {
        statistics.AddSample("/job_proxy/memory_reserve_factor_x10000", static_cast<int>(1e4 * *joblet->JobProxyMemoryReserveFactor));
    }
}

void TOperationControllerBase::BuildJobAttributes(
    const TJobInfoPtr& job,
    EJobState state,
    bool outputStatistics,
    TFluentMap fluent) const
{
    static const auto EmptyMapYson = TYsonString("{}");

    fluent
        .Item("job_type").Value(FormatEnum(job->JobType))
        .Item("state").Value(state)
        .Item("address").Value(job->NodeDescriptor.Address)
        .Item("start_time").Value(job->StartTime)
        .Item("account").Value(job->Account)
        .Item("progress").Value(job->Progress)

        // We use Int64 for `stderr_size' to be consistent with
        // compressed_data_size / uncompressed_data_size attributes.
        .Item("stderr_size").Value(i64(job->StderrSize))
        .Item("brief_statistics")
            .Value(job->BriefStatistics)
        .DoIf(outputStatistics, [&] (TFluentMap fluent) {
            fluent.Item("statistics")
                .Value(job->StatisticsYson ? job->StatisticsYson : EmptyMapYson);
        })
        .Item("suspicious").Value(job->Suspicious);
}

void TOperationControllerBase::BuildFinishedJobAttributes(
    const TFinishedJobInfoPtr& job,
    bool outputStatistics,
    TFluentMap fluent) const
{
    BuildJobAttributes(job, job->Summary.State, outputStatistics, fluent);

    const auto& summary = job->Summary;
    fluent
        .Item("finish_time").Value(job->FinishTime)
        .DoIf(summary.State == EJobState::Failed, [&] (TFluentMap fluent) {
            auto error = FromProto<TError>(summary.Result.error());
            fluent.Item("error").Value(error);
        })
        .DoIf(summary.Result.HasExtension(TSchedulerJobResultExt::scheduler_job_result_ext),
            [&] (TFluentMap fluent)
        {
            const auto& schedulerResultExt = summary.Result.GetExtension(TSchedulerJobResultExt::scheduler_job_result_ext);
            fluent.Item("core_infos").Value(schedulerResultExt.core_infos());
        })
        .DoIf(static_cast<bool>(job->InputPaths), [&] (TFluentMap fluent) {
            fluent.Item("input_paths").Value(job->InputPaths);
        });
}

TFluentLogEvent TOperationControllerBase::LogFinishedJobFluently(
    ELogEventType eventType,
    const TJobletPtr& joblet,
    const TJobSummary& jobSummary)
{
    return LogEventFluently(eventType)
        .Item("job_id").Value(joblet->JobId)
        .Item("operation_id").Value(OperationId)
        .Item("start_time").Value(joblet->StartTime)
        .Item("finish_time").Value(joblet->FinishTime)
        .Item("resource_limits").Value(joblet->ResourceLimits)
        .Item("statistics").Value(jobSummary.Statistics)
        .Item("node_address").Value(joblet->NodeDescriptor.Address)
        .Item("job_type").Value(joblet->JobType);
}

IYsonConsumer* TOperationControllerBase::GetEventLogConsumer()
{
    VERIFY_THREAD_AFFINITY_ANY();

    return EventLogConsumer_.get();
}

void TOperationControllerBase::OnChunkFailed(const TChunkId& chunkId)
{
    if (chunkId == NullChunkId) {
        LOG_WARNING("Incompatible unavailable chunk found; deprecated node version");
        return;
    }

    auto it = InputChunkMap.find(chunkId);
    if (it == InputChunkMap.end()) {
        LOG_DEBUG("Intermediate chunk has failed (ChunkId: %v)", chunkId);
        if (!OnIntermediateChunkUnavailable(chunkId)) {
            return;
        }

        IntermediateChunkScraper->Start();
    } else {
        LOG_DEBUG("Input chunk has failed (ChunkId: %v)", chunkId);
        OnInputChunkUnavailable(chunkId, &it->second);
    }
}

void TOperationControllerBase::SafeOnIntermediateChunkLocated(const TChunkId& chunkId, const TChunkReplicaList& replicas, bool missing)
{
    if (missing) {
        // We can unstage intermediate chunks (e.g. in automerge) - just skip them.
        return;
    }

    // Intermediate chunks are always replicated.
    if (IsUnavailable(replicas, NErasure::ECodec::None)) {
        OnIntermediateChunkUnavailable(chunkId);
    } else {
        OnIntermediateChunkAvailable(chunkId, replicas);
    }
}

void TOperationControllerBase::SafeOnInputChunkLocated(const TChunkId& chunkId, const TChunkReplicaList& replicas, bool missing)
{
    // We have locked all the relevant input chunks, they cannot be missing.
    YCHECK(!missing);
    auto it = InputChunkMap.find(chunkId);
    YCHECK(it != InputChunkMap.end());

    auto& descriptor = it->second;
    YCHECK(!descriptor.InputChunks.empty());
    auto& chunkSpec = descriptor.InputChunks.front();
    auto codecId = NErasure::ECodec(chunkSpec->GetErasureCodec());

    if (IsUnavailable(replicas, codecId, CheckParityReplicas())) {
        OnInputChunkUnavailable(chunkId, &descriptor);
    } else {
        OnInputChunkAvailable(chunkId, replicas, &descriptor);
    }
}

void TOperationControllerBase::OnInputChunkAvailable(
    const TChunkId& chunkId,
    const TChunkReplicaList& replicas,
    TInputChunkDescriptor* descriptor)
{
    VERIFY_INVOKER_AFFINITY(CancelableInvoker);

    if (descriptor->State != EInputChunkState::Waiting) {
        return;
    }

    LOG_TRACE("Input chunk is available (ChunkId: %v)", chunkId);

    --UnavailableInputChunkCount;
    YCHECK(UnavailableInputChunkCount >= 0);

    if (UnavailableInputChunkCount == 0) {
        InputChunkScraper->Stop();
    }

    // Update replicas in place for all input chunks with current chunkId.
    for (auto& chunkSpec : descriptor->InputChunks) {
        chunkSpec->SetReplicaList(replicas);
    }

    descriptor->State = EInputChunkState::Active;

    for (const auto& inputStripe : descriptor->InputStripes) {
        --inputStripe.Stripe->WaitingChunkCount;
        if (inputStripe.Stripe->WaitingChunkCount > 0)
            continue;

        auto task = inputStripe.Task;
        task->GetChunkPoolInput()->Resume(inputStripe.Cookie, inputStripe.Stripe);
        if (task->HasInputLocality()) {
            AddTaskLocalityHint(inputStripe.Stripe, task);
        }
        AddTaskPendingHint(task);
    }
}

void TOperationControllerBase::OnInputChunkUnavailable(const TChunkId& chunkId, TInputChunkDescriptor* descriptor)
{
    VERIFY_INVOKER_AFFINITY(CancelableInvoker);

    if (descriptor->State != EInputChunkState::Active) {
        return;
    }

    ++ChunkLocatedCallCount;
    if (ChunkLocatedCallCount >= Config->ChunkScraper->MaxChunksPerRequest) {
        ChunkLocatedCallCount = 0;
        LOG_DEBUG("Located another batch of chunks (Count: %v, UnavailableInputChunkCount: %v)",
            Config->ChunkScraper->MaxChunksPerRequest,
            UnavailableInputChunkCount);
    }

    LOG_TRACE("Input chunk is unavailable (ChunkId: %v)", chunkId);

    ++UnavailableInputChunkCount;

    switch (Spec_->UnavailableChunkTactics) {
        case EUnavailableChunkAction::Fail:
            OnOperationFailed(TError("Input chunk %v is unavailable",
                chunkId));
            break;

        case EUnavailableChunkAction::Skip: {
            descriptor->State = EInputChunkState::Skipped;
            for (const auto& inputStripe : descriptor->InputStripes) {
                inputStripe.Task->GetChunkPoolInput()->Suspend(inputStripe.Cookie);

                inputStripe.Stripe->DataSlices.erase(
                    std::remove_if(
                        inputStripe.Stripe->DataSlices.begin(),
                        inputStripe.Stripe->DataSlices.end(),
                        [&] (TInputDataSlicePtr slice) {
                            try {
                                return chunkId == slice->GetSingleUnversionedChunkOrThrow()->ChunkId();
                            } catch (const std::exception& ex) {
                                //FIXME(savrus) allow data slices to be unavailable.
                                THROW_ERROR_EXCEPTION("Dynamic table chunk became unavailable") << ex;
                            }
                        }),
                    inputStripe.Stripe->DataSlices.end());

                // Reinstall patched stripe.
                inputStripe.Task->GetChunkPoolInput()->Resume(inputStripe.Cookie, inputStripe.Stripe);
                AddTaskPendingHint(inputStripe.Task);
            }
            InputChunkScraper->Start();
            break;
        }

        case EUnavailableChunkAction::Wait: {
            descriptor->State = EInputChunkState::Waiting;
            for (const auto& inputStripe : descriptor->InputStripes) {
                if (inputStripe.Stripe->WaitingChunkCount == 0) {
                    inputStripe.Task->GetChunkPoolInput()->Suspend(inputStripe.Cookie);
                }
                ++inputStripe.Stripe->WaitingChunkCount;
            }
            InputChunkScraper->Start();
            break;
        }

        default:
            Y_UNREACHABLE();
    }
}

bool TOperationControllerBase::OnIntermediateChunkUnavailable(const TChunkId& chunkId)
{
    auto it = ChunkOriginMap.find(chunkId);
    YCHECK(it != ChunkOriginMap.end());
    auto& completedJob = it->second;

    // If completedJob->InputStripe != nullptr, that means that source pool/task don't support lost jobs
    // and we have to use scraper to find new replicas of intermediate chunks.

    if (completedJob->InputStripe && Spec_->UnavailableChunkTactics == EUnavailableChunkAction::Fail) {
        auto error = TError("Intermediate chunk is unavailable")
            << TErrorAttribute("chunk_id", chunkId);
        OnOperationFailed(error, true);
        return false;
    }

    // If lost jobs are enabled we don't track individual unavailable chunks,
    // since we will regenerate them all anyway.
    if (completedJob->InputStripe &&
        completedJob->UnavailableChunks.insert(chunkId).second)
    {
        ++UnavailableIntermediateChunkCount;
    }

    if (completedJob->Suspended)
        return false;

    LOG_DEBUG("Job is lost (Address: %v, JobId: %v, SourceTask: %v, OutputCookie: %v, InputCookie: %v, UnavailableIntermediateChunkCount: %v)",
        completedJob->NodeDescriptor.Address,
        completedJob->JobId,
        completedJob->SourceTask->GetTitle(),
        completedJob->OutputCookie,
        completedJob->InputCookie,
        UnavailableIntermediateChunkCount);

    completedJob->Suspended = true;
    completedJob->DestinationPool->Suspend(completedJob->InputCookie);

    if (!completedJob->InputStripe) {
        JobCounter->Lost(1);
        completedJob->SourceTask->GetChunkPoolOutput()->Lost(completedJob->OutputCookie);
        completedJob->SourceTask->OnJobLost(completedJob);
        AddTaskPendingHint(completedJob->SourceTask);
    }

    return true;
}

void TOperationControllerBase::OnIntermediateChunkAvailable(const TChunkId& chunkId, const TChunkReplicaList& replicas)
{
    auto it = ChunkOriginMap.find(chunkId);
    YCHECK(it != ChunkOriginMap.end());
    auto& completedJob = it->second;

    if (!completedJob->InputStripe || !completedJob->Suspended) {
        // Job will either be restarted or all chunks are fine.
        return;
    }

    if (completedJob->UnavailableChunks.erase(chunkId) == 1) {
        for (auto& dataSlice : completedJob->InputStripe->DataSlices) {
            // Intermediate chunks are always unversioned.
            auto inputChunk = dataSlice->GetSingleUnversionedChunkOrThrow();
            if (inputChunk->ChunkId() == chunkId) {
                inputChunk->SetReplicaList(replicas);
            }
        }
        --UnavailableIntermediateChunkCount;

        YCHECK(UnavailableIntermediateChunkCount > 0 ||
            (UnavailableIntermediateChunkCount == 0 && completedJob->UnavailableChunks.empty()));
        if (completedJob->UnavailableChunks.empty()) {
            LOG_DEBUG("Job result is resumed (JobId: %v, InputCookie: %v, UnavailableIntermediateChunkCount: %v)",
                completedJob->JobId,
                completedJob->InputCookie,
                UnavailableIntermediateChunkCount);

            completedJob->Suspended = false;
            completedJob->DestinationPool->Resume(completedJob->InputCookie, completedJob->InputStripe);

            // TODO (psushin).
            // Unfortunately we don't know what task we are resuming, so
            // add pending hints for all.
            AddAllTaskPendingHints();
        }
    }
}

bool TOperationControllerBase::AreForeignTablesSupported() const
{
    return false;
}

bool TOperationControllerBase::IsOutputLivePreviewSupported() const
{
    return false;
}

bool TOperationControllerBase::IsIntermediateLivePreviewSupported() const
{
    return false;
}

void TOperationControllerBase::OnTransactionAborted(const TTransactionId& transactionId)
{
    VERIFY_INVOKER_AFFINITY(CancelableInvoker);

    // Double-check transaction ownership to avoid races with commits and aborts.
    auto transactions = GetTransactions();
    if (std::find_if(
            transactions.begin(),
            transactions.end(),
            [&] (const auto& transaction) { return transaction->GetId() == transactionId; }) ==
        transactions.end())
    {
        return;
    }

    if (transactionId == UserTransactionId) {
        OnOperationAborted(
            GetUserTransactionAbortedError(transactionId));
    } else {
        OnOperationFailed(
            GetSchedulerTransactionAbortedError(transactionId),
            /* flush */ false);
    }
}

std::vector<ITransactionPtr> TOperationControllerBase::GetTransactions()
{
    VERIFY_THREAD_AFFINITY_ANY();

    std::vector<ITransactionPtr> transactions = {
        UserTransaction,
        AsyncSchedulerTransaction,
        InputTransaction,
        OutputTransaction,
        DebugTransaction
    };
    transactions.erase(
        std::remove_if(transactions.begin(), transactions.end(), [] (const auto& transaction) { return !transaction; }),
        transactions.end());
    return transactions;
}

bool TOperationControllerBase::IsInputDataSizeHistogramSupported() const
{
    return false;
}

void TOperationControllerBase::DoAbort()
{
    // NB: Errors ignored since we cannot do anything with it.
    Y_UNUSED(WaitFor(Host->FlushOperationNode()));

    // Skip committing anything if operation controller already tried to commit results.
    if (!CommitFinished) {
        std::vector<TOutputTable*> tables;
        if (StderrTable_ && StderrTable_->IsPrepared()) {
            tables.push_back(&StderrTable_.Get());
        }
        if (CoreTable_ && CoreTable_->IsPrepared()) {
            tables.push_back(&CoreTable_.Get());
        }

        if (!tables.empty()) {
            try {
                StartDebugCompletionTransaction();
                BeginUploadOutputTables(tables);
                AttachOutputChunks(tables);
                EndUploadOutputTables(tables);
                CommitDebugCompletionTransaction();

                if (DebugTransaction) {
                    WaitFor(DebugTransaction->Commit())
                        .ThrowOnError();
                }
            } catch (const std::exception& ex) {
                // Bad luck we can't commit transaction.
                // Such a pity can happen for example if somebody aborted our transaction manually.
                LOG_ERROR(ex, "Failed to commit debug transaction");
                // Intentionally do not wait for abort.
                DebugTransaction->Abort();
            }
        }
    }

    std::vector<TFuture<void>> abortTransactionFutures;
    auto abortTransaction = [&] (const ITransactionPtr& transaction, bool sync = true) {
        if (transaction) {
            auto asyncResult = transaction->Abort();
            if (sync) {
                abortTransactionFutures.push_back(asyncResult);
            }
        }
    };

    // NB: We do not abort input transaction synchronously since
    // it can belong to an unavailable remote cluster.
    // Moreover if input transaction abort failed it does not harm anything.
    abortTransaction(InputTransaction, /* sync */ false);
    abortTransaction(OutputTransaction);
    abortTransaction(AsyncSchedulerTransaction, /* sync */ false);

    WaitFor(Combine(abortTransactionFutures))
        .ThrowOnError();

    State = EControllerState::Finished;

    LogProgress(/* force */ true);

    LOG_INFO("Operation controller aborted");
}

void TOperationControllerBase::SafeAbort()
{
    LOG_INFO("Aborting operation controller");

    // NB: context should be cancelled before aborting transactions,
    // since controller methods can use these transactions.
    CancelableContext->Cancel();

    auto asyncResult = BIND(&TOperationControllerBase::DoAbort, MakeStrong(this))
        .AsyncVia(GetInvoker())
        .Run();
    WaitFor(asyncResult)
        .ThrowOnError();
}

void TOperationControllerBase::SafeComplete()
{
    BIND(&TOperationControllerBase::OnOperationCompleted, MakeStrong(this), true /* interrupted */)
        .Via(GetCancelableInvoker())
        .Run();
}

void TOperationControllerBase::CheckTimeLimit()
{
    VERIFY_INVOKER_AFFINITY(CancelableInvoker);

    auto timeLimit = GetTimeLimit();
    if (timeLimit) {
        if (TInstant::Now() - StartTime > *timeLimit) {
            OnOperationTimeLimitExceeded();
        }
    }
}

void TOperationControllerBase::CheckAvailableExecNodes()
{
    VERIFY_INVOKER_AFFINITY(CancelableInvoker);

    if (ShouldSkipSanityCheck()) {
        return;
    }

    bool hasSuitableNodes = false;
    for (const auto& pair : GetExecNodeDescriptors()) {
        const auto& descriptor = pair.second;
        for (const auto& filter : PoolTreeSchedulingTagFilters_) {
            if (descriptor.CanSchedule(filter)) {
                hasSuitableNodes = true;
            }
        }
        if (hasSuitableNodes) {
            break;
        }
    }

    if (!hasSuitableNodes) {
        auto timeout = DurationToCpuDuration(Spec_->AvailableNodesMissingTimeout);
        if (!AvailableNodesSeen_ && AvaialableNodesLastSeenTime_ + timeout < GetCpuInstant()) {
            OnOperationFailed(TError("No online nodes match operation scheduling tag filter")
                << TErrorAttribute("operation_id", OperationId)
                << TErrorAttribute("scheduling_tag_filter", Spec_->SchedulingTagFilter));
        }
    } else {
        AvailableNodesSeen_ = true;
        AvaialableNodesLastSeenTime_ = GetCpuInstant();
    }
}

void TOperationControllerBase::AnalyzeTmpfsUsage()
{
    if (!Config->EnableTmpfs) {
        return;
    }

    THashMap<EJobType, i64> maximumUsedTmfpsSizePerJobType;
    THashMap<EJobType, TUserJobSpecPtr> userJobSpecPerJobType;

    for (const auto& task : Tasks) {
        const auto& userJobSpecPtr = task->GetUserJobSpec();
        if (!userJobSpecPtr || !userJobSpecPtr->TmpfsPath || !userJobSpecPtr->TmpfsSize) {
            continue;
        }

        auto maxUsedTmpfsSize = task->GetMaximumUsedTmpfsSize();
        if (!maxUsedTmpfsSize) {
            continue;
        }

        auto jobType = task->GetJobType();

        auto it = maximumUsedTmfpsSizePerJobType.find(jobType);
        if (it == maximumUsedTmfpsSizePerJobType.end()) {
            maximumUsedTmfpsSizePerJobType[jobType] = *maxUsedTmpfsSize;
        } else {
            it->second = std::max(it->second, *maxUsedTmpfsSize);
        }

        userJobSpecPerJobType.insert(std::make_pair(jobType, userJobSpecPtr));
    }

    std::vector<TError> innerErrors;

    double minUnusedSpaceRatio = 1.0 - Config->OperationAlerts->TmpfsAlertMaxUnusedSpaceRatio;

    for (const auto& pair : maximumUsedTmfpsSizePerJobType) {
        const auto& userJobSpecPtr = userJobSpecPerJobType[pair.first];
        auto maxUsedTmpfsSize = pair.second;

        bool minUnusedSpaceThresholdOvercome = userJobSpecPtr->TmpfsSize.Get() - maxUsedTmpfsSize >
            Config->OperationAlerts->TmpfsAlertMinUnusedSpaceThreshold;
        bool minUnusedSpaceRatioViolated = maxUsedTmpfsSize <
            minUnusedSpaceRatio * userJobSpecPtr->TmpfsSize.Get();

        if (minUnusedSpaceThresholdOvercome && minUnusedSpaceRatioViolated) {
            auto error = TError(
                "Jobs of type %Qlv use less than %.1f%% of requested tmpfs size",
                pair.first, minUnusedSpaceRatio * 100.0);
            innerErrors.push_back(error
                << TErrorAttribute("max_used_tmpfs_size", maxUsedTmpfsSize)
                << TErrorAttribute("tmpfs_size", *userJobSpecPtr->TmpfsSize));
        }
    }

    TError error;
    if (!innerErrors.empty()) {
        error = TError(
            "Operation has jobs that use less than %.1f%% of requested tmpfs size; "
            "consider specifying tmpfs size closer to actual usage",
            minUnusedSpaceRatio * 100.0) << innerErrors;
    }

    SetOperationAlert(EOperationAlertType::UnusedTmpfsSpace, error);
}

void TOperationControllerBase::AnalyzeInputStatistics()
{
    TError error;
    if (GetUnavailableInputChunkCount() > 0) {
        error = TError(
            "Some input chunks are not available; "
            "the relevant parts of computation will be suspended");
    }

    SetOperationAlert(EOperationAlertType::LostInputChunks, error);
}

void TOperationControllerBase::AnalyzeIntermediateJobsStatistics()
{
    TError error;
    if (JobCounter->GetLost() > 0) {
        error = TError(
            "Some intermediate outputs were lost and will be regenerated; "
            "operation will take longer than usual");
    }

    SetOperationAlert(EOperationAlertType::LostIntermediateChunks, error);
}

void TOperationControllerBase::AnalyzePartitionHistogram()
{ }

void TOperationControllerBase::AnalyzeAbortedJobs()
{
    auto aggregateTimeForJobState = [&] (EJobState state) {
        i64 sum = 0;
        for (auto type : TEnumTraits<EJobType>::GetDomainValues()) {
            auto value = FindNumericValue(
                JobStatistics,
                Format("/time/total/$/%lv/%lv", state, type));

            if (value) {
                sum += *value;
            }
        }

        return sum;
    };

    i64 completedJobsTime = aggregateTimeForJobState(EJobState::Completed);
    i64 abortedJobsTime = aggregateTimeForJobState(EJobState::Aborted);
    double abortedJobsTimeRatio = 1.0;
    if (completedJobsTime > 0) {
        abortedJobsTimeRatio = 1.0 * abortedJobsTime / completedJobsTime;
    }

    TError error;
    if (abortedJobsTime > Config->OperationAlerts->AbortedJobsAlertMaxAbortedTime &&
        abortedJobsTimeRatio > Config->OperationAlerts->AbortedJobsAlertMaxAbortedTimeRatio)
    {
        error = TError(
            "Aborted jobs time ratio is too high, scheduling is likely to be inefficient; "
            "consider increasing job count to make individual jobs smaller")
                << TErrorAttribute("aborted_jobs_time_ratio", abortedJobsTimeRatio);
    }

    SetOperationAlert(EOperationAlertType::LongAbortedJobs, error);
}

void TOperationControllerBase::AnalyzeJobsIOUsage()
{
    std::vector<TError> innerErrors;

    for (auto jobType : TEnumTraits<EJobType>::GetDomainValues()) {
        auto value = FindNumericValue(
            JobStatistics,
            "/user_job/woodpecker/$/completed/" + FormatEnum(jobType));

        if (value && *value > 0) {
            innerErrors.emplace_back("Detected excessive disk IO in %Qlv jobs", jobType);
        }
    }

    TError error;
    if (!innerErrors.empty()) {
        error = TError("Detected excessive disk IO in jobs; consider optimizing disk usage")
            << innerErrors;
    }

    SetOperationAlert(EOperationAlertType::ExcessiveDiskUsage, error);
}

void TOperationControllerBase::AnalyzeJobsDuration()
{
    if (OperationType == EOperationType::RemoteCopy || OperationType == EOperationType::Erase) {
        return;
    }

    auto operationDuration = TInstant::Now() - StartTime;

    std::vector<TError> innerErrors;

    for (auto jobType : GetSupportedJobTypesForJobsDurationAnalyzer()) {
        auto completedJobsSummary = FindSummary(
            JobStatistics,
            "/time/total/$/completed/" + FormatEnum(jobType));

        if (!completedJobsSummary) {
            continue;
        }

        auto maxJobDuration = TDuration::MilliSeconds(completedJobsSummary->GetMax());
        auto completedJobCount = completedJobsSummary->GetCount();
        auto avgJobDuration = TDuration::MilliSeconds(completedJobsSummary->GetSum() / completedJobCount);

        if (completedJobCount > Config->OperationAlerts->ShortJobsAlertMinJobCount &&
            operationDuration > maxJobDuration * 2 &&
            avgJobDuration < Config->OperationAlerts->ShortJobsAlertMinJobDuration &&
            GetDataWeightParameterNameForJob(jobType))
        {
            auto error = TError(
                "Average duration of %Qlv jobs is less than %v seconds, try increasing %v in operation spec",
                jobType,
                Config->OperationAlerts->ShortJobsAlertMinJobDuration.Seconds(),
                GetDataWeightParameterNameForJob(jobType))
                    << TErrorAttribute("average_job_duration", avgJobDuration);

            innerErrors.push_back(error);
        }
    }

    TError error;
    if (!innerErrors.empty()) {
        error = TError("Operation has jobs with duration is less than %v seconds, "
                       "that leads to large overhead costs for scheduling",
                       Config->OperationAlerts->ShortJobsAlertMinJobDuration)
            << innerErrors;
    }

    SetOperationAlert(EOperationAlertType::ShortJobsDuration, error);
}

void TOperationControllerBase::AnalyzeScheduleJobStatistics()
{
    auto jobSpecThrottlerActivationCount = ScheduleJobStatistics_->Failed[EScheduleJobFailReason::JobSpecThrottling];
    auto activationCountThreshold = Config->OperationAlerts->JobSpecThrottlingAlertActivationCountThreshold;

    TError error;
    if (jobSpecThrottlerActivationCount > activationCountThreshold) {
        error = TError(
            "Excessive job spec throttling is detected. Usage ratio of operation can be "
            "significatly less than fair share ratio")
                << TErrorAttribute("job_spec_throttler_activation_count", jobSpecThrottlerActivationCount);
    }

    SetOperationAlert(EOperationAlertType::ExcessiveJobSpecThrottling, error);
}

void TOperationControllerBase::AnalyzeOperationProgress()
{
    VERIFY_INVOKER_AFFINITY(CancelableInvoker);

    AnalyzeTmpfsUsage();
    AnalyzeInputStatistics();
    AnalyzeIntermediateJobsStatistics();
    AnalyzePartitionHistogram();
    AnalyzeAbortedJobs();
    AnalyzeJobsIOUsage();
    AnalyzeJobsDuration();
    AnalyzeScheduleJobStatistics();
}

void TOperationControllerBase::UpdateCachedMaxAvailableExecNodeResources()
{
    VERIFY_INVOKER_AFFINITY(CancelableInvoker);

    const auto& nodeDescriptors = GetExecNodeDescriptors();

    TJobResources maxAvailableResources;
    for (const auto& pair : nodeDescriptors) {
        maxAvailableResources = Max(maxAvailableResources, pair.second.ResourceLimits);
    }

    CachedMaxAvailableExecNodeResources_ = maxAvailableResources;
}

void TOperationControllerBase::CheckMinNeededResourcesSanity()
{
    VERIFY_INVOKER_AFFINITY(CancelableInvoker);

    if (ShouldSkipSanityCheck()) {
        return;
    }

    for (const auto& task : Tasks) {
        if (task->GetPendingJobCount() == 0) {
            continue;
        }

        const auto& neededResources = task->GetMinNeededResources().ToJobResources();
        if (!Dominates(*CachedMaxAvailableExecNodeResources_, neededResources)) {
            OnOperationFailed(
                TError("No online node can satisfy the resource demand")
                    << TErrorAttribute("task_id", task->GetTitle())
                    << TErrorAttribute("needed_resources", neededResources)
                    << TErrorAttribute("max_available_resources", *CachedMaxAvailableExecNodeResources_));
        }
    }
}

TScheduleJobResultPtr TOperationControllerBase::SafeScheduleJob(
    ISchedulingContext* context,
    const NScheduler::TJobResourcesWithQuota& jobLimits,
    const TString& treeId)
{
    if (Spec_->TestingOperationOptions->SchedulingDelay) {
        if (Spec_->TestingOperationOptions->SchedulingDelayType == ESchedulingDelayType::Async) {
            TDelayedExecutor::WaitForDuration(*Spec_->TestingOperationOptions->SchedulingDelay);
        } else {
            Sleep(*Spec_->TestingOperationOptions->SchedulingDelay);
        }
    }

    // SafeScheduleJob must be synchronous; context switches are prohibited.
    TForbidContextSwitchGuard contextSwitchGuard;

    TWallTimer timer;
    auto scheduleJobResult = New<TScheduleJobResult>();
    DoScheduleJob(context, jobLimits, treeId, scheduleJobResult.Get());
    if (scheduleJobResult->StartDescriptor) {
        JobCounter->Start(1);
    }
    scheduleJobResult->Duration = timer.GetElapsedTime();

    ScheduleJobStatistics_->RecordJobResult(*scheduleJobResult);

    auto now = NProfiling::GetCpuInstant();
    if (now > ScheduleJobStatisticsLogDeadline_) {
        LOG_DEBUG("Schedule job statistics (Count: %v, TotalDuration: %v, FailureReasons: %v)",
            ScheduleJobStatistics_->Count,
            ScheduleJobStatistics_->Duration,
            ScheduleJobStatistics_->Failed);
        ScheduleJobStatisticsLogDeadline_ = now + NProfiling::DurationToCpuDuration(Config->ScheduleJobStatisticsLogBackoff);
    }

    return scheduleJobResult;
}

void TOperationControllerBase::UpdateConfig(const TControllerAgentConfigPtr& config)
{
    VERIFY_INVOKER_AFFINITY(CancelableInvoker);

    Config = config;
}

void TOperationControllerBase::CustomizeJoblet(const TJobletPtr& /* joblet */)
{ }

void TOperationControllerBase::CustomizeJobSpec(const TJobletPtr& joblet, TJobSpec* jobSpec) const
{
    auto* schedulerJobSpecExt = jobSpec->MutableExtension(TSchedulerJobSpecExt::scheduler_job_spec_ext);

    schedulerJobSpecExt->set_lfalloc_buffer_size(GetLFAllocBufferSize());
    ToProto(schedulerJobSpecExt->mutable_output_transaction_id(), OutputTransaction->GetId());

    if (joblet->Task->GetUserJobSpec()) {
        InitUserJobSpec(
            schedulerJobSpecExt->mutable_user_job_spec(),
            joblet);
    }
}

void TOperationControllerBase::RegisterTask(TTaskPtr task)
{
    task->Initialize();
    Tasks.emplace_back(std::move(task));
}

void TOperationControllerBase::RegisterTaskGroup(TTaskGroupPtr group)
{
    TaskGroups.push_back(std::move(group));
}

void TOperationControllerBase::UpdateTask(TTaskPtr task)
{
    int oldPendingJobCount = CachedPendingJobCount;
    int newPendingJobCount = CachedPendingJobCount + task->GetPendingJobCountDelta();
    CachedPendingJobCount = newPendingJobCount;

    int oldTotalJobCount = JobCounter->GetTotal();
    JobCounter->Increment(task->GetTotalJobCountDelta());
    int newTotalJobCount = JobCounter->GetTotal();

    IncreaseNeededResources(task->GetTotalNeededResourcesDelta());

    LOG_DEBUG_IF(
        newPendingJobCount != oldPendingJobCount || newTotalJobCount != oldTotalJobCount,
        "Task updated (Task: %v, PendingJobCount: %v -> %v, TotalJobCount: %v -> %v, NeededResources: %v)",
        task->GetTitle(),
        oldPendingJobCount,
        newPendingJobCount,
        oldTotalJobCount,
        newTotalJobCount,
        FormatResources(CachedNeededResources));

    task->CheckCompleted();
}

void TOperationControllerBase::UpdateAllTasks()
{
    for (const auto& task: Tasks) {
        UpdateTask(task);
    }
}

void TOperationControllerBase::UpdateAllTasksIfNeeded()
{
    auto now = NProfiling::GetCpuInstant();
    if (now < TaskUpdateDeadline_) {
        return;
    }
    UpdateAllTasks();
    TaskUpdateDeadline_ = now + NProfiling::DurationToCpuDuration(Config->TaskUpdatePeriod);
}

void TOperationControllerBase::MoveTaskToCandidates(
    TTaskPtr task,
    std::multimap<i64, TTaskPtr>& candidateTasks)
{
    const auto& neededResources = task->GetMinNeededResources();
    i64 minMemory = neededResources.GetMemory();
    candidateTasks.insert(std::make_pair(minMemory, task));
    LOG_DEBUG("Task moved to candidates (Task: %v, MinMemory: %v)",
        task->GetTitle(),
        minMemory / 1_MB);

}

void TOperationControllerBase::AddTaskPendingHint(const TTaskPtr& task)
{
    auto pendingJobCount = task->GetPendingJobCount();
    const auto& taskId = task->GetTitle();
    LOG_TRACE("Adding task pending hint (Task: %v, PendingJobCount: %v)", taskId, pendingJobCount);
    if (pendingJobCount > 0) {
        auto group = task->GetGroup();
        if (group->NonLocalTasks.insert(task).second) {
            LOG_TRACE("Task pending hint added (Task: %v)", taskId);
            MoveTaskToCandidates(task, group->CandidateTasks);
        }
    }
    UpdateTask(task);
}

void TOperationControllerBase::AddAllTaskPendingHints()
{
    for (const auto& task : Tasks) {
        AddTaskPendingHint(task);
    }
}

void TOperationControllerBase::DoAddTaskLocalityHint(TTaskPtr task, TNodeId nodeId)
{
    auto group = task->GetGroup();
    if (group->NodeIdToTasks[nodeId].insert(task).second) {
        LOG_TRACE("Task locality hint added (Task: %v, Address: %v)",
            task->GetTitle(),
            InputNodeDirectory_->GetDescriptor(nodeId).GetDefaultAddress());
    }
}

void TOperationControllerBase::AddTaskLocalityHint(TNodeId nodeId, const TTaskPtr& task)
{
    DoAddTaskLocalityHint(task, nodeId);
    UpdateTask(task);
}

void TOperationControllerBase::AddTaskLocalityHint(const TChunkStripePtr& stripe, const TTaskPtr& task)
{
    for (const auto& dataSlice : stripe->DataSlices) {
        for (const auto& chunkSlice : dataSlice->ChunkSlices) {
            for (auto replica : chunkSlice->GetInputChunk()->GetReplicaList()) {
                auto locality = chunkSlice->GetLocality(replica.GetReplicaIndex());
                if (locality > 0) {
                    DoAddTaskLocalityHint(task, replica.GetNodeId());
                }
            }
        }
    }
    UpdateTask(task);
}

void TOperationControllerBase::ResetTaskLocalityDelays()
{
    LOG_DEBUG("Task locality delays are reset");
    for (auto group : TaskGroups) {
        for (const auto& pair : group->DelayedTasks) {
            auto task = pair.second;
            if (task->GetPendingJobCount() > 0) {
                MoveTaskToCandidates(task, group->CandidateTasks);
            } else {
                LOG_DEBUG("Task pending hint removed (Task: %v)",
                    task->GetTitle());
                YCHECK(group->NonLocalTasks.erase(task) == 1);
            }
        }
        group->DelayedTasks.clear();
    }
}

bool TOperationControllerBase::CheckJobLimits(
    TTaskPtr task,
    const TJobResources& jobLimits,
    const TJobResources& nodeResourceLimits)
{
    auto neededResources = task->GetMinNeededResources().ToJobResources();
    if (Dominates(jobLimits, neededResources)) {
        return true;
    }
    task->CheckResourceDemandSanity(nodeResourceLimits, neededResources);
    return false;
}

void TOperationControllerBase::DoScheduleJob(
    ISchedulingContext* context,
    const NScheduler::TJobResourcesWithQuota& jobLimits,
    const TString& treeId,
    TScheduleJobResult* scheduleJobResult)
{
    VERIFY_INVOKER_AFFINITY(CancelableInvoker);

    if (!IsRunning()) {
        LOG_TRACE("Operation is not running, scheduling request ignored");
        scheduleJobResult->RecordFail(EScheduleJobFailReason::OperationNotRunning);
    } else if (GetPendingJobCount() == 0) {
        LOG_TRACE("No pending jobs left, scheduling request ignored");
        scheduleJobResult->RecordFail(EScheduleJobFailReason::NoPendingJobs);
    } else {
        if (!CanSatisfyDiskRequest(context->DiskInfo(), jobLimits.GetDiskQuota())) {
            scheduleJobResult->RecordFail(EScheduleJobFailReason::NotEnoughResources);
            return;
        }
        DoScheduleLocalJob(context, jobLimits.ToJobResources(), treeId, scheduleJobResult);
        if (!scheduleJobResult->StartDescriptor) {
            DoScheduleNonLocalJob(context, jobLimits.ToJobResources(), treeId, scheduleJobResult);
        }
    }
}

void TOperationControllerBase::DoScheduleLocalJob(
    ISchedulingContext* context,
    const TJobResources& jobLimits,
    const TString& treeId,
    TScheduleJobResult* scheduleJobResult)
{
    const auto& nodeResourceLimits = context->ResourceLimits();
    const auto& address = context->GetNodeDescriptor().Address;
    auto nodeId = context->GetNodeDescriptor().Id;

    for (const auto& group : TaskGroups) {
        if (scheduleJobResult->IsScheduleStopNeeded()) {
            return;
        }
        if (!Dominates(jobLimits, group->MinNeededResources)) {
            scheduleJobResult->RecordFail(EScheduleJobFailReason::NotEnoughResources);
            continue;
        }

        auto localTasksIt = group->NodeIdToTasks.find(nodeId);
        if (localTasksIt == group->NodeIdToTasks.end()) {
            continue;
        }

        i64 bestLocality = 0;
        TTaskPtr bestTask;

        auto& localTasks = localTasksIt->second;
        auto it = localTasks.begin();
        while (it != localTasks.end()) {
            auto jt = it++;
            auto task = *jt;

            // Make sure that the task has positive locality.
            // Remove pending hint if not.
            auto locality = task->GetLocality(nodeId);
            if (locality <= 0) {
                localTasks.erase(jt);
                LOG_TRACE("Task locality hint removed (Task: %v, Address: %v)",
                    task->GetTitle(),
                    address);
                continue;
            }

            if (locality <= bestLocality) {
                continue;
            }

            if (task->GetPendingJobCount() == 0) {
                UpdateTask(task);
                continue;
            }

            if (!CheckJobLimits(task, jobLimits, nodeResourceLimits)) {
                scheduleJobResult->RecordFail(EScheduleJobFailReason::NotEnoughResources);
                continue;
            }

            bestLocality = locality;
            bestTask = task;
        }

        if (!IsRunning()) {
            scheduleJobResult->RecordFail(EScheduleJobFailReason::OperationNotRunning);
            break;
        }

        if (bestTask) {
            LOG_DEBUG(
                "Attempting to schedule a local job (Task: %v, Address: %v, Locality: %v, JobLimits: %v, "
                "PendingDataWeight: %v, PendingJobCount: %v)",
                bestTask->GetTitle(),
                address,
                bestLocality,
                FormatResources(jobLimits),
                bestTask->GetPendingDataWeight(),
                bestTask->GetPendingJobCount());

            if (!HasEnoughChunkLists(bestTask->IsStderrTableEnabled(), bestTask->IsCoreTableEnabled())) {
                LOG_DEBUG("Job chunk list demand is not met");
                scheduleJobResult->RecordFail(EScheduleJobFailReason::NotEnoughChunkLists);
                break;
            }

            bestTask->ScheduleJob(context, jobLimits, treeId, scheduleJobResult);
            if (scheduleJobResult->StartDescriptor) {
                UpdateTask(bestTask);
                break;
            }
            if (scheduleJobResult->IsScheduleStopNeeded()) {
                return;
            }
        } else {
            // NB: This is one of the possible reasons, hopefully the most probable.
            scheduleJobResult->RecordFail(EScheduleJobFailReason::NoLocalJobs);
        }
    }
}

void TOperationControllerBase::DoScheduleNonLocalJob(
    ISchedulingContext* context,
    const TJobResources& jobLimits,
    const TString& treeId,
    TScheduleJobResult* scheduleJobResult)
{
    auto now = NProfiling::CpuInstantToInstant(context->GetNow());
    const auto& nodeResourceLimits = context->ResourceLimits();
    const auto& address = context->GetNodeDescriptor().Address;

    for (const auto& group : TaskGroups) {
        if (scheduleJobResult->IsScheduleStopNeeded()) {
            return;
        }
        if (!Dominates(jobLimits, group->MinNeededResources)) {
            scheduleJobResult->RecordFail(EScheduleJobFailReason::NotEnoughResources);
            continue;
        }

        auto& nonLocalTasks = group->NonLocalTasks;
        auto& candidateTasks = group->CandidateTasks;
        auto& delayedTasks = group->DelayedTasks;

        // Move tasks from delayed to candidates.
        while (!delayedTasks.empty()) {
            auto it = delayedTasks.begin();
            auto deadline = it->first;
            if (now < deadline) {
                break;
            }
            auto task = it->second;
            delayedTasks.erase(it);
            if (task->GetPendingJobCount() == 0) {
                LOG_DEBUG("Task pending hint removed (Task: %v)",
                    task->GetTitle());
                YCHECK(nonLocalTasks.erase(task) == 1);
                UpdateTask(task);
            } else {
                LOG_DEBUG("Task delay deadline reached (Task: %v)", task->GetTitle());
                MoveTaskToCandidates(task, candidateTasks);
            }
        }

        // Consider candidates in the order of increasing memory demand.
        {
            int processedTaskCount = 0;
            int noPendingJobsTaskCount = 0;
            auto it = candidateTasks.begin();
            while (it != candidateTasks.end()) {
                ++processedTaskCount;
                auto task = it->second;

                // Make sure that the task is ready to launch jobs.
                // Remove pending hint if not.
                if (task->GetPendingJobCount() == 0) {
                    LOG_DEBUG("Task pending hint removed (Task: %v)", task->GetTitle());
                    candidateTasks.erase(it++);
                    YCHECK(nonLocalTasks.erase(task) == 1);
                    UpdateTask(task);
                    ++noPendingJobsTaskCount;
                    continue;
                }

                // Check min memory demand for early exit.
                if (task->GetMinNeededResources().GetMemory() > jobLimits.GetMemory()) {
                    scheduleJobResult->RecordFail(EScheduleJobFailReason::NotEnoughResources);
                    break;
                }

                if (!CheckJobLimits(task, jobLimits, nodeResourceLimits)) {
                    ++it;
                    scheduleJobResult->RecordFail(EScheduleJobFailReason::NotEnoughResources);
                    continue;
                }

                if (!task->GetDelayedTime()) {
                    task->SetDelayedTime(now);
                }

                auto deadline = *task->GetDelayedTime() + task->GetLocalityTimeout();
                if (deadline > now) {
                    LOG_DEBUG("Task delayed (Task: %v, Deadline: %v)",
                        task->GetTitle(),
                        deadline);
                    delayedTasks.insert(std::make_pair(deadline, task));
                    candidateTasks.erase(it++);
                    scheduleJobResult->RecordFail(EScheduleJobFailReason::TaskDelayed);
                    continue;
                }

                if (!IsRunning()) {
                    scheduleJobResult->RecordFail(EScheduleJobFailReason::OperationNotRunning);
                    break;
                }

                LOG_DEBUG(
                    "Attempting to schedule a non-local job (Task: %v, Address: %v, JobLimits: %v, "
                    "PendingDataWeight: %v, PendingJobCount: %v)",
                    task->GetTitle(),
                    address,
                    FormatResources(jobLimits),
                    task->GetPendingDataWeight(),
                    task->GetPendingJobCount());

                if (!HasEnoughChunkLists(task->IsStderrTableEnabled(), task->IsCoreTableEnabled())) {
                    LOG_DEBUG("Job chunk list demand is not met");
                    scheduleJobResult->RecordFail(EScheduleJobFailReason::NotEnoughChunkLists);
                    break;
                }

                task->ScheduleJob(context, jobLimits, treeId, scheduleJobResult);
                if (scheduleJobResult->StartDescriptor) {
                    UpdateTask(task);
                    return;
                }
                if (scheduleJobResult->IsScheduleStopNeeded()) {
                    return;
                }

                // If task failed to schedule job, its min resources might have been updated.
                auto minMemory = task->GetMinNeededResources().GetMemory();
                if (it->first == minMemory) {
                    ++it;
                } else {
                    it = candidateTasks.erase(it);
                    candidateTasks.insert(std::make_pair(minMemory, task));
                }
            }

            if (processedTaskCount == noPendingJobsTaskCount) {
                scheduleJobResult->RecordFail(EScheduleJobFailReason::NoCandidateTasks);
            }

            LOG_DEBUG("Non-local tasks processed (TotalCount: %v, NoPendingJobsCount: %v)",
                processedTaskCount,
                noPendingJobsTaskCount);
        }
    }
}

TCancelableContextPtr TOperationControllerBase::GetCancelableContext() const
{
    VERIFY_THREAD_AFFINITY_ANY();

    return CancelableContext;
}

IInvokerPtr TOperationControllerBase::GetCancelableInvoker() const
{
    VERIFY_THREAD_AFFINITY_ANY();

    return CancelableInvoker;
}

IInvokerPtr TOperationControllerBase::GetInvoker() const
{
    VERIFY_THREAD_AFFINITY_ANY();

    return SuspendableInvoker;
}

TFuture<void> TOperationControllerBase::Suspend()
{
    VERIFY_THREAD_AFFINITY_ANY();

    if (Spec_->TestingOperationOptions->DelayInsideSuspend) {
        return Combine(std::vector<TFuture<void>> {
            SuspendableInvoker->Suspend(),
            TDelayedExecutor::MakeDelayed(*Spec_->TestingOperationOptions->DelayInsideSuspend)});
    }

    return SuspendableInvoker->Suspend();
}

void TOperationControllerBase::Resume()
{
    VERIFY_THREAD_AFFINITY_ANY();

    SuspendableInvoker->Resume();
}

void TOperationControllerBase::Cancel()
{
    VERIFY_THREAD_AFFINITY_ANY();

    CancelableContext->Cancel();

    LOG_INFO("Operation controller canceled");
}

int TOperationControllerBase::GetPendingJobCount() const
{
    VERIFY_THREAD_AFFINITY_ANY();

    // Avoid accessing the state while not prepared.
    if (!IsPrepared()) {
        return 0;
    }

    // NB: For suspended operations we still report proper pending job count
    // but zero demand.
    if (!IsRunning()) {
        return 0;
    }

    return CachedPendingJobCount;
}

void TOperationControllerBase::IncreaseNeededResources(const TJobResources& resourcesDelta)
{
    VERIFY_THREAD_AFFINITY_ANY();

    TWriterGuard guard(CachedNeededResourcesLock);
    CachedNeededResources += resourcesDelta;
}

TJobResources TOperationControllerBase::GetNeededResources() const
{
    VERIFY_THREAD_AFFINITY_ANY();

    TReaderGuard guard(CachedNeededResourcesLock);
    return CachedNeededResources;
}

TJobResourcesWithQuotaList TOperationControllerBase::GetMinNeededJobResources() const
{
    VERIFY_THREAD_AFFINITY_ANY();

    NConcurrency::TReaderGuard guard(CachedMinNeededResourcesJobLock);
    return CachedMinNeededJobResources;
}

void TOperationControllerBase::UpdateMinNeededJobResources()
{
    VERIFY_THREAD_AFFINITY_ANY();

    CancelableInvoker->Invoke(BIND([=, this_ = MakeStrong(this)] {
        VERIFY_INVOKER_AFFINITY(CancelableInvoker);

        THashMap<EJobType, NScheduler::TJobResourcesWithQuota> minNeededJobResources;

        for (const auto& task : Tasks) {
            if (task->GetPendingJobCount() == 0) {
                continue;
            }

            auto jobType = task->GetJobType();
            auto resources = task->GetMinNeededResources();

            auto resIt = minNeededJobResources.find(jobType);
            if (resIt == minNeededJobResources.end()) {
                minNeededJobResources[jobType] = resources;
            } else {
                resIt->second = Min(resIt->second, resources);
            }
        }

        TJobResourcesWithQuotaList result;
        for (const auto& pair : minNeededJobResources) {
            result.push_back(pair.second);
            LOG_DEBUG("Aggregated minimal needed resources for jobs (JobType: %v, MinNeededResources: %v)",
                pair.first,
                FormatResources(pair.second));
        }

<<<<<<< HEAD
        {
            NConcurrency::TWriterGuard guard(CachedMinNeededResourcesJobLock);
            CachedMinNeededJobResources.swap(result);
        }
    }));
}

=======
>>>>>>> e996455c
void TOperationControllerBase::FlushOperationNode(bool checkFlushResult)
{
    // Some statistics are reported only on operation end so
    // we need to synchronously check everything and set
    // appropriate alerts before flushing operation node.
    // Flush of newly calculated statistics is guaranteed by OnOperationFailed.
    AnalyzeOperationProgress();

    auto flushResult = WaitFor(Host->FlushOperationNode());
    if (checkFlushResult && !flushResult.IsOK()) {
        // We do not want to complete operation if progress flush has failed.
        OnOperationFailed(flushResult, /* flush */ false);
    }
}

void TOperationControllerBase::OnOperationCompleted(bool interrupted)
{
    VERIFY_INVOKER_AFFINITY(CancelableInvoker);
    Y_UNUSED(interrupted);

    // This can happen if operation failed during completion in derived class (e.g. SortController).
    if (State.exchange(EControllerState::Finished) == EControllerState::Finished) {
        return;
    }

    BuildAndSaveProgress();
    FlushOperationNode(/* checkFlushResult */ true);

    LogProgress(/* force */ true);

    Host->OnOperationCompleted();
}

void TOperationControllerBase::OnOperationFailed(const TError& error, bool flush)
{
    // XXX(babenko): cancelable controller invoker?
    VERIFY_THREAD_AFFINITY_ANY();

    // During operation failing job aborting can lead to another operation fail, we don't want to invoke it twice.
    if (State.exchange(EControllerState::Finished) == EControllerState::Finished) {
        return;
    }

    BuildAndSaveProgress();
    LogProgress(/* force */ true);

    if (flush) {
        // NB: Error ignored since we cannot do anything with it.
        FlushOperationNode(/* checkFlushResult */ false);
    }

    Host->OnOperationFailed(error);
}

void TOperationControllerBase::OnOperationAborted(const TError& error)
{
    // XXX(babenko): cancelable controller invoker?
    VERIFY_THREAD_AFFINITY_ANY();

    // Cf. OnOperationFailed.
    if (State.exchange(EControllerState::Finished) == EControllerState::Finished) {
        return;
    }

    Host->OnOperationAborted(error);
}

TNullable<TDuration> TOperationControllerBase::GetTimeLimit() const
{
    auto timeLimit = Config->OperationTimeLimit;
    if (Spec_->TimeLimit) {
        timeLimit = Spec_->TimeLimit;
    }
    return timeLimit;
}

TError TOperationControllerBase::GetTimeLimitError() const
{
    return TError("Operation is running for too long, aborted")
        << TErrorAttribute("time_limit", GetTimeLimit());
}

void TOperationControllerBase::OnOperationTimeLimitExceeded()
{
    VERIFY_INVOKER_AFFINITY(CancelableInvoker);

    auto expected = EControllerState::Running;
    if (!State.compare_exchange_strong(expected, EControllerState::Failing)) {
        return;
    }

    for (const auto& joblet : JobletMap) {
        Host->FailJob(joblet.first);
    }

    auto error = GetTimeLimitError();
    if (!JobletMap.empty()) {
        TDelayedExecutor::MakeDelayed(Config->OperationControllerFailTimeout)
            .Apply(BIND(&TOperationControllerBase::OnOperationFailed, MakeWeak(this), error, /* flush */ true)
            .Via(CancelableInvoker));
    } else {
        OnOperationFailed(error, /* flush */ true);
    }
}

void TOperationControllerBase::CheckFailedJobsStatusReceived()
{
    if (IsFailing() && JobletMap.empty()) {
        auto error = GetTimeLimitError();
        OnOperationFailed(error, /* flush */ true);
    }
}

const std::vector<TEdgeDescriptor>& TOperationControllerBase::GetStandardEdgeDescriptors() const
{
    return StandardEdgeDescriptors_;
}

void TOperationControllerBase::InitializeStandardEdgeDescriptors()
{
    StandardEdgeDescriptors_.resize(Sinks_.size());
    for (int index = 0; index < Sinks_.size(); ++index) {
        StandardEdgeDescriptors_[index] = OutputTables_[index].GetEdgeDescriptorTemplate();
        StandardEdgeDescriptors_[index].DestinationPool = Sinks_[index].get();
        StandardEdgeDescriptors_[index].IsFinalOutput = true;
    }
}

void TOperationControllerBase::ProcessSafeException(const std::exception& ex)
{
    OnOperationFailed(TError("Exception thrown in operation controller that led to operation failure")
        << ex);
}

void TOperationControllerBase::ProcessSafeException(const TAssertionFailedException& ex)
{
    TControllerAgentCounterManager::Get()->IncrementAssertionsFailed(OperationType);

    OnOperationFailed(TError("Operation controller crashed; please file a ticket at YTADMINREQ and attach a link to this operation")
        << TErrorAttribute("failed_condition", ex.GetExpression())
        << TErrorAttribute("stack_trace", ex.GetStackTrace())
        << TErrorAttribute("core_path", ex.GetCorePath())
        << TErrorAttribute("operation_id", OperationId));
}

EJobState TOperationControllerBase::GetStatisticsJobState(const TJobletPtr& joblet, const EJobState& state)
{
    // NB: Completed restarted job is considered as lost in statistics.
    // Actually we have lost previous incarnation of this job, but it was already considered as completed in statistics.
    return (joblet->Restarted && state == EJobState::Completed)
        ? EJobState::Lost
        : state;
}

void TOperationControllerBase::ProcessFinishedJobResult(std::unique_ptr<TJobSummary> summary, bool requestJobNodeCreation)
{
    auto jobId = summary->Id;

    const auto& schedulerResultExt = summary->Result.GetExtension(TSchedulerJobResultExt::scheduler_job_result_ext);

    auto stderrChunkId = FromProto<TChunkId>(schedulerResultExt.stderr_chunk_id());
    auto failContextChunkId = FromProto<TChunkId>(schedulerResultExt.fail_context_chunk_id());

    auto joblet = GetJoblet(jobId);
    // Job is not actually started.
    if (!joblet->StartTime) {
        return;
    }

    bool shouldCreateJobNode =
        (requestJobNodeCreation && JobNodeCount_ < Config->MaxJobNodesPerOperation) ||
        (stderrChunkId && StderrCount_ < Spec_->MaxStderrCount);

    if (!shouldCreateJobNode) {
        return;
    }

    auto inputPaths = BuildInputPathYson(joblet);
    auto finishedJob = New<TFinishedJobInfo>(joblet, std::move(*summary), std::move(inputPaths));
    FinishedJobs_.insert(std::make_pair(jobId, finishedJob));

    auto attributes = BuildYsonStringFluently<EYsonType::MapFragment>()
        .Do([&] (TFluentMap fluent) {
            BuildFinishedJobAttributes(finishedJob, /* outputStatistics */ true, fluent);
        })
        .Finish();

    {
        TCreateJobNodeRequest request;
        request.JobId = jobId;
        request.Attributes = attributes;
        request.StderrChunkId = stderrChunkId;
        request.FailContextChunkId = failContextChunkId;

        Host->CreateJobNode(std::move(request));
    }

    if (stderrChunkId) {
        ++StderrCount_;
    }
    ++JobNodeCount_;
}

bool TOperationControllerBase::IsPrepared() const
{
    return State != EControllerState::Preparing;
}

bool TOperationControllerBase::IsRunning() const
{
    return State == EControllerState::Running;
}

bool TOperationControllerBase::IsFailing() const
{
    return State == EControllerState::Failing;
}

bool TOperationControllerBase::IsFinished() const
{
    return State == EControllerState::Finished;
}

void TOperationControllerBase::CreateLivePreviewTables()
{
    const auto& client = Host->GetClient();
    auto connection = client->GetNativeConnection();

    // NB: use root credentials.
    auto channel = client->GetMasterChannelOrThrow(EMasterChannelKind::Leader);
    TObjectServiceProxy proxy(channel);

    auto batchReq = proxy.ExecuteBatch();

    auto addRequest = [&] (
        const TString& path,
        TCellTag cellTag,
        int replicationFactor,
        NCompression::ECodec compressionCodec,
        const TNullable<TString>& account,
        const TString& key,
        const TYsonString& acl,
        TNullable<TTableSchema> schema)
    {
        auto req = TCypressYPathProxy::Create(path);
        req->set_type(static_cast<int>(EObjectType::Table));
        req->set_ignore_existing(true);

        auto attributes = CreateEphemeralAttributes();
        attributes->Set("replication_factor", replicationFactor);
        // Does this affect anything or is this for viewing only? Should we set the 'media' ('primary_medium') property?
        attributes->Set("compression_codec", compressionCodec);
        if (cellTag == connection->GetPrimaryMasterCellTag()) {
            attributes->Set("external", false);
        } else {
            attributes->Set("external_cell_tag", cellTag);
        }
        attributes->Set("acl", acl);
        attributes->Set("inherit_acl", false);
        if (schema) {
            attributes->Set("schema", *schema);
        }
        if (account) {
            attributes->Set("account", *account);
        }
        ToProto(req->mutable_node_attributes(), *attributes);
        GenerateMutationId(req);
        SetTransactionId(req, AsyncSchedulerTransaction->GetId());

        batchReq->AddRequest(req, key);
    };

    if (IsOutputLivePreviewSupported()) {
        LOG_INFO("Creating live preview for output tables");

        for (int index = 0; index < OutputTables_.size(); ++index) {
            auto& table = OutputTables_[index];
            auto paths = GetCompatibilityOperationPaths(OperationId, StorageMode, "output_" + ToString(index));

            // We should clear old table ids in case of revive.
            table.LivePreviewTableIds.clear();

            for (const auto& path : paths) {
                addRequest(
                    path,
                    table.CellTag,
                    table.Options->ReplicationFactor,
                    table.Options->CompressionCodec,
                    table.Options->Account,
                    "create_output",
                    table.EffectiveAcl,
                    table.TableUploadOptions.TableSchema);
            }
        }
    }

    if (StderrTable_) {
        LOG_INFO("Creating live preview for stderr table");

        // We should clear old table ids in case of revive.
        StderrTable_->LivePreviewTableIds.clear();

        auto paths = GetCompatibilityOperationPaths(OperationId, StorageMode, "stderr");
        for (const auto& path : paths) {
            addRequest(
                path,
                StderrTable_->CellTag,
                StderrTable_->Options->ReplicationFactor,
                StderrTable_->Options->CompressionCodec,
                Null /* account */,
                "create_stderr",
                StderrTable_->EffectiveAcl,
                StderrTable_->TableUploadOptions.TableSchema);
        }
    }

    if (IsIntermediateLivePreviewSupported()) {
        LOG_INFO("Creating live preview for intermediate table");

        // We should clear old table ids in case of revive.
        IntermediateTable.LivePreviewTableIds.clear();

        auto paths = GetCompatibilityOperationPaths(OperationId, StorageMode, "intermediate");
        for (const auto& path : paths) {
            addRequest(
                path,
                IntermediateOutputCellTag,
                1,
                Spec_->IntermediateCompressionCodec,
                Null /* account */,
                "create_intermediate",
                BuildYsonStringFluently()
                    .BeginList()
                        .Item().BeginMap()
                            .Item("action").Value("allow")
                            .Item("subjects").BeginList()
                                .Item().Value(AuthenticatedUser)
                                .DoFor(Owners, [] (TFluentList fluent, const TString& owner) {
                                    fluent.Item().Value(owner);
                                })
                            .EndList()
                            .Item("permissions").BeginList()
                                .Item().Value("read")
                            .EndList()
                            .Item("account").Value(Spec_->IntermediateDataAccount)
                        .EndMap()
                        .DoFor(Spec_->IntermediateDataAcl->GetChildren(), [] (TFluentList fluent, const INodePtr& node) {
                            fluent.Item().Value(node);
                        })
                        .DoFor(Config->AdditionalIntermediateDataAcl->GetChildren(), [] (TFluentList fluent, const INodePtr& node) {
                            fluent.Item().Value(node);
                        })
                    .EndList(),
                Null);
        }
    }

    auto batchRspOrError = WaitFor(batchReq->Invoke());
    THROW_ERROR_EXCEPTION_IF_FAILED(GetCumulativeError(batchRspOrError), "Error creating live preview tables");
    const auto& batchRsp = batchRspOrError.Value();

    auto handleResponse = [&] (TLivePreviewTableBase& table, TCypressYPathProxy::TRspCreatePtr rsp) {
        table.LivePreviewTableIds.push_back(FromProto<NCypressClient::TNodeId>(rsp->node_id()));
    };

    if (IsOutputLivePreviewSupported()) {
        auto rspsOrError = batchRsp->GetResponses<TCypressYPathProxy::TRspCreate>("create_output");
        int nodeCount = StorageMode == EOperationCypressStorageMode::Compatible ? 2 : 1;
        YCHECK(rspsOrError.size() == OutputTables_.size() * nodeCount);

        int index = 0;
        int rspIndex = 0;
        while (index < OutputTables_.size()) {
            for (int shift = 0; shift < nodeCount; ++shift) {
                handleResponse(OutputTables_[index], rspsOrError[rspIndex + shift].Value());
            }
            index += 1;
            rspIndex += nodeCount;
        }

        LOG_INFO("Live preview for output tables created");
    }

    if (StderrTable_) {
        auto responses = batchRsp->GetResponses<TCypressYPathProxy::TRspCreate>("create_stderr");
        for (const auto& rsp : responses) {
            handleResponse(*StderrTable_, rsp.Value());
        }

        LOG_INFO("Live preview for stderr table created");
    }

    if (IsIntermediateLivePreviewSupported()) {
        auto responses = batchRsp->GetResponses<TCypressYPathProxy::TRspCreate>("create_intermediate");
        for (const auto& rsp : responses) {
            handleResponse(IntermediateTable, rsp.Value());
        }

        LOG_INFO("Live preview for intermediate table created");
    }
}

void TOperationControllerBase::FetchInputTables()
{
    i64 totalChunkCount = 0;
    i64 totalExtensionSize = 0;

    LOG_INFO("Started fetching input tables");

    TQueryOptions queryOptions;
        queryOptions.VerboseLogging = true;
        queryOptions.RangeExpansionLimit = Config->MaxRangesOnTable;

    for (int tableIndex = 0; tableIndex < static_cast<int>(InputTables.size()); ++tableIndex) {
        auto& table = InputTables[tableIndex];
        auto ranges = table.Path.GetRanges();
        int originalRangeCount = ranges.size();
        if (ranges.empty()) {
            continue;
        }

        if (InputQuery && table.Schema.IsSorted()) {
            auto rangeInferrer = CreateRangeInferrer(
                InputQuery->Query->WhereClause,
                table.Schema,
                table.Schema.GetKeyColumns(),
                Host->GetClient()->GetNativeConnection()->GetColumnEvaluatorCache(),
                BuiltinRangeExtractorMap,
                queryOptions);

            std::vector<TReadRange> inferredRanges;
            for (const auto& range : ranges) {
                auto lower = range.LowerLimit().HasKey() ? range.LowerLimit().GetKey() : MinKey();
                auto upper = range.UpperLimit().HasKey() ? range.UpperLimit().GetKey() : MaxKey();
                auto result = rangeInferrer(TRowRange(lower.Get(), upper.Get()), RowBuffer);
                for (const auto& inferred : result) {
                    auto inferredRange = range;
                    inferredRange.LowerLimit().SetKey(TOwningKey(inferred.first));
                    inferredRange.UpperLimit().SetKey(TOwningKey(inferred.second));
                    inferredRanges.push_back(inferredRange);
                }
            }
            ranges = std::move(inferredRanges);
        }

        if (ranges.size() > Config->MaxRangesOnTable) {
            THROW_ERROR_EXCEPTION(
                "Too many ranges on table: maximum allowed %v, actual %v",
                Config->MaxRangesOnTable,
                ranges.size())
                << TErrorAttribute("table_path", table.Path.GetPath());
        }

        LOG_INFO("Fetching input table (Path: %v, RangeCount: %v, InferredRangeCount: %v)",
            table.Path.GetPath(),
            originalRangeCount,
            ranges.size());

        std::vector<NChunkClient::NProto::TChunkSpec> chunkSpecs;
        FetchChunkSpecs(
            InputClient,
            InputNodeDirectory_,
            table.CellTag,
            table.Path,
            table.ObjectId,
            ranges,
            table.ChunkCount,
            Config->MaxChunksPerFetch,
            Config->MaxChunksPerLocateRequest,
            [&] (TChunkOwnerYPathProxy::TReqFetchPtr req) {
                req->set_fetch_all_meta_extensions(false);
                req->add_extension_tags(TProtoExtensionTag<NChunkClient::NProto::TMiscExt>::Value);
                if (table.IsDynamic || IsBoundaryKeysFetchEnabled()) {
                    req->add_extension_tags(TProtoExtensionTag<TBoundaryKeysExt>::Value);
                }
                // NB: we always fetch parity replicas since
                // erasure reader can repair data on flight.
                req->set_fetch_parity_replicas(true);
                SetTransactionId(req, InputTransaction->GetId());
            },
            Logger,
            &chunkSpecs);

        for (const auto& chunkSpec : chunkSpecs) {
            auto inputChunk = New<TInputChunk>(chunkSpec);
            inputChunk->SetTableIndex(tableIndex);
            inputChunk->SetChunkIndex(totalChunkCount++);

            if (inputChunk->GetRowCount() > 0) {
                // Input chunks may have zero row count in case of unsensible read range with coinciding
                // lower and upper row index. We skip such chunks.
                table.Chunks.emplace_back(std::move(inputChunk));
                for (const auto& extension : chunkSpec.chunk_meta().extensions().extensions()) {
                    totalExtensionSize += extension.data().size();
                }
                RegisterInputChunk(table.Chunks.back());
            }
        }

        LOG_INFO("Input table fetched (Path: %v, ChunkCount: %v)",
            table.Path.GetPath(),
            table.Chunks.size());
    }

    LOG_INFO("Finished fetching input tables (TotalChunkCount: %v, TotalExtensionSize: %v)",
        totalChunkCount,
        totalExtensionSize);
}

void TOperationControllerBase::RegisterInputChunk(const TInputChunkPtr& inputChunk)
{
    const auto& chunkId = inputChunk->ChunkId();

    // Insert an empty TInputChunkDescriptor if a new chunkId is encountered.
    auto& chunkDescriptor = InputChunkMap[chunkId];
    chunkDescriptor.InputChunks.push_back(inputChunk);

    if (IsUnavailable(inputChunk, CheckParityReplicas())) {
        chunkDescriptor.State = EInputChunkState::Waiting;
    }
}

void TOperationControllerBase::LockInputTables()
{
    //! TODO(ignat): Merge in with lock input files method.
    LOG_INFO("Locking input tables");

    auto channel = InputClient->GetMasterChannelOrThrow(EMasterChannelKind::Leader);
    TObjectServiceProxy proxy(channel);

    auto batchReq = proxy.ExecuteBatch();

    for (const auto& table : InputTables) {
        auto req = TTableYPathProxy::Lock(table.Path.GetPath());
        req->set_mode(static_cast<int>(ELockMode::Snapshot));
        SetTransactionId(req, InputTransaction->GetId());
        GenerateMutationId(req);
        batchReq->AddRequest(req);
    }

    auto batchRspOrError = WaitFor(batchReq->Invoke());
    THROW_ERROR_EXCEPTION_IF_FAILED(GetCumulativeError(batchRspOrError), "Error locking input tables");

    const auto& batchRsp = batchRspOrError.Value()->GetResponses<TCypressYPathProxy::TRspLock>();
    for (int index = 0; index < InputTables.size(); ++index) {
        auto& table = InputTables[index];
        const auto& path = table.Path.GetPath();
        const auto& rspOrError = batchRsp[index];
        THROW_ERROR_EXCEPTION_IF_FAILED(rspOrError, "Failed to lock input table %Qv", path);
        const auto& rsp = rspOrError.Value();
        table.ObjectId = FromProto<TObjectId>(rsp->node_id());
    }
}

void TOperationControllerBase::GetInputTablesAttributes()
{
    LOG_INFO("Getting input tables attributes");

    GetUserObjectBasicAttributes<TInputTable>(
        InputClient,
        InputTables,
        InputTransaction->GetId(),
        Logger,
        EPermission::Read);

    for (const auto& table : InputTables) {
        if (table.Type != EObjectType::Table) {
            THROW_ERROR_EXCEPTION("Object %v has invalid type: expected %Qlv, actual %Qlv",
                table.Path.GetPath(),
                EObjectType::Table,
                table.Type);
        }
    }

    {
        auto channel = InputClient->GetMasterChannelOrThrow(EMasterChannelKind::Follower);
        TObjectServiceProxy proxy(channel);

        auto batchReq = proxy.ExecuteBatch();

        for (const auto& table : InputTables) {
            auto objectIdPath = FromObjectId(table.ObjectId);
            {
                auto req = TTableYPathProxy::Get(objectIdPath + "/@");
                std::vector<TString> attributeKeys{
                    "dynamic",
                    "chunk_count",
                    "retained_timestamp",
                    "schema_mode",
                    "schema",
                    "unflushed_timestamp"
                };
                ToProto(req->mutable_attributes()->mutable_keys(), attributeKeys);
                SetTransactionId(req, InputTransaction->GetId());
                batchReq->AddRequest(req, "get_attributes");
            }
        }

        auto batchRspOrError = WaitFor(batchReq->Invoke());
        THROW_ERROR_EXCEPTION_IF_FAILED(GetCumulativeError(batchRspOrError), "Error getting attributes of input tables");
        const auto& batchRsp = batchRspOrError.Value();

        auto lockInRspsOrError = batchRsp->GetResponses<TTableYPathProxy::TRspLock>("lock");
        auto getInAttributesRspsOrError = batchRsp->GetResponses<TTableYPathProxy::TRspGet>("get_attributes");
        for (int index = 0; index < InputTables.size(); ++index) {
            auto& table = InputTables[index];
            auto path = table.Path.GetPath();
            {
                const auto& rsp = getInAttributesRspsOrError[index].Value();
                auto attributes = ConvertToAttributes(TYsonString(rsp->value()));

                table.IsDynamic = attributes->Get<bool>("dynamic");
                table.Schema = attributes->Get<TTableSchema>("schema");
                table.SchemaMode = attributes->Get<ETableSchemaMode>("schema_mode");
                table.ChunkCount = attributes->Get<int>("chunk_count");

                // Validate that timestamp is correct.
                ValidateDynamicTableTimestamp(table.Path, table.IsDynamic, table.Schema, *attributes);
            }
            LOG_INFO("Input table locked (Path: %v, Schema: %v, ChunkCount: %v)",
                path,
                table.Schema,
                table.ChunkCount);
        }
    }
}

void TOperationControllerBase::GetOutputTablesSchema()
{
    LOG_INFO("Getting output tables schema");

    {
        auto channel = OutputClient->GetMasterChannelOrThrow(EMasterChannelKind::Follower);
        TObjectServiceProxy proxy(channel);
        auto batchReq = proxy.ExecuteBatch();

        for (const auto* table : UpdatingTables) {
            auto objectIdPath = FromObjectId(table->ObjectId);
            {
                auto req = TTableYPathProxy::Get(objectIdPath + "/@");
                std::vector<TString> attributeKeys{
                    "schema_mode",
                    "schema",
                    "optimize_for",
                    "compression_codec",
                    "erasure_codec",
                    "dynamic"
                };
                ToProto(req->mutable_attributes()->mutable_keys(), attributeKeys);
                SetTransactionId(req, GetTransactionIdForOutputTable(*table));
                batchReq->AddRequest(req, "get_attributes");
            }
        }

        auto batchRspOrError = WaitFor(batchReq->Invoke());
        THROW_ERROR_EXCEPTION_IF_FAILED(GetCumulativeError(batchRspOrError), "Error getting attributes of output tables");
        const auto& batchRsp = batchRspOrError.Value();

        auto getOutAttributesRspsOrError = batchRsp->GetResponses<TTableYPathProxy::TRspGet>("get_attributes");
        for (int index = 0; index < UpdatingTables.size(); ++index) {
            auto* table = UpdatingTables[index];
            const auto& path = table->Path;

            const auto& rsp = getOutAttributesRspsOrError[index].Value();
            auto attributes = ConvertToAttributes(TYsonString(rsp->value()));

            if (attributes->Get<bool>("dynamic")) {
                THROW_ERROR_EXCEPTION("Output to dynamic table is not supported")
                    << TErrorAttribute("table_path", path);
            }

            table->TableUploadOptions = GetTableUploadOptions(
                path,
                *attributes,
                0); // Here we assume zero row count, we will do additional check later.

            // TODO(savrus) I would like to see commit ts here. But as for now, start ts suffices.
            table->Timestamp = OutputTransaction->GetStartTimestamp();

            // NB(psushin): This option must be set before PrepareOutputTables call.
            table->Options->EvaluateComputedColumns = table->TableUploadOptions.TableSchema.HasComputedColumns();

            LOG_DEBUG("Received output table schema (Path: %v, Schema: %v, SchemaMode: %v, LockMode: %v)",
                path,
                table->TableUploadOptions.TableSchema,
                table->TableUploadOptions.SchemaMode,
                table->TableUploadOptions.LockMode);
        }

        if (StderrTable_) {
            StderrTable_->TableUploadOptions.TableSchema = GetStderrBlobTableSchema().ToTableSchema();
            StderrTable_->TableUploadOptions.SchemaMode = ETableSchemaMode::Strong;
            if (StderrTable_->TableUploadOptions.UpdateMode == EUpdateMode::Append) {
                THROW_ERROR_EXCEPTION("Cannot write stderr table in append mode.");
            }
        }

        if (CoreTable_) {
            CoreTable_->TableUploadOptions.TableSchema = GetCoreBlobTableSchema().ToTableSchema();
            CoreTable_->TableUploadOptions.SchemaMode = ETableSchemaMode::Strong;
            if (CoreTable_->TableUploadOptions.UpdateMode == EUpdateMode::Append) {
                THROW_ERROR_EXCEPTION("Cannot write core table in append mode.");
            }
        }
    }
}

void TOperationControllerBase::PrepareInputTables()
{
    if (!AreForeignTablesSupported()) {
        for (const auto& table : InputTables) {
            if (table.IsForeign()) {
                THROW_ERROR_EXCEPTION("Foreign tables are not supported in %Qlv operation", OperationType)
                    << TErrorAttribute("foreign_table", table.GetPath());
            }
        }
    }
}

void TOperationControllerBase::PrepareOutputTables()
{ }

void TOperationControllerBase::LockOutputTablesAndGetAttributes()
{
    LOG_INFO("Locking output tables");

    {
        auto channel = OutputClient->GetMasterChannelOrThrow(EMasterChannelKind::Leader);
        TObjectServiceProxy proxy(channel);

        {
            auto batchReq = proxy.ExecuteBatch();
            for (const auto* table : UpdatingTables) {
                auto objectIdPath = FromObjectId(table->ObjectId);
                auto req = TCypressYPathProxy::Lock(objectIdPath);
                SetTransactionId(req, GetTransactionIdForOutputTable(*table));
                GenerateMutationId(req);
                req->set_mode(static_cast<int>(table->TableUploadOptions.LockMode));
                batchReq->AddRequest(req, "lock");
            }
            auto batchRspOrError = WaitFor(batchReq->Invoke());
            THROW_ERROR_EXCEPTION_IF_FAILED(
                GetCumulativeError(batchRspOrError),
                "Error locking output tables");
        }
    }

    LOG_INFO("Getting output tables attributes");

    {
        auto channel = OutputClient->GetMasterChannelOrThrow(EMasterChannelKind::Follower);
        TObjectServiceProxy proxy(channel);
        auto batchReq = proxy.ExecuteBatch();

        for (const auto* table : UpdatingTables) {
            auto objectIdPath = FromObjectId(table->ObjectId);
            {
                auto req = TTableYPathProxy::Get(objectIdPath + "/@");

                std::vector<TString> attributeKeys{
                    "account",
                    "chunk_writer",
                    "effective_acl",
                    "primary_medium",
                    "replication_factor",
                    "row_count",
                    "vital",
                    "enable_skynet_sharing",
                };
                ToProto(req->mutable_attributes()->mutable_keys(), attributeKeys);
                SetTransactionId(req, GetTransactionIdForOutputTable(*table));
                batchReq->AddRequest(req, "get_attributes");
            }
        }

        auto batchRspOrError = WaitFor(batchReq->Invoke());
        THROW_ERROR_EXCEPTION_IF_FAILED(
            GetCumulativeError(batchRspOrError),
            "Error getting attributes of output tables");
        const auto& batchRsp = batchRspOrError.Value();

        auto getOutAttributesRspsOrError = batchRsp->GetResponses<TTableYPathProxy::TRspGet>("get_attributes");
        for (int index = 0; index < UpdatingTables.size(); ++index) {
            auto* table = UpdatingTables[index];
            const auto& path = table->Path.GetPath();
            {
                const auto& rsp = getOutAttributesRspsOrError[index].Value();
                auto attributes = ConvertToAttributes(TYsonString(rsp->value()));

                if (attributes->Get<i64>("row_count") > 0 &&
                    table->TableUploadOptions.TableSchema.IsSorted() &&
                    table->TableUploadOptions.UpdateMode == EUpdateMode::Append)
                {
                    THROW_ERROR_EXCEPTION("Cannot append sorted data to non-empty output table %v",
                        path);
                }

                if (table->TableUploadOptions.TableSchema.IsSorted()) {
                    table->Options->ValidateSorted = true;
                    table->Options->ValidateUniqueKeys = table->TableUploadOptions.TableSchema.GetUniqueKeys();
                } else {
                    table->Options->ValidateSorted = false;
                }

                table->Options->CompressionCodec = table->TableUploadOptions.CompressionCodec;
                table->Options->ErasureCodec = table->TableUploadOptions.ErasureCodec;
                table->Options->ReplicationFactor = attributes->Get<int>("replication_factor");
                table->Options->MediumName = attributes->Get<TString>("primary_medium");
                table->Options->Account = attributes->Get<TString>("account");
                table->Options->ChunksVital = attributes->Get<bool>("vital");
                table->Options->OptimizeFor = table->TableUploadOptions.OptimizeFor;
                table->Options->EnableSkynetSharing = attributes->Get<bool>("enable_skynet_sharing", false);

                // Workaround for YT-5827.
                if (table->TableUploadOptions.TableSchema.Columns().empty() &&
                    table->TableUploadOptions.TableSchema.GetStrict())
                {
                    table->Options->OptimizeFor = EOptimizeFor::Lookup;
                }

                table->EffectiveAcl = attributes->GetYson("effective_acl");
                table->WriterConfig = attributes->FindYson("chunk_writer");
            }
            LOG_INFO("Output table locked (Path: %v, Options: %v, UploadTransactionId: %v)",
                path,
                ConvertToYsonString(table->Options, EYsonFormat::Text).GetData(),
                table->UploadTransactionId);
        }
    }
}

void TOperationControllerBase::BeginUploadOutputTables(const std::vector<TOutputTable*>& updatingTables)
{
    LOG_INFO("Beginning upload for output tables");

    {
        auto channel = OutputClient->GetMasterChannelOrThrow(EMasterChannelKind::Leader);
        TObjectServiceProxy proxy(channel);

        {
            auto batchReq = proxy.ExecuteBatch();
            for (const auto* table : updatingTables) {
                auto objectIdPath = FromObjectId(table->ObjectId);
                auto req = TTableYPathProxy::BeginUpload(objectIdPath);
                SetTransactionId(req, GetTransactionIdForOutputTable(*table));
                GenerateMutationId(req);
                req->set_update_mode(static_cast<int>(table->TableUploadOptions.UpdateMode));
                req->set_lock_mode(static_cast<int>(table->TableUploadOptions.LockMode));
                req->set_upload_transaction_title(Format("Upload to %v from operation %v",
                    table->Path.GetPath(),
                    OperationId));
                batchReq->AddRequest(req, "begin_upload");
            }
            auto batchRspOrError = WaitFor(batchReq->Invoke());
            THROW_ERROR_EXCEPTION_IF_FAILED(
                GetCumulativeError(batchRspOrError),
                "Error starting upload transactions for output tables");
            const auto& batchRsp = batchRspOrError.Value();

            auto beginUploadRspsOrError = batchRsp->GetResponses<TTableYPathProxy::TRspBeginUpload>("begin_upload");
            for (int index = 0; index < updatingTables.size(); ++index) {
                auto* table = updatingTables[index];
                const auto& rsp = beginUploadRspsOrError[index].Value();
                table->UploadTransactionId = FromProto<TTransactionId>(rsp->upload_transaction_id());
            }
        }
    }

    THashMap<TCellTag, std::vector<TOutputTable*>> cellTagToTables;
    for (auto* table : updatingTables) {
        cellTagToTables[table->CellTag].push_back(table);
    }

    for (const auto& pair : cellTagToTables) {
        auto cellTag = pair.first;
        const auto& tables = pair.second;

        LOG_INFO("Getting output tables upload parameters (CellTag: %v)", cellTag);

        auto channel = OutputClient->GetMasterChannelOrThrow(
            EMasterChannelKind::Follower,
            cellTag);
        TObjectServiceProxy proxy(channel);

        auto batchReq = proxy.ExecuteBatch();
        for (const auto& table : tables) {
            auto objectIdPath = FromObjectId(table->ObjectId);
            {
                auto req = TTableYPathProxy::GetUploadParams(objectIdPath);
                SetTransactionId(req, table->UploadTransactionId);
                batchReq->AddRequest(req, "get_upload_params");
            }
        }

        auto batchRspOrError = WaitFor(batchReq->Invoke());
        THROW_ERROR_EXCEPTION_IF_FAILED(batchRspOrError, "Error getting upload parameters of output tables");
        const auto& batchRsp = batchRspOrError.Value();

        auto getUploadParamsRspsOrError = batchRsp->GetResponses<TTableYPathProxy::TRspGetUploadParams>("get_upload_params");
        for (int index = 0; index < tables.size(); ++index) {
            auto* table = tables[index];
            const auto& path = table->Path.GetPath();
            {
                const auto& rspOrError = getUploadParamsRspsOrError[index];
                THROW_ERROR_EXCEPTION_IF_FAILED(rspOrError, "Error getting upload parameters of output table %v",
                    path);

                const auto& rsp = rspOrError.Value();
                table->OutputChunkListId = FromProto<TChunkListId>(rsp->chunk_list_id());

                LOG_INFO("Upload parameters of output table received (Path: %v, ChunkListId: %v)",
                    path,
                    table->OutputChunkListId);
            }
        }
    }
}

void TOperationControllerBase::DoFetchUserFiles(const TUserJobSpecPtr& userJobSpec, std::vector<TUserFile>& files)
{
    auto Logger = TLogger(this->Logger)
        .AddTag("TaskTitle: %v", userJobSpec->TaskTitle);
    for (auto& file : files) {
        auto objectIdPath = FromObjectId(file.ObjectId);
        const auto& path = file.Path.GetPath();

        LOG_INFO("Fetching user file (Path: %v)",
            path);

        switch (file.Type) {
            case EObjectType::Table:
                FetchChunkSpecs(
                    InputClient,
                    InputNodeDirectory_,
                    file.CellTag,
                    file.Path,
                    file.ObjectId,
                    file.Path.GetRanges(),
                    file.ChunkCount,
                    Config->MaxChunksPerFetch,
                    Config->MaxChunksPerLocateRequest,
                    [&] (TChunkOwnerYPathProxy::TReqFetchPtr req) {
                        req->set_fetch_all_meta_extensions(false);
                        req->add_extension_tags(TProtoExtensionTag<NChunkClient::NProto::TMiscExt>::Value);
                        if (file.IsDynamic || IsBoundaryKeysFetchEnabled()) {
                            req->add_extension_tags(TProtoExtensionTag<TBoundaryKeysExt>::Value);
                        }
                        // NB: we always fetch parity replicas since
                        // erasure reader can repair data on flight.
                        req->set_fetch_parity_replicas(true);
                        SetTransactionId(req, InputTransaction->GetId());
                    },
                    Logger,
                    &file.ChunkSpecs);
                break;

            case EObjectType::File: {
                auto channel = InputClient->GetMasterChannelOrThrow(
                    EMasterChannelKind::Follower,
                    file.CellTag);
                TObjectServiceProxy proxy(channel);

                auto batchReq = proxy.ExecuteBatch();

                auto req = TChunkOwnerYPathProxy::Fetch(objectIdPath);
                ToProto(req->mutable_ranges(), std::vector<TReadRange>({TReadRange()}));
                req->add_extension_tags(TProtoExtensionTag<NChunkClient::NProto::TMiscExt>::Value);
                SetTransactionId(req, InputTransaction->GetId());
                batchReq->AddRequest(req, "fetch");

                auto batchRspOrError = WaitFor(batchReq->Invoke());
                THROW_ERROR_EXCEPTION_IF_FAILED(GetCumulativeError(batchRspOrError), "Error fetching user file %v",
                     path);
                const auto& batchRsp = batchRspOrError.Value();

                auto rsp = batchRsp->GetResponse<TChunkOwnerYPathProxy::TRspFetch>("fetch").Value();
                ProcessFetchResponse(
                    InputClient,
                    rsp,
                    file.CellTag,
                    nullptr,
                    Config->MaxChunksPerLocateRequest,
                    Null,
                    Logger,
                    &file.ChunkSpecs);

                break;
            }

            default:
                Y_UNREACHABLE();
        }

        LOG_INFO("User file fetched (Path: %v, FileName: %v)",
            path,
            file.FileName);
    }
}

void TOperationControllerBase::FetchUserFiles()
{
    for (auto& pair : UserJobFiles_) {
        const auto& userJobSpec = pair.first;
        auto& files = pair.second;
        try {
            DoFetchUserFiles(userJobSpec, files);
        } catch (const std::exception& ex) {
            THROW_ERROR_EXCEPTION("Error fetching user files")
                << TErrorAttribute("task_title", userJobSpec->TaskTitle)
                << ex;
        }
    }
}

void TOperationControllerBase::LockUserFiles()
{
    LOG_INFO("Locking user files");

    auto channel = OutputClient->GetMasterChannelOrThrow(EMasterChannelKind::Leader);
    TObjectServiceProxy proxy(channel);
    auto batchReq = proxy.ExecuteBatch();

    for (const auto& files : GetValues(UserJobFiles_)) {
        for (const auto& file : files) {
            auto req = TCypressYPathProxy::Lock(file.Path.GetPath());
            req->set_mode(static_cast<int>(ELockMode::Snapshot));
            GenerateMutationId(req);
            SetTransactionId(req, InputTransaction->GetId());
            batchReq->AddRequest(req);
        }
    }

    auto batchRspOrError = WaitFor(batchReq->Invoke());
    THROW_ERROR_EXCEPTION_IF_FAILED(GetCumulativeError(batchRspOrError), "Error locking user files");

    const auto& batchRsp = batchRspOrError.Value()->GetResponses<TCypressYPathProxy::TRspLock>();
    int index = 0;
    for (auto& pair : UserJobFiles_) {
        const auto& userJobSpec = pair.first;
        auto& files = pair.second;
        try {
            for (auto& file : files) {
                const auto& path = file.Path.GetPath();
                const auto& rspOrError = batchRsp[index++];
                THROW_ERROR_EXCEPTION_IF_FAILED(rspOrError, "Failed to lock user file %Qv", path);
                const auto& rsp = rspOrError.Value();
                file.ObjectId = FromProto<TObjectId>(rsp->node_id());
            }
        } catch (const std::exception& ex) {
            THROW_ERROR_EXCEPTION("Error locking user files")
                 << TErrorAttribute("task_title", userJobSpec->TaskTitle)
                 << ex;
        }
    }
}

void TOperationControllerBase::GetUserFilesAttributes()
{
    LOG_INFO("Getting user files attributes");

    for (auto& pair : UserJobFiles_) {
        const auto& userJobSpec = pair.first;
        auto& files = pair.second;
        GetUserObjectBasicAttributes<TUserFile>(
<<<<<<< HEAD
            Client,
=======
            AuthenticatedMasterClient,
>>>>>>> e996455c
            files,
            InputTransaction->GetId(),
            TLogger(Logger).AddTag("TaskTitle: %v", userJobSpec->TaskTitle),
            EPermission::Read);
    }

    for (const auto& files : GetValues(UserJobFiles_)) {
        for (const auto& file : files) {
            const auto& path = file.Path.GetPath();
            if (!file.IsLayer && file.Type != EObjectType::Table && file.Type != EObjectType::File) {
                THROW_ERROR_EXCEPTION("User file %v has invalid type: expected %Qlv or %Qlv, actual %Qlv",
                    path,
                    EObjectType::Table,
                    EObjectType::File,
                    file.Type);
            } else if (file.IsLayer && file.Type != EObjectType::File) {
                THROW_ERROR_EXCEPTION("User layer %v has invalid type: expected %Qlv , actual %Qlv",
                    path,
                    EObjectType::File,
                    file.Type);
            }
        }
    }

<<<<<<< HEAD

    auto channel = OutputClient->GetMasterChannelOrThrow(EMasterChannelKind::Follower);
    TObjectServiceProxy proxy(channel);
    auto batchReq = proxy.ExecuteBatch();

=======
    auto channel = AuthenticatedOutputMasterClient->GetMasterChannelOrThrow(EMasterChannelKind::Follower);
    TObjectServiceProxy proxy(channel);
    auto batchReq = proxy.ExecuteBatch();

>>>>>>> e996455c
    for (const auto& files : GetValues(UserJobFiles_)) {
        for (const auto& file : files) {
            auto objectIdPath = FromObjectId(file.ObjectId);
            {
                auto req = TYPathProxy::Get(objectIdPath + "/@");
                SetTransactionId(req, InputTransaction->GetId());
                std::vector<TString> attributeKeys;
                attributeKeys.push_back("file_name");
                switch (file.Type) {
                    case EObjectType::File:
                        attributeKeys.push_back("executable");
                        break;

                    case EObjectType::Table:
                        attributeKeys.push_back("format");
                        attributeKeys.push_back("dynamic");
                        attributeKeys.push_back("schema");
                        attributeKeys.push_back("retained_timestamp");
                        attributeKeys.push_back("unflushed_timestamp");
                        break;

                    default:
                        Y_UNREACHABLE();
                }
                attributeKeys.push_back("key");
                attributeKeys.push_back("chunk_count");
                attributeKeys.push_back("uncompressed_data_size");
                ToProto(req->mutable_attributes()->mutable_keys(), attributeKeys);
                batchReq->AddRequest(req, "get_attributes");
            }

            {
                auto req = TYPathProxy::Get(file.Path.GetPath() + "&/@");
                SetTransactionId(req, InputTransaction->GetId());
                std::vector<TString> attributeKeys;
                attributeKeys.push_back("key");
                attributeKeys.push_back("file_name");
                ToProto(req->mutable_attributes()->mutable_keys(), attributeKeys);
                batchReq->AddRequest(req, "get_link_attributes");
            }
        }
    }

    auto batchRspOrError = WaitFor(batchReq->Invoke());
    THROW_ERROR_EXCEPTION_IF_FAILED(batchRspOrError, "Error getting attributes of user files");
    const auto& batchRsp = batchRspOrError.Value();

    auto getAttributesRspsOrError = batchRsp->GetResponses<TYPathProxy::TRspGetKey>("get_attributes");
    auto getLinkAttributesRspsOrError = batchRsp->GetResponses<TYPathProxy::TRspGetKey>("get_link_attributes");

    int index = 0;
    for (auto& pair : UserJobFiles_) {
        const auto& userJobSpec = pair.first;
        auto& files = pair.second;
<<<<<<< HEAD
        THashSet<TString> userFileNames;
=======
        yhash_set<TString> userFileNames;
>>>>>>> e996455c
        try {
            for (auto& file : files) {
                const auto& path = file.Path.GetPath();

                {
                    const auto& rspOrError = getAttributesRspsOrError[index];
                    THROW_ERROR_EXCEPTION_IF_FAILED(rspOrError, "Error getting attributes of user file %Qv", path);
                    const auto& rsp = rspOrError.Value();
                    const auto& linkRsp = getLinkAttributesRspsOrError[index];
                    index++;

                    file.Attributes = ConvertToAttributes(TYsonString(rsp->value()));
                    const auto& attributes = *file.Attributes;

                    try {
                        if (linkRsp.IsOK()) {
                            auto linkAttributes = ConvertToAttributes(TYsonString(linkRsp.Value()->value()));
                            file.FileName = linkAttributes->Get<TString>("key");
                            file.FileName = linkAttributes->Find<TString>("file_name").Get(file.FileName);
                        } else {
                            file.FileName = attributes.Get<TString>("key");
                            file.FileName = attributes.Find<TString>("file_name").Get(file.FileName);
                        }
                        file.FileName = file.Path.GetFileName().Get(file.FileName);
                    } catch (const std::exception& ex) {
                        // NB: Some of the above Gets and Finds may throw due to, e.g., type mismatch.
                        THROW_ERROR_EXCEPTION("Error parsing attributes of user file %v",
                            path) << ex;
                    }

                    switch (file.Type) {
                        case EObjectType::File:
                            file.Executable = attributes.Get<bool>("executable", false);
                            file.Executable = file.Path.GetExecutable().Get(file.Executable);
                            break;

                        case EObjectType::Table:
                            file.IsDynamic = attributes.Get<bool>("dynamic");
                            file.Schema = attributes.Get<TTableSchema>("schema");
                            file.Format = attributes.FindYson("format");
                            if (!file.Format) {
                                file.Format = file.Path.GetFormat();
                            }
                            // Validate that format is correct.
                            try {
                                if (!file.Format) {
                                    THROW_ERROR_EXCEPTION("Format is missing");
                                }
                                ConvertTo<TFormat>(file.Format);
                            } catch (const std::exception& ex) {
                                THROW_ERROR_EXCEPTION("Failed to parse format of table file %v",
                                    file.Path) << ex;
                            }
                            // Validate that timestamp is correct.
                            ValidateDynamicTableTimestamp(file.Path, file.IsDynamic, file.Schema, attributes);

                            break;

                        default:
                            Y_UNREACHABLE();
                    }

                    i64 fileSize = attributes.Get<i64>("uncompressed_data_size");
                    if (fileSize > Config->MaxFileSize) {
                        THROW_ERROR_EXCEPTION(
                            "User file %v exceeds size limit: %v > %v",
                            path,
                            fileSize,
                            Config->MaxFileSize);
                    }
<<<<<<< HEAD

                    i64 chunkCount = attributes.Get<i64>("chunk_count");
                    if (chunkCount > Config->MaxChunksPerFetch) {
                        THROW_ERROR_EXCEPTION(
                            "User file %v exceeds chunk count limit: %v > %v",
                            path,
                            chunkCount,
                            Config->MaxChunksPerFetch);
                    }
                    file.ChunkCount = chunkCount;

=======

                    i64 chunkCount = attributes.Get<i64>("chunk_count");
                    if (chunkCount > Config->MaxChunksPerFetch) {
                        THROW_ERROR_EXCEPTION(
                            "User file %v exceeds chunk count limit: %v > %v",
                            path,
                            chunkCount,
                            Config->MaxChunksPerFetch);
                    }
                    file.ChunkCount = chunkCount;

>>>>>>> e996455c
                    LOG_INFO("User file locked (Path: %v, TaskTitle: %v, FileName: %v)",
                        path,
                        userJobSpec->TaskTitle,
                        file.FileName);
                }

                if (!file.IsLayer) {
                    // TODO(babenko): more sanity checks?
                    auto path = file.Path.GetPath();
                    const auto& fileName = file.FileName;

                    if (fileName.empty()) {
                        THROW_ERROR_EXCEPTION("Empty user file name for %v", path);
                    }
<<<<<<< HEAD

                    if (!NFS::GetRealPath(NFS::CombinePaths("sandbox", fileName)).StartsWith(NFS::GetRealPath("sandbox"))) {
                        THROW_ERROR_EXCEPTION("User file name cannot reference outside of sandbox directory")
                            << TErrorAttribute("file_name", fileName);
                    }

=======

                    if (!NFS::GetRealPath(NFS::CombinePaths("sandbox", fileName)).StartsWith(NFS::GetRealPath("sandbox"))) {
                        THROW_ERROR_EXCEPTION("User file name cannot reference outside of sandbox directory")
                            << TErrorAttribute("file_name", fileName);
                    }

>>>>>>> e996455c
                    if (!userFileNames.insert(fileName).second) {
                        THROW_ERROR_EXCEPTION("Duplicate user file name %Qv for %v", fileName, path);
                    }
                }
            }
        } catch (const std::exception& ex) {
            THROW_ERROR_EXCEPTION("Error getting user file attributes")
                << TErrorAttribute("task_title", userJobSpec->TaskTitle)
                << ex;
        }
    }
}

void TOperationControllerBase::PrepareInputQuery()
{ }

void TOperationControllerBase::ParseInputQuery(
    const TString& queryString,
    const TNullable<TTableSchema>& schema)
{
    for (const auto& table : InputTables) {
        if (table.Path.GetColumns()) {
            THROW_ERROR_EXCEPTION("Column filter and QL filter cannot appear in the same operation");
        }
    }

    auto externalCGInfo = New<TExternalCGInfo>();
    auto nodeDirectory = New<NNodeTrackerClient::TNodeDirectory>();
    auto fetchFunctions = [&] (const std::vector<TString>& names, const TTypeInferrerMapPtr& typeInferrers) {
        MergeFrom(typeInferrers.Get(), *BuiltinTypeInferrersMap);

        std::vector<TString> externalNames;
        for (const auto& name : names) {
            auto found = typeInferrers->find(name);
            if (found == typeInferrers->end()) {
                externalNames.push_back(name);
            }
        }

        if (externalNames.empty()) {
            return;
        }

        if (!Config->UdfRegistryPath) {
            THROW_ERROR_EXCEPTION("External UDF registry is not configured");
        }

        auto descriptors = LookupAllUdfDescriptors(externalNames, Config->UdfRegistryPath.Get(), Host->GetClient());

        AppendUdfDescriptors(typeInferrers, externalCGInfo, externalNames, descriptors);
    };

    auto inferSchema = [&] () {
        std::vector<TTableSchema> schemas;
        for (const auto& table : InputTables) {
            schemas.push_back(table.Schema);
        }
        return InferInputSchema(schemas, false);
    };

    auto query = PrepareJobQuery(
        queryString,
        schema ? *schema : inferSchema(),
        fetchFunctions);

    auto getColumns = [] (const TTableSchema& desiredSchema, const TTableSchema& tableSchema) {
        std::vector<TString> columns;
        for (const auto& column : desiredSchema.Columns()) {
            if (tableSchema.FindColumn(column.Name())) {
                columns.push_back(column.Name());
            }
        }

        return columns.size() == tableSchema.GetColumnCount()
            ? TNullable<std::vector<TString>>()
            : MakeNullable(std::move(columns));
    };

    // Use query column filter for input tables.
    for (auto table : InputTables) {
        auto columns = getColumns(query->GetReadSchema(), table.Schema);
        if (columns) {
            table.Path.SetColumns(*columns);
        }
    }

    InputQuery.Emplace();
    InputQuery->Query = std::move(query);
    InputQuery->ExternalCGInfo = std::move(externalCGInfo);
}

void TOperationControllerBase::WriteInputQueryToJobSpec(
    NScheduler::NProto::TSchedulerJobSpecExt* schedulerJobSpecExt)
{
    auto* querySpec = schedulerJobSpecExt->mutable_input_query_spec();
    ToProto(querySpec->mutable_query(), InputQuery->Query);
    querySpec->mutable_query()->set_input_row_limit(std::numeric_limits<i64>::max());
    querySpec->mutable_query()->set_output_row_limit(std::numeric_limits<i64>::max());
    ToProto(querySpec->mutable_external_functions(), InputQuery->ExternalCGInfo->Functions);
}

void TOperationControllerBase::CollectTotals()
{
    // This is the sum across all input chunks not accounting lower/upper read limits.
    // Used to calculate compression ratio.
    i64 totalInputDataWeight = 0;
    for (const auto& table : InputTables) {
        for (const auto& inputChunk : table.Chunks) {
            if (IsUnavailable(inputChunk, CheckParityReplicas())) {
                const auto& chunkId = inputChunk->ChunkId();
                if (table.IsDynamic && table.Schema.IsSorted()) {
                    THROW_ERROR_EXCEPTION("Input chunk %v of sorted dynamic table %v is unavailable",
                        chunkId,
                        table.Path.GetPath());
                }

                switch (Spec_->UnavailableChunkStrategy) {
                    case EUnavailableChunkAction::Fail:
                        THROW_ERROR_EXCEPTION("Input chunk %v is unavailable",
                            chunkId);

                    case EUnavailableChunkAction::Skip:
                        LOG_TRACE("Skipping unavailable chunk (ChunkId: %v)",
                            chunkId);
                        continue;

                    case EUnavailableChunkAction::Wait:
                        // Do nothing.
                        break;

                    default:
                        Y_UNREACHABLE();
                }
            }

            if (table.IsPrimary()) {
                PrimaryInputDataWeight += inputChunk->GetDataWeight();
            } else {
                ForeignInputDataWeight += inputChunk->GetDataWeight();
            }

            totalInputDataWeight += inputChunk->GetTotalDataWeight();
            TotalEstimatedInputUncompressedDataSize += inputChunk->GetUncompressedDataSize();
            TotalEstimatedInputRowCount += inputChunk->GetRowCount();
            TotalEstimatedInputCompressedDataSize += inputChunk->GetCompressedDataSize();
            TotalEstimatedInputDataWeight += inputChunk->GetDataWeight();
            ++TotalEstimatedInputChunkCount;
        }
    }

    InputCompressionRatio = static_cast<double>(TotalEstimatedInputCompressedDataSize) / totalInputDataWeight;
    DataWeightRatio = static_cast<double>(totalInputDataWeight) / TotalEstimatedInputUncompressedDataSize;

    LOG_INFO("Estimated input totals collected (ChunkCount: %v, RowCount: %v, UncompressedDataSize: %v, CompressedDataSize: %v, DataWeight: %v, TotalDataWeight: %v)",
        TotalEstimatedInputChunkCount,
        TotalEstimatedInputRowCount,
        TotalEstimatedInputUncompressedDataSize,
        TotalEstimatedInputCompressedDataSize,
        TotalEstimatedInputDataWeight,
        totalInputDataWeight);
}

void TOperationControllerBase::CustomPrepare()
{ }

void TOperationControllerBase::FinishPrepare()
{
    Attributes_ = BuildYsonStringFluently<EYsonType::MapFragment>()
        .Do(BIND(&TOperationControllerBase::BuildAttributes, Unretained(this)))
        .Finish();
}

void TOperationControllerBase::ClearInputChunkBoundaryKeys()
{
    for (auto& pair : InputChunkMap) {
        auto& inputChunkDescriptor = pair.second;
        for (auto chunkSpec : inputChunkDescriptor.InputChunks) {
            // We don't need boundary key ext after preparation phase (for primary tables only).
            if (InputTables[chunkSpec->GetTableIndex()].IsPrimary()) {
                chunkSpec->ReleaseBoundaryKeys();
            }
        }
    }
}

// NB: must preserve order of chunks in the input tables, no shuffling.
std::vector<TInputChunkPtr> TOperationControllerBase::CollectPrimaryChunks(bool versioned) const
{
    std::vector<TInputChunkPtr> result;
    for (const auto& table : InputTables) {
        if (!table.IsForeign() && ((table.IsDynamic && table.Schema.IsSorted()) == versioned)) {
            for (const auto& chunk : table.Chunks) {
                if (!table.IsDynamic && IsUnavailable(chunk, CheckParityReplicas())) {
                    switch (Spec_->UnavailableChunkStrategy) {
                        case EUnavailableChunkAction::Skip:
                            continue;

                        case EUnavailableChunkAction::Wait:
                            // Do nothing.
                            break;

                        default:
                            Y_UNREACHABLE();
                    }
                }
                result.push_back(chunk);
            }
        }
    }
    return result;
}

std::vector<TInputChunkPtr> TOperationControllerBase::CollectPrimaryUnversionedChunks() const
{
    return CollectPrimaryChunks(false);
}

std::vector<TInputChunkPtr> TOperationControllerBase::CollectPrimaryVersionedChunks() const
{
    return CollectPrimaryChunks(true);
}

std::pair<i64, i64> TOperationControllerBase::CalculatePrimaryVersionedChunksStatistics() const
{
    i64 dataWeight = 0;
    i64 rowCount = 0;
    for (const auto& table : InputTables) {
        if (!table.IsForeign() && table.IsDynamic && table.Schema.IsSorted()) {
            for (const auto& chunk : table.Chunks) {
                dataWeight += chunk->GetDataWeight();
                rowCount += chunk->GetRowCount();
            }
        }
    }
    return std::make_pair(dataWeight, rowCount);
}

std::vector<TInputDataSlicePtr> TOperationControllerBase::CollectPrimaryVersionedDataSlices(i64 sliceSize)
{
    auto createScraperForFetcher = [&] () -> IFetcherChunkScraperPtr {
        if (Spec_->UnavailableChunkStrategy == EUnavailableChunkAction::Wait) {
            auto scraper = CreateFetcherChunkScraper(
                Config->ChunkScraper,
                GetCancelableInvoker(),
                Host->GetChunkLocationThrottlerManager(),
                InputClient,
                InputNodeDirectory_,
                Logger);
            DataSliceFetcherChunkScrapers.push_back(scraper);
            return scraper;

        } else {
            return IFetcherChunkScraperPtr();
        }
    };

    std::vector<TFuture<void>> asyncResults;
    std::vector<TDataSliceFetcherPtr> fetchers;

    for (const auto& table : InputTables) {
        if (!table.IsForeign() && table.IsDynamic && table.Schema.IsSorted()) {
            auto fetcher = New<TDataSliceFetcher>(
                Config->Fetcher,
                sliceSize,
                table.Schema.GetKeyColumns(),
                true,
                InputNodeDirectory_,
                GetCancelableInvoker(),
                createScraperForFetcher(),
                Host->GetClient(),
                RowBuffer,
                Logger);

            for (const auto& chunk : table.Chunks) {
                fetcher->AddChunk(chunk);
            }

            asyncResults.emplace_back(fetcher->Fetch());
            fetchers.emplace_back(std::move(fetcher));
        }
    }

    WaitFor(Combine(asyncResults))
        .ThrowOnError();

    std::vector<TInputDataSlicePtr> result;
    for (const auto& fetcher : fetchers) {
        for (auto& dataSlice : fetcher->GetDataSlices()) {
            LOG_TRACE("Added dynamic table slice (TablePath: %v, Range: %v..%v, ChunkIds: %v)",
                InputTables[dataSlice->GetTableIndex()].Path.GetPath(),
                dataSlice->LowerLimit(),
                dataSlice->UpperLimit(),
                dataSlice->ChunkSlices);
            result.emplace_back(std::move(dataSlice));
        }
    }

    DataSliceFetcherChunkScrapers.clear();

    return result;
}

std::vector<TInputDataSlicePtr> TOperationControllerBase::CollectPrimaryInputDataSlices(i64 versionedSliceSize)
{
    std::vector<std::vector<TInputDataSlicePtr>> dataSlicesByTableIndex(InputTables.size());
    for (const auto& chunk : CollectPrimaryUnversionedChunks()) {
        auto dataSlice = CreateUnversionedInputDataSlice(CreateInputChunkSlice(chunk));
        dataSlicesByTableIndex[dataSlice->GetTableIndex()].emplace_back(std::move(dataSlice));
    }
    for (auto& dataSlice : CollectPrimaryVersionedDataSlices(versionedSliceSize)) {
        dataSlicesByTableIndex[dataSlice->GetTableIndex()].emplace_back(std::move(dataSlice));
    }
    std::vector<TInputDataSlicePtr> dataSlices;
    for (auto& tableDataSlices : dataSlicesByTableIndex) {
        std::move(tableDataSlices.begin(), tableDataSlices.end(), std::back_inserter(dataSlices));
    }
    return dataSlices;
}

std::vector<std::deque<TInputDataSlicePtr>> TOperationControllerBase::CollectForeignInputDataSlices(int foreignKeyColumnCount) const
{
    std::vector<std::deque<TInputDataSlicePtr>> result;
    for (const auto& table : InputTables) {
        if (table.IsForeign()) {
            result.push_back(std::deque<TInputDataSlicePtr>());

            if (table.IsDynamic && table.Schema.IsSorted()) {
                std::vector<TInputChunkSlicePtr> chunkSlices;
                chunkSlices.reserve(table.Chunks.size());
                for (const auto& chunkSpec : table.Chunks) {
                    chunkSlices.push_back(CreateInputChunkSlice(
                        chunkSpec,
                        RowBuffer->Capture(chunkSpec->BoundaryKeys()->MinKey.Get()),
                        GetKeySuccessor(chunkSpec->BoundaryKeys()->MaxKey.Get(), RowBuffer)));
                }

                auto dataSlices = CombineVersionedChunkSlices(chunkSlices);
                for (const auto& dataSlice : dataSlices) {
                    if (IsUnavailable(dataSlice, CheckParityReplicas())) {
                        switch (Spec_->UnavailableChunkStrategy) {
                            case EUnavailableChunkAction::Skip:
                                continue;

                            case EUnavailableChunkAction::Wait:
                                // Do nothing.
                                break;

                            default:
                                Y_UNREACHABLE();
                        }
                    }
                    result.back().push_back(dataSlice);
                }
            } else {
                for (const auto& inputChunk : table.Chunks) {
                    if (IsUnavailable(inputChunk, CheckParityReplicas())) {
                        switch (Spec_->UnavailableChunkStrategy) {
                            case EUnavailableChunkAction::Skip:
                                continue;

                            case EUnavailableChunkAction::Wait:
                                // Do nothing.
                                break;

                            default:
                                Y_UNREACHABLE();
                        }
                    }
                    result.back().push_back(CreateUnversionedInputDataSlice(CreateInputChunkSlice(
                        inputChunk,
                        GetKeyPrefix(inputChunk->BoundaryKeys()->MinKey.Get(), foreignKeyColumnCount, RowBuffer),
                        GetKeyPrefixSuccessor(inputChunk->BoundaryKeys()->MaxKey.Get(), foreignKeyColumnCount, RowBuffer))));
                }
            }
        }
    }
    return result;
}

bool TOperationControllerBase::InputHasDynamicTables() const
{
    for (const auto& table : InputTables) {
        if (table.IsDynamic) {
            return true;
        }
    }
    return false;
}

bool TOperationControllerBase::InputHasVersionedTables() const
{
    for (const auto& table : InputTables) {
        if (table.IsDynamic && table.Schema.IsSorted()) {
            return true;
        }
    }
    return false;
}

bool TOperationControllerBase::InputHasReadLimits() const
{
    for (const auto& table : InputTables) {
        if (table.Path.HasNontrivialRanges()) {
            return true;
        }
    }
    return false;
}

bool TOperationControllerBase::IsLocalityEnabled() const
{
    return Config->EnableLocality && TotalEstimatedInputDataWeight > Spec_->MinLocalityInputDataWeight;
}

TString TOperationControllerBase::GetLoggingProgress() const
{
    return Format(
        "Jobs = {T: %v, R: %v, C: %v, P: %v, F: %v, A: %v, I: %v}, "
        "UnavailableInputChunks: %v",
        JobCounter->GetTotal(),
        JobCounter->GetRunning(),
        JobCounter->GetCompletedTotal(),
        GetPendingJobCount(),
        JobCounter->GetFailed(),
        JobCounter->GetAbortedTotal(),
        JobCounter->GetInterruptedTotal(),
        GetUnavailableInputChunkCount());
}

<<<<<<< HEAD

=======
const std::vector<TUserFile>& TOperationControllerBase::GetUserFiles(const TUserJobSpecPtr& userJobSpec) const
{
    auto it = UserJobFiles_.find(userJobSpec);
    YCHECK(it != UserJobFiles_.end());
    return it->second;
}
>>>>>>> e996455c

void TOperationControllerBase::SliceUnversionedChunks(
    const std::vector<TInputChunkPtr>& unversionedChunks,
    const IJobSizeConstraintsPtr& jobSizeConstraints,
    std::vector<TChunkStripePtr>* result) const
{
    auto appendStripes = [&] (const std::vector<TInputChunkSlicePtr>& slices) {
        for (const auto& slice : slices) {
            result->push_back(New<TChunkStripe>(CreateUnversionedInputDataSlice(slice)));
        }
    };

    LOG_DEBUG("Slicing unversioned chunks (SliceDataWeight: %v, SliceRowCount: %v)",
        jobSizeConstraints->GetInputSliceDataWeight(),
        jobSizeConstraints->GetInputSliceRowCount());

    for (const auto& chunkSpec : unversionedChunks) {
        int oldSize = result->size();

        bool hasNontrivialLimits = !chunkSpec->IsCompleteChunk();

        auto codecId = NErasure::ECodec(chunkSpec->GetErasureCodec());
        if (hasNontrivialLimits || codecId == NErasure::ECodec::None) {
            auto slices = SliceChunkByRowIndexes(
                chunkSpec,
                jobSizeConstraints->GetInputSliceDataWeight(),
                jobSizeConstraints->GetInputSliceRowCount());

            appendStripes(slices);
        } else {
            for (const auto& slice : CreateErasureInputChunkSlices(chunkSpec, codecId)) {
                auto slices = slice->SliceEvenly(
                    jobSizeConstraints->GetInputSliceDataWeight(),
                    jobSizeConstraints->GetInputSliceRowCount());

                appendStripes(slices);
            }
        }

        LOG_TRACE("Slicing chunk (ChunkId: %v, SliceCount: %v)",
            chunkSpec->ChunkId(),
            result->size() - oldSize);
    }
}

void TOperationControllerBase::SlicePrimaryUnversionedChunks(
    const IJobSizeConstraintsPtr& jobSizeConstraints,
    std::vector<TChunkStripePtr>* result) const
{
    SliceUnversionedChunks(CollectPrimaryUnversionedChunks(), jobSizeConstraints, result);
}

void TOperationControllerBase::SlicePrimaryVersionedChunks(
    const IJobSizeConstraintsPtr& jobSizeConstraints,
    std::vector<TChunkStripePtr>* result)
{
    for (const auto& dataSlice : CollectPrimaryVersionedDataSlices(jobSizeConstraints->GetInputSliceDataWeight())) {
        result->push_back(New<TChunkStripe>(dataSlice));
    }
}

bool TOperationControllerBase::IsJobInterruptible() const
{
    return Spec_->AutoMerge->Mode == EAutoMergeMode::Disabled;
}

void TOperationControllerBase::ReinstallUnreadInputDataSlices(
    const std::vector<NChunkClient::TInputDataSlicePtr>& inputDataSlices)
{
    Y_UNREACHABLE();
}

void TOperationControllerBase::ExtractInterruptDescriptor(TCompletedJobSummary& jobSummary) const
{
    std::vector<TInputDataSlicePtr> dataSliceList;

    const auto& result = jobSummary.Result;
    const auto& schedulerResultExt = result.GetExtension(TSchedulerJobResultExt::scheduler_job_result_ext);

    std::vector<TDataSliceDescriptor> unreadDataSliceDescriptors;
    std::vector<TDataSliceDescriptor> readDataSliceDescriptors;
    if (schedulerResultExt.unread_chunk_specs_size() > 0) {
        FromProto(
            &unreadDataSliceDescriptors,
            schedulerResultExt.unread_chunk_specs(),
            schedulerResultExt.chunk_spec_count_per_unread_data_slice());
    }
    if (schedulerResultExt.read_chunk_specs_size() > 0) {
        FromProto(
            &readDataSliceDescriptors,
            schedulerResultExt.read_chunk_specs(),
            schedulerResultExt.chunk_spec_count_per_read_data_slice());
    }

    auto extractDataSlice = [&] (const TDataSliceDescriptor& dataSliceDescriptor) {
        std::vector<TInputChunkSlicePtr> chunkSliceList;
        chunkSliceList.reserve(dataSliceDescriptor.ChunkSpecs.size());
        for (const auto& protoChunkSpec : dataSliceDescriptor.ChunkSpecs) {
            auto chunkId = FromProto<TChunkId>(protoChunkSpec.chunk_id());
            auto it = InputChunkMap.find(chunkId);
            YCHECK(it != InputChunkMap.end());
            const auto& inputChunks = it->second.InputChunks;
            auto chunkIt = std::find_if(
                inputChunks.begin(),
                inputChunks.end(),
                [&] (const TInputChunkPtr& inputChunk) -> bool {
                    return inputChunk->GetChunkIndex() == protoChunkSpec.chunk_index();
                });
            YCHECK(chunkIt != inputChunks.end());
            auto chunkSlice = New<TInputChunkSlice>(*chunkIt, RowBuffer, protoChunkSpec);
            chunkSliceList.emplace_back(std::move(chunkSlice));
        }
        TInputDataSlicePtr dataSlice;
        if (InputTables[dataSliceDescriptor.GetDataSourceIndex()].IsDynamic) {
            dataSlice = CreateVersionedInputDataSlice(chunkSliceList);
        } else {
            YCHECK(chunkSliceList.size() == 1);
            dataSlice = CreateUnversionedInputDataSlice(chunkSliceList[0]);
        }
        dataSlice->Tag = dataSliceDescriptor.GetTag();
        return dataSlice;
    };

    for (const auto& dataSliceDescriptor : unreadDataSliceDescriptors) {
        jobSummary.UnreadInputDataSlices.emplace_back(extractDataSlice(dataSliceDescriptor));
    }
    for (const auto& dataSliceDescriptor : readDataSliceDescriptors) {
        jobSummary.ReadInputDataSlices.emplace_back(extractDataSlice(dataSliceDescriptor));
    }
}

int TOperationControllerBase::EstimateSplitJobCount(const TCompletedJobSummary& jobSummary, const TJobletPtr& joblet)
{
    int jobCount = 1;

    if (JobSplitter_ && GetPendingJobCount() == 0) {
        auto inputDataStatistics = GetTotalInputDataStatistics(*jobSummary.Statistics);

        // We don't estimate unread row count based on unread slices,
        // because foreign slices are not passed back to scheduler.
        // Instead, we take the difference between estimated row count and actual read row count.
        i64 unreadRowCount = joblet->InputStripeList->TotalRowCount - inputDataStatistics.row_count();

        if (unreadRowCount <= 0) {
            // This is almost impossible, still we don't want to fail operation in this case.
            LOG_WARNING("Estimated unread row count is negative (JobId: %v, UnreadRowCount: %v)", jobSummary.Id, unreadRowCount);
            unreadRowCount = 1;
        }

        jobCount = JobSplitter_->EstimateJobCount(jobSummary, unreadRowCount);
    }
    return jobCount;
}

TKeyColumns TOperationControllerBase::CheckInputTablesSorted(
    const TKeyColumns& keyColumns,
    std::function<bool(const TInputTable& table)> inputTableFilter)
{
    YCHECK(!InputTables.empty());

    for (const auto& table : InputTables) {
        if (inputTableFilter(table) && !table.Schema.IsSorted()) {
            THROW_ERROR_EXCEPTION("Input table %v is not sorted",
                table.Path.GetPath());
        }
    }

    auto validateColumnFilter = [] (const TInputTable& table, const TKeyColumns& keyColumns) {
        auto columns = table.Path.GetColumns();
        if (!columns) {
            return;
        }

        auto columnSet = THashSet<TString>(columns->begin(), columns->end());
        for (const auto& keyColumn : keyColumns) {
            if (columnSet.find(keyColumn) == columnSet.end()) {
                THROW_ERROR_EXCEPTION("Column filter for input table %v doesn't include key column %Qv",
                    table.Path.GetPath(),
                    keyColumn);
            }
        }
    };

    if (!keyColumns.empty()) {
        for (const auto& table : InputTables) {
            if (!inputTableFilter(table)) {
                continue;
            }

            if (!CheckKeyColumnsCompatible(table.Schema.GetKeyColumns(), keyColumns)) {
                THROW_ERROR_EXCEPTION("Input table %v is sorted by columns %v that are not compatible "
                    "with the requested columns %v",
                    table.Path.GetPath(),
                    table.Schema.GetKeyColumns(),
                    keyColumns);
            }
            validateColumnFilter(table, keyColumns);
        }
        return keyColumns;
    } else {
        for (const auto& referenceTable : InputTables) {
            if (inputTableFilter(referenceTable)) {
                for (const auto& table : InputTables) {
                    if (!inputTableFilter(table)) {
                        continue;
                    }

                    if (table.Schema.GetKeyColumns() != referenceTable.Schema.GetKeyColumns()) {
                        THROW_ERROR_EXCEPTION("Key columns do not match: input table %v is sorted by columns %v "
                            "while input table %v is sorted by columns %v",
                            table.Path.GetPath(),
                            table.Schema.GetKeyColumns(),
                            referenceTable.Path.GetPath(),
                            referenceTable.Schema.GetKeyColumns());
                    }
                    validateColumnFilter(table, referenceTable.Schema.GetKeyColumns());
                }
                return referenceTable.Schema.GetKeyColumns();
            }
        }
    }
    Y_UNREACHABLE();
}

bool TOperationControllerBase::CheckKeyColumnsCompatible(
    const TKeyColumns& fullColumns,
    const TKeyColumns& prefixColumns)
{
    if (fullColumns.size() < prefixColumns.size()) {
        return false;
    }

    for (int index = 0; index < prefixColumns.size(); ++index) {
        if (fullColumns[index] != prefixColumns[index]) {
            return false;
        }
    }

    return true;
}

bool TOperationControllerBase::ShouldVerifySortedOutput() const
{
    return true;
}

TOutputOrderPtr TOperationControllerBase::GetOutputOrder() const
{
    return nullptr;
}

bool TOperationControllerBase::CheckParityReplicas() const
{
    return false;
}

bool TOperationControllerBase::IsBoundaryKeysFetchEnabled() const
{
    return false;
}

void TOperationControllerBase::AttachToIntermediateLivePreview(TChunkId chunkId)
{
    if (IsIntermediateLivePreviewSupported()) {
        AttachToLivePreview(chunkId, IntermediateTable.LivePreviewTableIds);
    }
}

void TOperationControllerBase::AttachToLivePreview(
    TChunkTreeId chunkTreeId,
    const std::vector<NCypressClient::TNodeId>& tableIds)
{
    Host->AttachChunkTreesToLivePreview(
        AsyncSchedulerTransaction->GetId(),
        tableIds,
        {chunkTreeId});
}

void TOperationControllerBase::RegisterStderr(const TJobletPtr& joblet, const TJobSummary& jobSummary)
{
    if (!joblet->StderrTableChunkListId) {
        return;
    }

    YCHECK(StderrTable_);

    const auto& chunkListId = joblet->StderrTableChunkListId;
    const auto& result = jobSummary.Result;

    if (!result.HasExtension(TSchedulerJobResultExt::scheduler_job_result_ext)) {
        return;
    }
    const auto& schedulerResultExt = result.GetExtension(TSchedulerJobResultExt::scheduler_job_result_ext);

    YCHECK(schedulerResultExt.has_stderr_table_boundary_keys());

    const auto& boundaryKeys = schedulerResultExt.stderr_table_boundary_keys();
    if (boundaryKeys.empty()) {
        return;
    }
    auto key = BuildBoundaryKeysFromOutputResult(boundaryKeys, StderrTable_->GetEdgeDescriptorTemplate(), RowBuffer);
    StderrTable_->OutputChunkTreeIds.emplace_back(key, chunkListId);

    LOG_DEBUG("Stderr chunk tree registered (ChunkListId: %v)",
        chunkListId);
}

void TOperationControllerBase::RegisterCores(const TJobletPtr& joblet, const TJobSummary& jobSummary)
{
    if (!joblet->CoreTableChunkListId) {
        return;
    }

    YCHECK(CoreTable_);

    const auto& chunkListId = joblet->CoreTableChunkListId;
    const auto& result = jobSummary.Result;

    if (!result.HasExtension(TSchedulerJobResultExt::scheduler_job_result_ext)) {
        return;
    }
    const auto& schedulerResultExt = result.GetExtension(TSchedulerJobResultExt::scheduler_job_result_ext);

    for (const auto& coreInfo : schedulerResultExt.core_infos()) {
        LOG_DEBUG("Core file (JobId: %v, ProcessId: %v, ExecutableName: %v, Size: %v, Error: %v)",
            joblet->JobId,
            coreInfo.process_id(),
            coreInfo.executable_name(),
            coreInfo.size(),
            coreInfo.has_error() ? FromProto<TError>(coreInfo.error()) : TError());
    }

    const auto& boundaryKeys = schedulerResultExt.core_table_boundary_keys();
    if (boundaryKeys.empty()) {
        return;
    }
    auto key = BuildBoundaryKeysFromOutputResult(boundaryKeys, CoreTable_->GetEdgeDescriptorTemplate(), RowBuffer);
    CoreTable_->OutputChunkTreeIds.emplace_back(key, chunkListId);
}

const TTransactionId& TOperationControllerBase::GetTransactionIdForOutputTable(const TOutputTable& table)
{
    if (table.OutputType == EOutputTableType::Output) {
        if (OutputCompletionTransaction) {
            return OutputCompletionTransaction->GetId();
        } else {
            return OutputTransaction->GetId();
        }
    } else {
        YCHECK(table.OutputType == EOutputTableType::Stderr || table.OutputType == EOutputTableType::Core);
        if (DebugCompletionTransaction) {
            return DebugCompletionTransaction->GetId();
        } else {
            return DebugTransaction->GetId();
        }
    }
}

void TOperationControllerBase::RegisterTeleportChunk(
    TInputChunkPtr chunkSpec,
    TChunkStripeKey key,
    int tableIndex)
{
    auto& table = OutputTables_[tableIndex];

    if (table.TableUploadOptions.TableSchema.IsSorted() && ShouldVerifySortedOutput()) {
        YCHECK(chunkSpec->BoundaryKeys());
        YCHECK(chunkSpec->GetRowCount() > 0);
        YCHECK(chunkSpec->GetUniqueKeys() || !table.Options->ValidateUniqueKeys);

        TOutputResult resultBoundaryKeys;
        resultBoundaryKeys.set_empty(false);
        resultBoundaryKeys.set_sorted(true);
        resultBoundaryKeys.set_unique_keys(chunkSpec->GetUniqueKeys());
        ToProto(resultBoundaryKeys.mutable_min(), chunkSpec->BoundaryKeys()->MinKey);
        ToProto(resultBoundaryKeys.mutable_max(), chunkSpec->BoundaryKeys()->MaxKey);

        key = BuildBoundaryKeysFromOutputResult(resultBoundaryKeys, StandardEdgeDescriptors_[tableIndex], RowBuffer);
    }

    table.OutputChunkTreeIds.emplace_back(key, chunkSpec->ChunkId());

    if (IsOutputLivePreviewSupported()) {
        AttachToLivePreview(chunkSpec->ChunkId(), table.LivePreviewTableIds);
    }

    LOG_DEBUG("Teleport chunk registered (Table: %v, ChunkId: %v, Key: %v)",
        tableIndex,
        chunkSpec->ChunkId(),
        key);
}

void TOperationControllerBase::RegisterInputStripe(const TChunkStripePtr& stripe, const TTaskPtr& task)
{
    THashSet<TChunkId> visitedChunks;

    for (const auto& slice : stripe->DataSlices) {
        slice->Tag = CurrentInputDataSliceTag_++;
    }

    TStripeDescriptor stripeDescriptor;
    stripeDescriptor.Stripe = stripe;
    stripeDescriptor.Task = task;
    stripeDescriptor.Cookie = task->GetChunkPoolInput()->Add(stripe);

    for (const auto& dataSlice : stripe->DataSlices) {
        for (const auto& slice : dataSlice->ChunkSlices) {
            auto inputChunk = slice->GetInputChunk();
            const auto& chunkId = inputChunk->ChunkId();

            if (!visitedChunks.insert(chunkId).second) {
                continue;
            }

            auto chunkDescriptorIt = InputChunkMap.find(chunkId);
            YCHECK(chunkDescriptorIt != InputChunkMap.end());

            auto& chunkDescriptor = chunkDescriptorIt->second;
            chunkDescriptor.InputStripes.push_back(stripeDescriptor);

            if (chunkDescriptor.State == EInputChunkState::Waiting) {
                ++stripe->WaitingChunkCount;
            }
        }
    }

    if (stripe->WaitingChunkCount > 0) {
        task->GetChunkPoolInput()->Suspend(stripeDescriptor.Cookie);
    }
}

void TOperationControllerBase::RegisterRecoveryInfo(
    const TCompletedJobPtr& completedJob,
    const TChunkStripePtr& stripe)
{
    for (const auto& dataSlice : stripe->DataSlices) {
        // NB: intermediate slice must be trivial.
        const auto& chunkId = dataSlice->GetSingleUnversionedChunkOrThrow()->ChunkId();
        YCHECK(ChunkOriginMap.emplace(chunkId, completedJob).second);
    }

    IntermediateChunkScraper->Restart();
}

TRowBufferPtr TOperationControllerBase::GetRowBuffer()
{
    return RowBuffer;
}

TSnapshotCookie TOperationControllerBase::OnSnapshotStarted()
{
    VERIFY_INVOKER_AFFINITY(Invoker);

    if (RecentSnapshotIndex_) {
        LOG_WARNING("Starting next snapshot without completing previous one (SnapshotIndex: %v)",
            SnapshotIndex_);
    }
    RecentSnapshotIndex_ = SnapshotIndex_++;

    CompletedJobIdsSnapshotCookie_ = CompletedJobIdsReleaseQueue_.Checkpoint();
    IntermediateStripeListSnapshotCookie_ = IntermediateStripeListReleaseQueue_.Checkpoint();
    ChunkTreeSnapshotCookie_ = ChunkTreeReleaseQueue_.Checkpoint();
    LOG_INFO("Storing snapshot cookies (CompletedJobIdsSnapshotCookie: %v, StripeListSnapshotCookie: %v, "
        "ChunkTreeSnapshotCookie: %v, SnapshotIndex: %v)",
        CompletedJobIdsSnapshotCookie_,
        IntermediateStripeListSnapshotCookie_,
        ChunkTreeSnapshotCookie_,
        *RecentSnapshotIndex_);

    TSnapshotCookie result;
    result.SnapshotIndex = *RecentSnapshotIndex_;
    return result;
}

void TOperationControllerBase::SafeOnSnapshotCompleted(const TSnapshotCookie& cookie)
{
    VERIFY_INVOKER_AFFINITY(CancelableInvoker);

    // OnSnapshotCompleted should match the most recent OnSnapshotStarted.
    YCHECK(RecentSnapshotIndex_);
    YCHECK(cookie.SnapshotIndex == *RecentSnapshotIndex_);

    // Completed job ids.
    {
        auto headCookie = CompletedJobIdsReleaseQueue_.GetHeadCookie();
        auto jobIdsToRelease = CompletedJobIdsReleaseQueue_.Release(CompletedJobIdsSnapshotCookie_);
        LOG_INFO("Releasing job ids (SnapshotCookie: %v, HeadCookie: %v, JobCount: %v, SnapshotIndex: %v)",
            CompletedJobIdsSnapshotCookie_,
            headCookie,
            jobIdsToRelease.size(),
            cookie.SnapshotIndex);
        Host->ReleaseJobs(jobIdsToRelease);
    }

    // Stripe lists.
    {
        auto headCookie = IntermediateStripeListReleaseQueue_.GetHeadCookie();
        auto stripeListsToRelease = IntermediateStripeListReleaseQueue_.Release(IntermediateStripeListSnapshotCookie_);
        LOG_INFO("Releasing stripe lists (SnapshotCookie: %v, HeadCookie: %v, StripeListCount: %v, SnapshotIndex: %v)",
            IntermediateStripeListSnapshotCookie_,
            headCookie,
            stripeListsToRelease.size(),
            cookie.SnapshotIndex);

        for (const auto& stripeList : stripeListsToRelease) {
            auto chunkIds = GetStripeListChunkIds(stripeList);
            Host->AddChunkTreesToUnstageList(std::move(chunkIds), false /* recursive */);
            OnChunksReleased(stripeList->TotalChunkCount);
        }
    }

    // Chunk trees.
    {
        auto headCookie = ChunkTreeReleaseQueue_.GetHeadCookie();
        auto chunkTreeIdsToRelease = ChunkTreeReleaseQueue_.Release(ChunkTreeSnapshotCookie_);
        LOG_INFO("Releasing chunk trees (SnapshotCookie: %v, HeadCookie: %v, ChunkTreeCount: %v, SnapshotIndex: %v)",
            ChunkTreeSnapshotCookie_,
            headCookie,
            chunkTreeIdsToRelease.size(),
            cookie.SnapshotIndex);

        Host->AddChunkTreesToUnstageList(chunkTreeIdsToRelease, true /* recursive */);
    }

    RecentSnapshotIndex_.Reset();
    LastSuccessfulSnapshotTime_ = TInstant::Now();
}

void TOperationControllerBase::OnBeforeDisposal()
{
    VERIFY_INVOKER_AFFINITY(Invoker);

    auto headCookie = CompletedJobIdsReleaseQueue_.Checkpoint();
    LOG_INFO("Releasing job ids before controller disposal (HeadCookie: %v)",
        headCookie);
    auto jobIdsToRelease = CompletedJobIdsReleaseQueue_.Release();
    Host->ReleaseJobs(jobIdsToRelease);
}

NScheduler::TOperationJobMetrics TOperationControllerBase::PullJobMetricsDelta()
{
    TGuard<TSpinLock> guard(JobMetricsDeltaPerTreeLock_);

    NScheduler::TOperationJobMetrics result;

    auto now = NProfiling::GetCpuInstant();

    if (State == EControllerState::Running &&
        LastJobMetricsDeltaReportTime_ + DurationToCpuDuration(Config->JobMetricsDeltaReportBackoff) > now)
    {
        return result;
    }

    for (auto& pair : JobMetricsDeltaPerTree_) {
        const auto& treeId = pair.first;
        auto& delta = pair.second;
        if (!delta.IsEmpty()) {
            result.push_back({treeId, delta});
            delta = NScheduler::TJobMetrics();
        }
    }

    LastJobMetricsDeltaReportTime_ = now;

    return result;
}
<<<<<<< HEAD
=======

void TOperationControllerBase::SetPoolTreeSchedulingTagFilters(const std::vector<NScheduler::TSchedulingTagFilter>& filters)
{
    PoolTreeSchedulingTagFilters_ = filters;
}

bool TOperationControllerBase::IsCompleteFinished() const
{
    return CompleteFinished;
}

TError TOperationControllerBase::GetSuspensionError() const
{
    TGuard<TSpinLock> guard(SuspensionErrorLock_);
    return SuspensionError_;
}

TError TOperationControllerBase::GetFailureError() const
{
    TGuard<TSpinLock> guard(FailureErrorLock_);
    return FailureError_;
}

TError TOperationControllerBase::GetAbortError() const
{
    TGuard<TSpinLock> guard(AbortErrorLock_);
    return AbortError_;
}

void TOperationControllerBase::ResetSuspensionError()
{
    TGuard<TSpinLock> guard(SuspensionErrorLock_);
    SuspensionError_ = TError();
}
>>>>>>> e996455c

TOperationAlertMap TOperationControllerBase::GetAlerts()
{
    TGuard<TSpinLock> guard(AlertsLock_);
    return Alerts_;
}

TOperationInfo TOperationControllerBase::BuildOperationInfo()
{
    TOperationInfo result;

    result.Progress =
        BuildYsonStringFluently<EYsonType::MapFragment>()
            .Do(std::bind(&TOperationControllerBase::BuildProgress, this, _1))
        .Finish();

    result.BriefProgress =
        BuildYsonStringFluently<EYsonType::MapFragment>()
            .Do(std::bind(&TOperationControllerBase::BuildBriefProgress, this, _1))
        .Finish();

    result.RunningJobs =
        BuildYsonStringFluently<EYsonType::MapFragment>()
            .Do(std::bind(&TOperationControllerBase::BuildJobsYson, this, _1))
        .Finish();

    result.JobSplitter =
        BuildYsonStringFluently<EYsonType::MapFragment>()
            .Do(std::bind(&TOperationControllerBase::BuildJobSplitterInfo, this, _1))
<<<<<<< HEAD
        .Finish();
=======
        .Finish()
        .GetData());
}
>>>>>>> e996455c

    return result;
}

bool TOperationControllerBase::HasEnoughChunkLists(bool isWritingStderrTable, bool isWritingCoreTable)
{
    for (const auto& pair : CellTagToRequiredOutputChunkLists_) {
        const auto cellTag = pair.first;
        auto requiredChunkList = pair.second;
        if (requiredChunkList && !OutputChunkListPool_->HasEnough(cellTag, requiredChunkList)) {
            return false;
        }
    }
    for (const auto& pair : CellTagToRequiredDebugChunkLists_) {
        const auto cellTag = pair.first;
        auto requiredChunkList = pair.second;
        if (StderrTable_ && !isWritingStderrTable && StderrTable_->CellTag == cellTag) {
            --requiredChunkList;
        }
        if (CoreTable_ && !isWritingCoreTable && CoreTable_->CellTag == cellTag) {
            --requiredChunkList;
        }
        if (requiredChunkList && !DebugChunkListPool_->HasEnough(cellTag, requiredChunkList)) {
            return false;
        }
    }
    return true;
}

TChunkListId TOperationControllerBase::ExtractOutputChunkList(TCellTag cellTag)
{
    return OutputChunkListPool_->Extract(cellTag);
}

TChunkListId TOperationControllerBase::ExtractDebugChunkList(TCellTag cellTag)
{
    return DebugChunkListPool_->Extract(cellTag);
}

void TOperationControllerBase::ReleaseChunkTrees(
    const std::vector<TChunkListId>& chunkTreeIds,
    bool unstageRecursively,
    bool waitForSnapshot)
{
    if (waitForSnapshot) {
        YCHECK(unstageRecursively);
        for (const auto& chunkTreeId : chunkTreeIds) {
            ChunkTreeReleaseQueue_.Push(chunkTreeId);
        }
    } else {
        Host->AddChunkTreesToUnstageList(chunkTreeIds, unstageRecursively);
    }
}

void TOperationControllerBase::RegisterJoblet(const TJobletPtr& joblet)
{
    YCHECK(JobletMap.insert(std::make_pair(joblet->JobId, joblet)).second);
}

TJobletPtr TOperationControllerBase::FindJoblet(const TJobId& jobId) const
{
    auto it = JobletMap.find(jobId);
    return it == JobletMap.end() ? nullptr : it->second;
}

TJobletPtr TOperationControllerBase::GetJoblet(const TJobId& jobId) const
{
    auto joblet = FindJoblet(jobId);
    YCHECK(joblet);
    return joblet;
}

TJobletPtr TOperationControllerBase::GetJobletOrThrow(const TJobId& jobId) const
{
    auto joblet = FindJoblet(jobId);
    if (!joblet) {
        THROW_ERROR_EXCEPTION(
            NScheduler::EErrorCode::NoSuchJob,
            "No such job %v",
            jobId);
    }
    return joblet;
}

void TOperationControllerBase::UnregisterJoblet(const TJobletPtr& joblet)
{
    const auto& jobId = joblet->JobId;
    YCHECK(JobletMap.erase(jobId) == 1);
}

void TOperationControllerBase::SetProgressUpdated()
{
    ShouldUpdateProgressInCypress_.store(false);
}

bool TOperationControllerBase::ShouldUpdateProgress() const
{
    return HasProgress() && ShouldUpdateProgressInCypress_;
}

bool TOperationControllerBase::HasProgress() const
{
    if (!IsPrepared()) {
        return false;
    }

    {
        TGuard<TSpinLock> guard(ProgressLock_);
        return ProgressString_ && BriefProgressString_;
    }
}

void TOperationControllerBase::BuildInitializeImmutableAttributes(TFluentMap fluent) const
{
    VERIFY_INVOKER_AFFINITY(Invoker);

    fluent
        .Item("unrecognized_spec").Value(UnrecognizedSpec_)
        .Item("full_spec")
            .BeginAttributes()
                .Item("opaque").Value(true)
            .EndAttributes()
            .Value(Spec_);
}

void TOperationControllerBase::BuildInitializeMutableAttributes(TFluentMap fluent) const
{
    VERIFY_INVOKER_AFFINITY(Invoker);

    fluent
        .Item("async_scheduler_transaction_id").Value(AsyncSchedulerTransaction ? AsyncSchedulerTransaction->GetId() : NullTransactionId)
        .Item("input_transaction_id").Value(InputTransaction ? InputTransaction->GetId() : NullTransactionId)
        .Item("output_transaction_id").Value(OutputTransaction ? OutputTransaction->GetId() : NullTransactionId)
        .Item("debug_transaction_id").Value(DebugTransaction ? DebugTransaction->GetId() : NullTransactionId)
        .Item("user_transaction_id").Value(UserTransactionId);
}

void TOperationControllerBase::BuildAttributes(TFluentMap fluent) const
{
    VERIFY_INVOKER_AFFINITY(Invoker);

    fluent
        .DoIf(static_cast<bool>(AutoMergeDirector_), [&] (TFluentMap fluent) {
            fluent
                .Item("auto_merge").BeginMap()
                    .Item("max_intermediate_chunk_count").Value(AutoMergeDirector_->GetMaxIntermediateChunkCount())
                    .Item("chunk_count_per_merge_job").Value(AutoMergeDirector_->GetChunkCountPerMergeJob())
                .EndMap();
        });
}

void TOperationControllerBase::BuildBriefSpec(TFluentMap fluent) const
{
    fluent
        .DoIf(Spec_->Title.HasValue(), [&] (TFluentMap fluent) {
            fluent
                .Item("title").Value(*Spec_->Title);
        })
        .Item("input_table_paths").ListLimited(GetInputTablePaths(), 1)
        .Item("output_table_paths").ListLimited(GetOutputTablePaths(), 1);
}

void TOperationControllerBase::BuildProgress(TFluentMap fluent) const
{
    if (!IsPrepared()) {
        return;
    }

    fluent
        .Item("build_time").Value(TInstant::Now())
        .Item("jobs").Value(JobCounter)
        .Item("ready_job_count").Value(GetPendingJobCount())
        .Item("job_statistics").Value(JobStatistics)
        .Item("estimated_input_statistics").BeginMap()
            .Item("chunk_count").Value(TotalEstimatedInputChunkCount)
            .Item("uncompressed_data_size").Value(TotalEstimatedInputUncompressedDataSize)
            .Item("compressed_data_size").Value(TotalEstimatedInputCompressedDataSize)
            .Item("data_weight").Value(TotalEstimatedInputDataWeight)
            .Item("row_count").Value(TotalEstimatedInputRowCount)
            .Item("unavailable_chunk_count").Value(GetUnavailableInputChunkCount() + UnavailableIntermediateChunkCount)
            .Item("data_slice_count").Value(GetDataSliceCount())
        .EndMap()
        .Item("live_preview").BeginMap()
            .Item("output_supported").Value(IsOutputLivePreviewSupported())
            .Item("intermediate_supported").Value(IsIntermediateLivePreviewSupported())
            .Item("stderr_supported").Value(StderrTable_.HasValue())
        .EndMap()
        .Item("schedule_job_statistics").BeginMap()
            .Item("count").Value(ScheduleJobStatistics_->Count)
            .Item("duration").Value(ScheduleJobStatistics_->Duration)
            .Item("failed").Value(ScheduleJobStatistics_->Failed)
        .EndMap()
        .Item("data_flow_graph").DoMap(BIND(&TDataFlowGraph::BuildYson, &DataFlowGraph_))
        .DoIf(EstimatedInputDataSizeHistogram_.operator bool(), [=] (TFluentMap fluent) {
            EstimatedInputDataSizeHistogram_->BuildHistogramView();
            fluent
                .Item("estimated_input_data_size_histogram").Value(*EstimatedInputDataSizeHistogram_);
        })
        .DoIf(InputDataSizeHistogram_.operator bool(), [=] (TFluentMap fluent) {
            InputDataSizeHistogram_->BuildHistogramView();
            fluent
                .Item("input_data_size_histogram").Value(*InputDataSizeHistogram_);
        })
        .Item("snapshot_index").Value(SnapshotIndex_)
        .Item("recent_snapshot_index").Value(RecentSnapshotIndex_)
        .Item("last_successful_snapshot_time").Value(LastSuccessfulSnapshotTime_);
}

void TOperationControllerBase::BuildBriefProgress(TFluentMap fluent) const
{
    if (!IsPrepared()) {
        return;
    }

    fluent
        .Item("jobs").Value(JobCounter);
}

void TOperationControllerBase::BuildAndSaveProgress()
{
    auto progressString = BuildYsonStringFluently()
        .BeginMap()
        .Do([=] (TFluentMap fluent) {
            auto asyncResult = WaitFor(
                BIND(&TOperationControllerBase::BuildProgress, MakeStrong(this))
                    .AsyncVia(GetInvoker())
                    .Run(fluent));
                asyncResult
                    .ThrowOnError();
            })
        .EndMap();

    auto briefProgressString = BuildYsonStringFluently()
        .BeginMap()
            .Do([=] (TFluentMap fluent) {
                auto asyncResult = WaitFor(
                    BIND(&TOperationControllerBase::BuildBriefProgress, MakeStrong(this))
                        .AsyncVia(GetInvoker())
                        .Run(fluent));
                asyncResult
                    .ThrowOnError();
            })
        .EndMap();

    {
        TGuard<TSpinLock> guard(ProgressLock_);
        if (!ProgressString_ || ProgressString_ != progressString ||
            !BriefProgressString_ || BriefProgressString_ != briefProgressString)
        {
            ShouldUpdateProgressInCypress_.store(true);
        }
        ProgressString_ = progressString;
        BriefProgressString_ = briefProgressString;
    }
}

TYsonString TOperationControllerBase::GetProgress() const
{
    TGuard<TSpinLock> guard(ProgressLock_);
    return ProgressString_;
}

TYsonString TOperationControllerBase::GetBriefProgress() const
{
    TGuard<TSpinLock> guard(ProgressLock_);
    return BriefProgressString_;
}

TYsonString TOperationControllerBase::BuildJobYson(const TJobId& id, bool outputStatistics) const
{
    TCallback<void(TFluentMap)> attributesBuilder;

    // Case of running job.
    {
        auto joblet = FindJoblet(id);
        if (joblet) {
            attributesBuilder = BIND(
                &TOperationControllerBase::BuildJobAttributes,
                MakeStrong(this),
                joblet,
                EJobState::Running,
                outputStatistics);
        } else {
            attributesBuilder = BIND([] (TFluentMap) {});
        }
    }

    // Case of finished job.
    // NB: Temporaly disabled. We should improve UI to consider completed jobs in orchid.
    //{
    //    auto it = FinishedJobs_.find(id);
    //    if (it != FinishedJobs_.end()) {
    //        const auto& job = it->second;
    //        YCHECK(!attributesBuilder);
    //        attributesBuilder = BIND(&TOperationControllerBase::BuildFinishedJobAttributes, MakeStrong(this), job);
    //    }
    //}

    YCHECK(attributesBuilder);

    return BuildYsonStringFluently()
        .BeginMap()
            .Do(attributesBuilder)
        .EndMap();
}

void TOperationControllerBase::BuildJobsYson(TFluentMap fluent) const
{
    fluent
        .DoFor(JobletMap, [&] (TFluentMap fluent, const std::pair<TJobId, TJobletPtr>& pair) {
            const auto& jobId = pair.first;
            const auto& joblet = pair.second;
            if (joblet->StartTime) {
                fluent.Item(ToString(jobId)).BeginMap()
                    .Do([&] (TFluentMap fluent) {
                        BuildJobAttributes(joblet, EJobState::Running, /* outputStatistics */ false, fluent);
                    })
                .EndMap();
            }
        });
        // NB: Temporaly disabled. We should improve UI to consider completed jobs in orchid.
        // .DoFor(FinishedJobs_, [&] (TFluentMap fluent, const std::pair<TJobId, TFinishedJobInfoPtr>& pair) {
        //     const auto& jobId = pair.first;
        //     const auto& job = pair.second;
        //     fluent.Item(ToString(jobId)).BeginMap()
        //         .Do([&] (IYsonConsumer* consumer) {
        //             BuildFinishedJobAttributes(job, fluent);
        //         })
        //     .EndMap();
        // })
}

TSharedRef TOperationControllerBase::ExtractJobSpec(const TJobId& jobId) const
{
    if (Spec_->TestingOperationOptions->FailGetJobSpec) {
        THROW_ERROR_EXCEPTION("Testing failure");
    }

    auto joblet = GetJobletOrThrow(jobId);
    if (!joblet->JobSpecProtoFuture) {
        THROW_ERROR_EXCEPTION("Spec of job %v is missing", jobId);
    }

    auto result = WaitFor(joblet->JobSpecProtoFuture)
        .ValueOrThrow();
    joblet->JobSpecProtoFuture.Reset();

    return result;
}

TYsonString TOperationControllerBase::GetSuspiciousJobsYson() const
{
    VERIFY_THREAD_AFFINITY_ANY();

    TReaderGuard guard(CachedSuspiciousJobsYsonLock_);
    return CachedSuspiciousJobsYson_;
}

void TOperationControllerBase::UpdateSuspiciousJobsYson()
{
    VERIFY_INVOKER_AFFINITY(CancelableInvoker);

    auto yson = BuildYsonStringFluently<EYsonType::MapFragment>()
        .DoFor(
            JobletMap,
            [&] (TFluentMap fluent, const std::pair<TJobId, TJobletPtr>& pair) {
                const auto& joblet = pair.second;
                if (joblet->Suspicious) {
                    fluent.Item(ToString(joblet->JobId))
                        .BeginMap()
                            .Item("operation_id").Value(ToString(OperationId))
                            .Item("type").Value(FormatEnum(joblet->JobType))
                            .Item("brief_statistics").Value(joblet->BriefStatistics)
                            .Item("node").Value(joblet->NodeDescriptor.Address)
                            .Item("last_activity_time").Value(joblet->LastActivityTime)
                        .EndMap();
                }
            })
        .Finish();

    {
        TWriterGuard guard(CachedSuspiciousJobsYsonLock_);
        CachedSuspiciousJobsYson_ = yson;
    }
}

void TOperationControllerBase::AnalyzeBriefStatistics(
    const TJobletPtr& job,
    const TSuspiciousJobsOptionsPtr& options,
    const TErrorOr<TBriefJobStatisticsPtr>& briefStatisticsOrError)
{
    if (!briefStatisticsOrError.IsOK()) {
        if (job->BriefStatistics) {
            // Failures in brief statistics building are normal during job startup,
            // when readers and writers are not built yet. After we successfully built
            // brief statistics once, we shouldn't fail anymore.

            LOG_WARNING(
                briefStatisticsOrError,
                "Failed to build brief job statistics (JobId: %v)",
                job->JobId);
        }

        return;
    }

    const auto& briefStatistics = briefStatisticsOrError.Value();

    bool wasActive = !job->BriefStatistics ||
        CheckJobActivity(
            job->BriefStatistics,
            briefStatistics,
            options);

    bool wasSuspicious = job->Suspicious;
    job->Suspicious = (!wasActive && briefStatistics->Timestamp - job->LastActivityTime > options->InactivityTimeout);
    if (!wasSuspicious && job->Suspicious) {
        LOG_DEBUG("Found a suspicious job (JobId: %v, LastActivityTime: %v, SuspiciousInactivityTimeout: %v, "
            "OldBriefStatistics: %v, NewBriefStatistics: %v)",
            job->JobId,
            job->LastActivityTime,
            options->InactivityTimeout,
            job->BriefStatistics,
            briefStatistics);
    }

    job->BriefStatistics = briefStatistics;

    if (wasActive) {
        job->LastActivityTime = job->BriefStatistics->Timestamp;
    }
}

void TOperationControllerBase::UpdateJobStatistics(const TJobletPtr& joblet, const TJobSummary& jobSummary)
{
    YCHECK(jobSummary.Statistics);

    // NB: There is a copy happening here that can be eliminated.
    auto statistics = *jobSummary.Statistics;
    LOG_TRACE("Job data statistics (JobId: %v, Input: %v, Output: %v)",
        jobSummary.Id,
        GetTotalInputDataStatistics(statistics),
        GetTotalOutputDataStatistics(statistics));

    auto statisticsState = GetStatisticsJobState(joblet, jobSummary.State);
    auto statisticsSuffix = JobHelper.GetStatisticsSuffix(statisticsState, joblet->JobType);
    statistics.AddSuffixToNames(statisticsSuffix);
    JobStatistics.Update(statistics);
}

void TOperationControllerBase::UpdateJobMetrics(const TJobletPtr& joblet, const TJobSummary& jobSummary)
{
    auto delta = joblet->UpdateJobMetrics(jobSummary);
    {
        TGuard<TSpinLock> guard(JobMetricsDeltaPerTreeLock_);

        auto it = JobMetricsDeltaPerTree_.find(joblet->TreeId);
        if (it == JobMetricsDeltaPerTree_.end()) {
            YCHECK(JobMetricsDeltaPerTree_.insert(std::make_pair(joblet->TreeId, delta)).second);
        } else {
            it->second += delta;
        }
    }
}

void TOperationControllerBase::LogProgress(bool force)
{
    if (!HasProgress()) {
        return;
    }

    auto now = GetCpuInstant();
    if (force || now > NextLogProgressDeadline) {
        NextLogProgressDeadline = now + LogProgressBackoff;
        LOG_DEBUG("Progress: %v", GetLoggingProgress());
    }
}

TYsonString TOperationControllerBase::BuildInputPathYson(const TJobletPtr& joblet) const
{
    VERIFY_INVOKER_AFFINITY(CancelableInvoker);

    if (!joblet->Task->SupportsInputPathYson()) {
        return TYsonString();
    }

    return BuildInputPaths(
        GetInputTablePaths(),
        joblet->InputStripeList,
        OperationType,
        joblet->JobType);
}

void TOperationControllerBase::BuildJobSplitterInfo(TFluentMap fluent) const
{
    VERIFY_INVOKER_AFFINITY(SuspendableInvoker);

    if (IsPrepared() && JobSplitter_) {
        JobSplitter_->BuildJobSplitterInfo(fluent);
    }
}

ui64 TOperationControllerBase::NextJobIndex()
{
    return JobIndexGenerator.Next();
}

TOperationId TOperationControllerBase::GetOperationId() const
{
    return OperationId;
}

EOperationType TOperationControllerBase::GetOperationType() const
{
    return OperationType;
}

TCellTag TOperationControllerBase::GetIntermediateOutputCellTag() const
{
    return IntermediateOutputCellTag;
}

const TChunkListPoolPtr& TOperationControllerBase::GetOutputChunkListPool() const
{
    return OutputChunkListPool_;
}

const TControllerAgentConfigPtr& TOperationControllerBase::GetConfig() const
{
    return Config;
}

const TOperationSpecBasePtr& TOperationControllerBase::GetSpec() const
{
    return Spec_;
}

const TNullable<TOutputTable>& TOperationControllerBase::StderrTable() const
{
    return StderrTable_;
}

const TNullable<TOutputTable>& TOperationControllerBase::CoreTable() const
{
    return CoreTable_;
}

IJobSplitter* TOperationControllerBase::GetJobSplitter()
{
    return JobSplitter_.get();
}

const TNullable<TJobResources>& TOperationControllerBase::CachedMaxAvailableExecNodeResources() const
{
    return CachedMaxAvailableExecNodeResources_;
}

const TNodeDirectoryPtr& TOperationControllerBase::InputNodeDirectory() const
{
    return InputNodeDirectory_;
}

bool TOperationControllerBase::IsRowCountPreserved() const
{
    return false;
}

i64 TOperationControllerBase::GetUnavailableInputChunkCount() const
{
    if (!DataSliceFetcherChunkScrapers.empty() && State == EControllerState::Preparing) {
        i64 result = 0;
        for (const auto& fetcher : DataSliceFetcherChunkScrapers) {
            result += fetcher->GetUnavailableChunkCount();
        }
        return result;
    }
    return UnavailableInputChunkCount;
}

int TOperationControllerBase::GetTotalJobCount() const
{
    VERIFY_INVOKER_AFFINITY(CancelableInvoker);

    // Avoid accessing the state while not prepared.
    if (!IsPrepared()) {
        return 0;
    }

    return JobCounter->GetTotal();
}

i64 TOperationControllerBase::GetDataSliceCount() const
{
    i64 result = 0;
    for (const auto& task : Tasks) {
        result += task->GetInputDataSliceCount();
    }

    return result;
}

void TOperationControllerBase::InitUserJobSpecTemplate(
    NScheduler::NProto::TUserJobSpec* jobSpec,
    TUserJobSpecPtr config,
    const std::vector<TUserFile>& files,
    const TString& fileAccount)
{
    jobSpec->set_shell_command(config->Command);
    if (config->JobTimeLimit) {
        jobSpec->set_job_time_limit(config->JobTimeLimit.Get().MilliSeconds());
    }
    jobSpec->set_memory_limit(config->MemoryLimit);
    jobSpec->set_include_memory_mapped_files(config->IncludeMemoryMappedFiles);
    jobSpec->set_use_yamr_descriptors(config->UseYamrDescriptors);
    jobSpec->set_check_input_fully_consumed(config->CheckInputFullyConsumed);
    jobSpec->set_max_stderr_size(config->MaxStderrSize);
    jobSpec->set_custom_statistics_count_limit(config->CustomStatisticsCountLimit);
    jobSpec->set_copy_files(config->CopyFiles);
    jobSpec->set_file_account(fileAccount);

    if (config->TmpfsPath && Config->EnableTmpfs) {
        auto tmpfsSize = config->TmpfsSize.Get(config->MemoryLimit);
        jobSpec->set_tmpfs_size(tmpfsSize);
        jobSpec->set_tmpfs_path(*config->TmpfsPath);
    }

    if (config->DiskSpaceLimit) {
        jobSpec->set_disk_space_limit(*config->DiskSpaceLimit);
    }
    if (config->InodeLimit) {
        jobSpec->set_inode_limit(*config->InodeLimit);
    }

    if (Config->IopsThreshold) {
        jobSpec->set_iops_threshold(*Config->IopsThreshold);
        if (Config->IopsThrottlerLimit) {
            jobSpec->set_iops_throttler_limit(*Config->IopsThrottlerLimit);
        }
    }

    {
        // Set input and output format.
        TFormat inputFormat(EFormatType::Yson);
        TFormat outputFormat(EFormatType::Yson);

        if (config->Format) {
            inputFormat = outputFormat = *config->Format;
        }

        if (config->InputFormat) {
            inputFormat = *config->InputFormat;
        }

        if (config->OutputFormat) {
            outputFormat = *config->OutputFormat;
        }

        jobSpec->set_input_format(ConvertToYsonString(inputFormat).GetData());
        jobSpec->set_output_format(ConvertToYsonString(outputFormat).GetData());
    }

    auto fillEnvironment = [&] (THashMap<TString, TString>& env) {
        for (const auto& pair : env) {
            jobSpec->add_environment(Format("%v=%v", pair.first, pair.second));
        }
    };

    // Global environment.
    fillEnvironment(Config->Environment);

    // Local environment.
    fillEnvironment(config->Environment);

    jobSpec->add_environment(Format("YT_OPERATION_ID=%v", OperationId));

    BuildFileSpecs(jobSpec, files);
<<<<<<< HEAD
}

const std::vector<TUserFile>& TOperationControllerBase::GetUserFiles(const TUserJobSpecPtr& userJobSpec) const
{
    auto it = UserJobFiles_.find(userJobSpec);
    YCHECK(it != UserJobFiles_.end());
    return it->second;
=======
>>>>>>> e996455c
}

void TOperationControllerBase::InitUserJobSpec(
    NScheduler::NProto::TUserJobSpec* jobSpec,
    TJobletPtr joblet) const
{
    ToProto(jobSpec->mutable_debug_output_transaction_id(), DebugTransaction->GetId());

    i64 memoryReserve = joblet->EstimatedResourceUsage.GetUserJobMemory() * *joblet->UserJobMemoryReserveFactor;
    // Memory reserve should greater than or equal to tmpfs_size (see YT-5518 for more details).
    // This is ensured by adjusting memory reserve factor in user job config as initialization,
    // but just in case we also limit the actual memory_reserve value here.
    if (jobSpec->has_tmpfs_size()) {
        memoryReserve = std::max(memoryReserve, jobSpec->tmpfs_size());
    }
    jobSpec->set_memory_reserve(memoryReserve);

    jobSpec->add_environment(Format("YT_JOB_INDEX=%v", joblet->JobIndex));
    jobSpec->add_environment(Format("YT_JOB_ID=%v", joblet->JobId));
    if (joblet->StartRowIndex >= 0) {
        jobSpec->add_environment(Format("YT_START_ROW_INDEX=%v", joblet->StartRowIndex));
    }

    if (SecureVault) {
        // NB: These environment variables should be added to user job spec, not to the user job spec template.
        // They may contain sensitive information that should not be persisted with a controller.

        // We add a single variable storing the whole secure vault and all top-level scalar values.
        jobSpec->add_environment(Format("YT_SECURE_VAULT=%v",
            ConvertToYsonString(SecureVault, EYsonFormat::Text)));

        for (const auto& pair : SecureVault->GetChildren()) {
            TString value;
            auto node = pair.second;
            if (node->GetType() == ENodeType::Int64) {
                value = ToString(node->GetValue<i64>());
            } else if (node->GetType() == ENodeType::Uint64) {
                value = ToString(node->GetValue<ui64>());
            } else if (node->GetType() == ENodeType::Boolean) {
                value = ToString(node->GetValue<bool>());
            } else if (node->GetType() == ENodeType::Double) {
                value = ToString(node->GetValue<double>());
            } else if (node->GetType() == ENodeType::String) {
                value = node->GetValue<TString>();
            } else {
                // We do not export composite values as a separate environment variables.
                continue;
            }
            jobSpec->add_environment(Format("YT_SECURE_VAULT_%v=%v", pair.first, value));
        }
    }

    if (StderrCount_ >= Spec_->MaxStderrCount) {
        jobSpec->set_upload_stderr_if_completed(false);
    }

    if (joblet->StderrTableChunkListId) {
        AddStderrOutputSpecs(jobSpec, joblet);
    }
    if (joblet->CoreTableChunkListId) {
        AddCoreOutputSpecs(jobSpec, joblet);
    }
}

void TOperationControllerBase::AddStderrOutputSpecs(
    NScheduler::NProto::TUserJobSpec* jobSpec,
    TJobletPtr joblet) const
{
    auto* stderrTableSpec = jobSpec->mutable_stderr_table_spec();
    auto* outputSpec = stderrTableSpec->mutable_output_table_spec();
    outputSpec->set_table_writer_options(ConvertToYsonString(StderrTable_->Options).GetData());
    ToProto(outputSpec->mutable_table_schema(), StderrTable_->TableUploadOptions.TableSchema);
    ToProto(outputSpec->mutable_chunk_list_id(), joblet->StderrTableChunkListId);

    auto writerConfig = GetStderrTableWriterConfig();
    YCHECK(writerConfig);
    stderrTableSpec->set_blob_table_writer_config(ConvertToYsonString(writerConfig).GetData());
}

void TOperationControllerBase::AddCoreOutputSpecs(
    NScheduler::NProto::TUserJobSpec* jobSpec,
    TJobletPtr joblet) const
{
    auto* coreTableSpec = jobSpec->mutable_core_table_spec();
    auto* outputSpec = coreTableSpec->mutable_output_table_spec();
    outputSpec->set_table_writer_options(ConvertToYsonString(CoreTable_->Options).GetData());
    ToProto(outputSpec->mutable_table_schema(), CoreTable_->TableUploadOptions.TableSchema);
    ToProto(outputSpec->mutable_chunk_list_id(), joblet->CoreTableChunkListId);

    auto writerConfig = GetCoreTableWriterConfig();
    YCHECK(writerConfig);
    coreTableSpec->set_blob_table_writer_config(ConvertToYsonString(writerConfig).GetData());
}

void TOperationControllerBase::SetInputDataSources(TSchedulerJobSpecExt* jobSpec) const
{
    auto dataSourceDirectory = New<TDataSourceDirectory>();
    for (const auto& inputTable : InputTables) {
        auto dataSource = (inputTable.IsDynamic && inputTable.Schema.IsSorted())
            ? MakeVersionedDataSource(
                inputTable.GetPath(),
                inputTable.Schema,
                inputTable.Path.GetColumns(),
                inputTable.Path.GetTimestamp().Get(AsyncLastCommittedTimestamp))
            : MakeUnversionedDataSource(
                inputTable.GetPath(),
                inputTable.Schema,
                inputTable.Path.GetColumns());

        dataSourceDirectory->DataSources().push_back(dataSource);
    }
    NChunkClient::NProto::TDataSourceDirectoryExt dataSourceDirectoryExt;
    ToProto(&dataSourceDirectoryExt, dataSourceDirectory);
    SetProtoExtension(jobSpec->mutable_extensions(), dataSourceDirectoryExt);
}

void TOperationControllerBase::SetIntermediateDataSource(TSchedulerJobSpecExt* jobSpec) const
{
    auto dataSourceDirectory = New<TDataSourceDirectory>();
    dataSourceDirectory->DataSources().push_back(MakeUnversionedDataSource(
        IntermediatePath,
        Null,
        Null));
    NChunkClient::NProto::TDataSourceDirectoryExt dataSourceDirectoryExt;
    ToProto(&dataSourceDirectoryExt, dataSourceDirectory);
    SetProtoExtension(jobSpec->mutable_extensions(), dataSourceDirectoryExt);
}

i64 TOperationControllerBase::GetFinalOutputIOMemorySize(TJobIOConfigPtr ioConfig) const
{
    i64 result = 0;
    for (const auto& outputTable : OutputTables_) {
        if (outputTable.Options->ErasureCodec == NErasure::ECodec::None) {
            i64 maxBufferSize = std::max(
                ioConfig->TableWriter->MaxRowWeight,
                ioConfig->TableWriter->MaxBufferSize);
            result += GetOutputWindowMemorySize(ioConfig) + maxBufferSize;
        } else {
            auto* codec = NErasure::GetCodec(outputTable.Options->ErasureCodec);
            double replicationFactor = (double) codec->GetTotalPartCount() / codec->GetDataPartCount();
            result += static_cast<i64>(ioConfig->TableWriter->DesiredChunkSize * replicationFactor);
        }
    }
    return result;
}

i64 TOperationControllerBase::GetFinalIOMemorySize(
    TJobIOConfigPtr ioConfig,
    const TChunkStripeStatisticsVector& stripeStatistics) const
{
    i64 result = 0;
    for (const auto& stat : stripeStatistics) {
        result += GetInputIOMemorySize(ioConfig, stat);
    }
    result += GetFinalOutputIOMemorySize(ioConfig);
    return result;
}

void TOperationControllerBase::InitIntermediateOutputConfig(TJobIOConfigPtr config)
{
    // Don't replicate intermediate output.
    config->TableWriter->UploadReplicationFactor = Spec_->IntermediateDataReplicationFactor;
    config->TableWriter->MinUploadReplicationFactor = 1;

    // Cache blocks on nodes.
    config->TableWriter->PopulateCache = true;

    // Don't sync intermediate chunks.
    config->TableWriter->SyncOnClose = false;
}

NTableClient::TTableReaderOptionsPtr TOperationControllerBase::CreateTableReaderOptions(TJobIOConfigPtr ioConfig)
{
    auto options = New<TTableReaderOptions>();
    options->EnableRowIndex = ioConfig->ControlAttributes->EnableRowIndex;
    options->EnableTableIndex = ioConfig->ControlAttributes->EnableTableIndex;
    options->EnableRangeIndex = ioConfig->ControlAttributes->EnableRangeIndex;
    return options;
}

void TOperationControllerBase::ValidateUserFileCount(TUserJobSpecPtr spec, const TString& operation)
{
    if (spec && spec->FilePaths.size() > Config->MaxUserFileCount) {
        THROW_ERROR_EXCEPTION("Too many user files in %v: maximum allowed %v, actual %v",
            operation,
            Config->MaxUserFileCount,
            spec->FilePaths.size());
    }
}

void TOperationControllerBase::GetExecNodesInformation()
{
    auto now = NProfiling::GetCpuInstant();
    if (now < GetExecNodesInformationDeadline_) {
        return;
    }

    ExecNodeCount_ = Host->GetExecNodeCount();
    ExecNodesDescriptors_ = Host->GetExecNodeDescriptors(NScheduler::TSchedulingTagFilter(Spec_->SchedulingTagFilter));
    GetExecNodesInformationDeadline_ = now + NProfiling::DurationToCpuDuration(Config->ControllerUpdateExecNodesInformationDelay);
}

int TOperationControllerBase::GetExecNodeCount()
{
    GetExecNodesInformation();
    return ExecNodeCount_;
}

const TExecNodeDescriptorMap& TOperationControllerBase::GetExecNodeDescriptors()
{
    GetExecNodesInformation();
    return *ExecNodesDescriptors_;
}

bool TOperationControllerBase::ShouldSkipSanityCheck()
{
    auto nodeCount = GetExecNodeCount();
    if (nodeCount < Config->SafeOnlineNodeCount) {
        return true;
    }

    if (TInstant::Now() < Host->GetConnectionTime() + Config->SafeSchedulerOnlineTime) {
        return true;
    }

    if (!CachedMaxAvailableExecNodeResources_) {
        return true;
    }

    return false;
}

void TOperationControllerBase::InferSchemaFromInput(const TKeyColumns& keyColumns)
{
    // We infer schema only for operations with one output table.
    YCHECK(OutputTables_.size() == 1);
    YCHECK(InputTables.size() >= 1);

    OutputTables_[0].TableUploadOptions.SchemaMode = InputTables[0].SchemaMode;
    for (const auto& table : InputTables) {
        if (table.SchemaMode != OutputTables_[0].TableUploadOptions.SchemaMode) {
            THROW_ERROR_EXCEPTION("Cannot infer output schema from input, tables have different schema modes");
        }
    }

    if (OutputTables_[0].TableUploadOptions.SchemaMode == ETableSchemaMode::Weak) {
        OutputTables_[0].TableUploadOptions.TableSchema = TTableSchema::FromKeyColumns(keyColumns);
    } else {
        auto schema = InputTables[0].Schema
            .ToStrippedColumnAttributes()
            .ToCanonical();

        for (const auto& table : InputTables) {
            if (table.Schema.ToStrippedColumnAttributes().ToCanonical() != schema) {
                THROW_ERROR_EXCEPTION("Cannot infer output schema from input in strong schema mode, tables have incompatible schemas");
            }
        }

        OutputTables_[0].TableUploadOptions.TableSchema = InputTables[0].Schema
            .ToSorted(keyColumns)
            .ToSortedStrippedColumnAttributes()
            .ToCanonical();
    }

    FilterOutputSchemaByInputColumnSelectors();
}

void TOperationControllerBase::InferSchemaFromInputOrdered()
{
    // We infer schema only for operations with one output table.
    YCHECK(OutputTables_.size() == 1);
    YCHECK(InputTables.size() >= 1);

    auto& outputUploadOptions = OutputTables_[0].TableUploadOptions;

    if (InputTables.size() == 1 && outputUploadOptions.UpdateMode == EUpdateMode::Overwrite) {
        // If only only one input table given, we inherit the whole schema including column attributes.
        outputUploadOptions.SchemaMode = InputTables[0].SchemaMode;
        outputUploadOptions.TableSchema = InputTables[0].Schema;
        FilterOutputSchemaByInputColumnSelectors();
        return;
    }

    InferSchemaFromInput();
}

void TOperationControllerBase::FilterOutputSchemaByInputColumnSelectors()
{
    THashSet<TString> columns;
    for (const auto& table : InputTables) {
        if (auto selectors = table.Path.GetColumns()) {
            for (const auto& column : *selectors) {
                columns.insert(column);
            }
        } else {
            return;
        }
    }

    OutputTables_[0].TableUploadOptions.TableSchema =
        OutputTables_[0].TableUploadOptions.TableSchema.Filter(columns);
}

void TOperationControllerBase::ValidateOutputSchemaOrdered() const
{
    YCHECK(OutputTables_.size() == 1);
    YCHECK(InputTables.size() >= 1);

    if (InputTables.size() > 1 && OutputTables_[0].TableUploadOptions.TableSchema.IsSorted()) {
        THROW_ERROR_EXCEPTION("Cannot generate sorted output for ordered operation with multiple input tables")
            << TErrorAttribute("output_schema", OutputTables_[0].TableUploadOptions.TableSchema);
    }
}

void TOperationControllerBase::ValidateOutputSchemaCompatibility(bool ignoreSortOrder, bool validateComputedColumns) const
{
    YCHECK(OutputTables_.size() == 1);

    auto hasComputedColumn = OutputTables_[0].TableUploadOptions.TableSchema.HasComputedColumns();

    for (const auto& inputTable : InputTables) {
        if (inputTable.SchemaMode == ETableSchemaMode::Strong) {
            ValidateTableSchemaCompatibility(
                inputTable.Schema.Filter(inputTable.Path.GetColumns()),
                OutputTables_[0].TableUploadOptions.TableSchema,
                ignoreSortOrder)
                .ThrowOnError();
        } else if (hasComputedColumn && validateComputedColumns) {
            // Input table has weak schema, so we cannot check if all
            // computed columns were already computed. At least this is weird.
            THROW_ERROR_EXCEPTION("Output table cannot have computed "
                "columns, which are not present in all input tables");
        }
    }
}

TJobSplitterConfigPtr TOperationControllerBase::GetJobSplitterConfig() const
{
    return nullptr;
}

<<<<<<< HEAD
=======
void TOperationControllerBase::WaitForHeartbeat()
{
    Y_UNUSED(WaitFor(ControllerAgent->GetHeartbeatSentFuture()));
}

>>>>>>> e996455c
void TOperationControllerBase::Persist(const TPersistenceContext& context)
{
    using NYT::Persist;

    Persist(context, SnapshotIndex_);
    Persist(context, TotalEstimatedInputChunkCount);
    Persist(context, TotalEstimatedInputUncompressedDataSize);
    Persist(context, TotalEstimatedInputRowCount);
    Persist(context, TotalEstimatedInputCompressedDataSize);
    Persist(context, TotalEstimatedInputDataWeight);
    Persist(context, UnavailableInputChunkCount);
    Persist(context, UnavailableIntermediateChunkCount);
    Persist(context, JobCounter);
    Persist(context, InputNodeDirectory_);
    Persist(context, InputTables);
    Persist(context, OutputTables_);
    Persist(context, StderrTable_);
    Persist(context, CoreTable_);
    Persist(context, IntermediateTable);
    Persist<
        TMapSerializer<
            TDefaultSerializer,
            TDefaultSerializer,
            TUnsortedTag
        >
    >(context, UserJobFiles_);
    Persist(context, Tasks);
    Persist(context, TaskGroups);
    Persist(context, InputChunkMap);
    Persist(context, IntermediateOutputCellTag);
    Persist(context, CellTagToRequiredOutputChunkLists_);
    Persist(context, CellTagToRequiredDebugChunkLists_);
    Persist(context, CachedPendingJobCount);
    Persist(context, CachedNeededResources);
    Persist(context, ChunkOriginMap);
    Persist(context, JobletMap);
    Persist(context, JobIndexGenerator);
    Persist(context, JobStatistics);
    Persist(context, ScheduleJobStatistics_);
    Persist(context, RowCountLimitTableIndex);
    Persist(context, RowCountLimit);
    Persist(context, EstimatedInputDataSizeHistogram_);
    Persist(context, InputDataSizeHistogram_);
    Persist(context, CurrentInputDataSliceTag_);
    Persist(context, StderrCount_);
    Persist(context, JobNodeCount_);
    Persist(context, FinishedJobs_);
    Persist(context, Sinks_);
    Persist(context, AutoMergeTaskGroup);
    Persist(context, AutoMergeTasks);
    Persist(context, AutoMergeJobSpecTemplates_);
    Persist<TUniquePtrSerializer<>>(context, AutoMergeDirector_);
    Persist(context, JobSplitter_);
    Persist(context, DataFlowGraph_);

    // COMPAT(ignat)
    if (context.GetVersion() <= 202001) {
        TYsonString unrecognizedSpecYson("{}");
        if (context.IsSave() && UnrecognizedSpec_) {
            unrecognizedSpecYson = ConvertToYsonString(UnrecognizedSpec_);
        }
        Persist(context, unrecognizedSpecYson);
        if (context.IsLoad()) {
            UnrecognizedSpec_ = ConvertTo<IMapNodePtr>(unrecognizedSpecYson);
        }
    }

    // COMPAT(ignat)
    if (context.GetVersion() >= 202001) {
        Persist(context, AvailableNodesSeen_);
    }

    // NB: Keep this at the end of persist as it requires some of the previous
    // fields to be already intialized.
    if (context.IsLoad()) {
        for (const auto& task : Tasks) {
            task->Initialize();
        }
        InitUpdatingTables();
    }
}

void TOperationControllerBase::InitAutoMergeJobSpecTemplates()
{
    // TODO(max42): should this really belong to TOperationControllerBase?
    // We can possibly move it to TAutoMergeTask itself.

    AutoMergeJobSpecTemplates_.resize(OutputTables_.size());
    for (int tableIndex = 0; tableIndex < OutputTables_.size(); ++tableIndex) {
        AutoMergeJobSpecTemplates_[tableIndex].set_type(static_cast<int>(EJobType::UnorderedMerge));
        auto* schedulerJobSpecExt = AutoMergeJobSpecTemplates_[tableIndex]
            .MutableExtension(TSchedulerJobSpecExt::scheduler_job_spec_ext);
        schedulerJobSpecExt->set_table_reader_options(
            ConvertToYsonString(CreateTableReaderOptions(Spec_->AutoMerge->JobIO)).GetData());

        auto dataSourceDirectory = New<TDataSourceDirectory>();
        // NB: chunks read by auto-merge jobs have table index set to output table index,
        // so we need to specify several unused data sources before actual one.
        dataSourceDirectory->DataSources().resize(tableIndex);
        dataSourceDirectory->DataSources().push_back(MakeUnversionedDataSource(
            IntermediatePath,
            OutputTables_[tableIndex].TableUploadOptions.TableSchema,
            Null));

        NChunkClient::NProto::TDataSourceDirectoryExt dataSourceDirectoryExt;
        ToProto(&dataSourceDirectoryExt, dataSourceDirectory);
        SetProtoExtension(schedulerJobSpecExt->mutable_extensions(), dataSourceDirectoryExt);
        schedulerJobSpecExt->set_io_config(ConvertToYsonString(Spec_->AutoMerge->JobIO).GetData());
    }
}

std::vector<TUserJobSpecPtr> TOperationControllerBase::GetUserJobSpecs() const
{
    return {};
}

std::vector<TUserJobSpecPtr> TOperationControllerBase::GetUserJobSpecs() const
{
    return {};
}

EIntermediateChunkUnstageMode TOperationControllerBase::GetIntermediateChunkUnstageMode() const
{
    return EIntermediateChunkUnstageMode::OnSnapshotCompleted;
}

TBlobTableWriterConfigPtr TOperationControllerBase::GetStderrTableWriterConfig() const
{
    return nullptr;
}

TNullable<TRichYPath> TOperationControllerBase::GetStderrTablePath() const
{
    return Null;
}

TBlobTableWriterConfigPtr TOperationControllerBase::GetCoreTableWriterConfig() const
{
    return nullptr;
}

TNullable<TRichYPath> TOperationControllerBase::GetCoreTablePath() const
{
    return Null;
}

void TOperationControllerBase::OnChunksReleased(int /* chunkCount */)
{ }

TTableWriterOptionsPtr TOperationControllerBase::GetIntermediateTableWriterOptions() const
{
    auto options = New<NTableClient::TTableWriterOptions>();
    options->Account = Spec_->IntermediateDataAccount;
    options->ChunksVital = false;
    options->ChunksMovable = false;
    options->ReplicationFactor = Spec_->IntermediateDataReplicationFactor;
    options->MediumName = Spec_->IntermediateDataMediumName;
    options->CompressionCodec = Spec_->IntermediateCompressionCodec;
    // Distribute intermediate chunks uniformly across storage locations.
    options->PlacementId = GetOperationId();
    options->TableIndex = 0;
    return options;
}

TEdgeDescriptor TOperationControllerBase::GetIntermediateEdgeDescriptorTemplate() const
{
    TEdgeDescriptor descriptor;
    descriptor.CellTag = GetIntermediateOutputCellTag();
    descriptor.TableWriterOptions = GetIntermediateTableWriterOptions();
    descriptor.RequiresRecoveryInfo = true;
    return descriptor;
}

void TOperationControllerBase::ReleaseIntermediateStripeList(const NChunkPools::TChunkStripeListPtr& stripeList)
{
    auto chunkIds = GetStripeListChunkIds(stripeList);
    switch (GetIntermediateChunkUnstageMode()) {
        case EIntermediateChunkUnstageMode::OnJobCompleted: {
            Host->AddChunkTreesToUnstageList(std::move(chunkIds), false /* recursive */);
            OnChunksReleased(stripeList->TotalChunkCount);
            break;
        }
        case EIntermediateChunkUnstageMode::OnSnapshotCompleted: {
            IntermediateStripeListReleaseQueue_.Push(stripeList);
            break;
        }
        default:
            Y_UNREACHABLE();
    }
}

TDataFlowGraph* TOperationControllerBase::GetDataFlowGraph()
{
    return &DataFlowGraph_;
}

const IThroughputThrottlerPtr& TOperationControllerBase::GetJobSpecSliceThrottler() const
{
    return Host->GetJobSpecSliceThrottler();
}

void TOperationControllerBase::FinishTaskInput(const TTaskPtr& task)
{
    task->FinishInput(TDataFlowGraph::SourceDescriptor);
}

void TOperationControllerBase::SetOperationAlert(EOperationAlertType type, const TError& alert)
{
    TGuard<TSpinLock> guard(AlertsLock_);
    Alerts_[type] = alert;
}

bool TOperationControllerBase::IsCompleted() const
{
    for (const auto& task : AutoMergeTasks) {
        if (task && !task->IsCompleted()) {
            return false;
        }
    }
    return true;
}

NScheduler::TJobPtr TOperationControllerBase::BuildJobFromJoblet(const TJobletPtr& joblet) const
{
    auto job = New<NScheduler::TJob>(
        joblet->JobId,
        joblet->JobType,
        OperationId,
        nullptr /* execNode */,
        joblet->StartTime,
        joblet->ResourceLimits,
        IsJobInterruptible(),
        joblet->TreeId);
    job->SetState(EJobState::Running);
    job->SetRevived(true);
    job->RevivedNodeDescriptor() = joblet->NodeDescriptor;
    return job;
}

////////////////////////////////////////////////////////////////////////////////

TOperationControllerBase::TSink::TSink(TOperationControllerBase* controller, int outputTableIndex)
    : Controller_(controller)
    , OutputTableIndex_(outputTableIndex)
{ }

IChunkPoolInput::TCookie TOperationControllerBase::TSink::AddWithKey(TChunkStripePtr stripe, TChunkStripeKey key)
{
    YCHECK(stripe->ChunkListId);
    auto& table = Controller_->OutputTables_[OutputTableIndex_];
    auto chunkListId = stripe->ChunkListId;

    if (table.TableUploadOptions.TableSchema.IsSorted() && Controller_->ShouldVerifySortedOutput()) {
        // We override the key suggested by the task with the one formed by the stripe boundary keys.
        YCHECK(stripe->BoundaryKeys);
        key = stripe->BoundaryKeys;
    }

    if (Controller_->IsOutputLivePreviewSupported()) {
        Controller_->AttachToLivePreview(chunkListId, table.LivePreviewTableIds);
    }
    table.OutputChunkTreeIds.emplace_back(key, chunkListId);

    const auto& Logger = Controller_->Logger;
    LOG_DEBUG("Output stripe registered (Table: %v, ChunkListId: %v, Key: %v)",
        OutputTableIndex_,
        chunkListId,
        key);

    return IChunkPoolInput::NullCookie;
}

IChunkPoolInput::TCookie TOperationControllerBase::TSink::Add(TChunkStripePtr stripe)
{
    return AddWithKey(stripe, TChunkStripeKey());
}

void TOperationControllerBase::TSink::Suspend(TCookie cookie)
{
    Y_UNREACHABLE();
}

void TOperationControllerBase::TSink::Resume(TCookie cookie, TChunkStripePtr stripe)
{
    Y_UNREACHABLE();
}

void TOperationControllerBase::TSink::Finish()
{
    // Mmkay. Don't know what to do here though :)
}

void TOperationControllerBase::TSink::Persist(const TPersistenceContext& context)
{
    using NYT::Persist;

    Persist(context, Controller_);
    Persist(context, OutputTableIndex_);
}

DEFINE_DYNAMIC_PHOENIX_TYPE(TOperationControllerBase::TSink);

////////////////////////////////////////////////////////////////////////////////

} // namespace NControllerAgent
} // namespace NYT<|MERGE_RESOLUTION|>--- conflicted
+++ resolved
@@ -170,7 +170,6 @@
     , StartTime(operation->GetStartTime())
     , AuthenticatedUser(operation->GetAuthenticatedUser())
     , StorageMode(operation->GetStorageMode())
-<<<<<<< HEAD
     , SecureVault(operation->GetSecureVault())
     , Owners(operation->GetOwners())
     , UserTransactionId(operation->GetUserTransactionId())
@@ -179,13 +178,6 @@
     , CoreNotes_({
         Format("OperationId: %v", OperationId)
     })
-=======
-    , AuthenticatedMasterClient(CreateClient())
-    , AuthenticatedInputMasterClient(AuthenticatedMasterClient)
-    , AuthenticatedOutputMasterClient(AuthenticatedMasterClient)
-    , Logger(TLogger(OperationLogger)
-        .AddTag("OperationId: %v", OperationId))
->>>>>>> e996455c
     , CancelableContext(New<TCancelableContext>())
     , Invoker(CreateSerializedInvoker(Host->GetControllerThreadPoolInvoker()))
     , SuspendableInvoker(CreateSuspendableInvoker(Invoker))
@@ -3306,7 +3298,6 @@
                 FormatResources(pair.second));
         }
 
-<<<<<<< HEAD
         {
             NConcurrency::TWriterGuard guard(CachedMinNeededResourcesJobLock);
             CachedMinNeededJobResources.swap(result);
@@ -3314,8 +3305,6 @@
     }));
 }
 
-=======
->>>>>>> e996455c
 void TOperationControllerBase::FlushOperationNode(bool checkFlushResult)
 {
     // Some statistics are reported only on operation end so
@@ -4380,11 +4369,7 @@
         const auto& userJobSpec = pair.first;
         auto& files = pair.second;
         GetUserObjectBasicAttributes<TUserFile>(
-<<<<<<< HEAD
             Client,
-=======
-            AuthenticatedMasterClient,
->>>>>>> e996455c
             files,
             InputTransaction->GetId(),
             TLogger(Logger).AddTag("TaskTitle: %v", userJobSpec->TaskTitle),
@@ -4409,18 +4394,11 @@
         }
     }
 
-<<<<<<< HEAD
 
     auto channel = OutputClient->GetMasterChannelOrThrow(EMasterChannelKind::Follower);
     TObjectServiceProxy proxy(channel);
     auto batchReq = proxy.ExecuteBatch();
 
-=======
-    auto channel = AuthenticatedOutputMasterClient->GetMasterChannelOrThrow(EMasterChannelKind::Follower);
-    TObjectServiceProxy proxy(channel);
-    auto batchReq = proxy.ExecuteBatch();
-
->>>>>>> e996455c
     for (const auto& files : GetValues(UserJobFiles_)) {
         for (const auto& file : files) {
             auto objectIdPath = FromObjectId(file.ObjectId);
@@ -4475,11 +4453,7 @@
     for (auto& pair : UserJobFiles_) {
         const auto& userJobSpec = pair.first;
         auto& files = pair.second;
-<<<<<<< HEAD
         THashSet<TString> userFileNames;
-=======
-        yhash_set<TString> userFileNames;
->>>>>>> e996455c
         try {
             for (auto& file : files) {
                 const auto& path = file.Path.GetPath();
@@ -4550,7 +4524,6 @@
                             fileSize,
                             Config->MaxFileSize);
                     }
-<<<<<<< HEAD
 
                     i64 chunkCount = attributes.Get<i64>("chunk_count");
                     if (chunkCount > Config->MaxChunksPerFetch) {
@@ -4562,19 +4535,6 @@
                     }
                     file.ChunkCount = chunkCount;
 
-=======
-
-                    i64 chunkCount = attributes.Get<i64>("chunk_count");
-                    if (chunkCount > Config->MaxChunksPerFetch) {
-                        THROW_ERROR_EXCEPTION(
-                            "User file %v exceeds chunk count limit: %v > %v",
-                            path,
-                            chunkCount,
-                            Config->MaxChunksPerFetch);
-                    }
-                    file.ChunkCount = chunkCount;
-
->>>>>>> e996455c
                     LOG_INFO("User file locked (Path: %v, TaskTitle: %v, FileName: %v)",
                         path,
                         userJobSpec->TaskTitle,
@@ -4589,21 +4549,12 @@
                     if (fileName.empty()) {
                         THROW_ERROR_EXCEPTION("Empty user file name for %v", path);
                     }
-<<<<<<< HEAD
 
                     if (!NFS::GetRealPath(NFS::CombinePaths("sandbox", fileName)).StartsWith(NFS::GetRealPath("sandbox"))) {
                         THROW_ERROR_EXCEPTION("User file name cannot reference outside of sandbox directory")
                             << TErrorAttribute("file_name", fileName);
                     }
 
-=======
-
-                    if (!NFS::GetRealPath(NFS::CombinePaths("sandbox", fileName)).StartsWith(NFS::GetRealPath("sandbox"))) {
-                        THROW_ERROR_EXCEPTION("User file name cannot reference outside of sandbox directory")
-                            << TErrorAttribute("file_name", fileName);
-                    }
-
->>>>>>> e996455c
                     if (!userFileNames.insert(fileName).second) {
                         THROW_ERROR_EXCEPTION("Duplicate user file name %Qv for %v", fileName, path);
                     }
@@ -5032,17 +4983,6 @@
         JobCounter->GetInterruptedTotal(),
         GetUnavailableInputChunkCount());
 }
-
-<<<<<<< HEAD
-
-=======
-const std::vector<TUserFile>& TOperationControllerBase::GetUserFiles(const TUserJobSpecPtr& userJobSpec) const
-{
-    auto it = UserJobFiles_.find(userJobSpec);
-    YCHECK(it != UserJobFiles_.end());
-    return it->second;
-}
->>>>>>> e996455c
 
 void TOperationControllerBase::SliceUnversionedChunks(
     const std::vector<TInputChunkPtr>& unversionedChunks,
@@ -5609,43 +5549,6 @@
 
     return result;
 }
-<<<<<<< HEAD
-=======
-
-void TOperationControllerBase::SetPoolTreeSchedulingTagFilters(const std::vector<NScheduler::TSchedulingTagFilter>& filters)
-{
-    PoolTreeSchedulingTagFilters_ = filters;
-}
-
-bool TOperationControllerBase::IsCompleteFinished() const
-{
-    return CompleteFinished;
-}
-
-TError TOperationControllerBase::GetSuspensionError() const
-{
-    TGuard<TSpinLock> guard(SuspensionErrorLock_);
-    return SuspensionError_;
-}
-
-TError TOperationControllerBase::GetFailureError() const
-{
-    TGuard<TSpinLock> guard(FailureErrorLock_);
-    return FailureError_;
-}
-
-TError TOperationControllerBase::GetAbortError() const
-{
-    TGuard<TSpinLock> guard(AbortErrorLock_);
-    return AbortError_;
-}
-
-void TOperationControllerBase::ResetSuspensionError()
-{
-    TGuard<TSpinLock> guard(SuspensionErrorLock_);
-    SuspensionError_ = TError();
-}
->>>>>>> e996455c
 
 TOperationAlertMap TOperationControllerBase::GetAlerts()
 {
@@ -5675,13 +5578,7 @@
     result.JobSplitter =
         BuildYsonStringFluently<EYsonType::MapFragment>()
             .Do(std::bind(&TOperationControllerBase::BuildJobSplitterInfo, this, _1))
-<<<<<<< HEAD
         .Finish();
-=======
-        .Finish()
-        .GetData());
-}
->>>>>>> e996455c
 
     return result;
 }
@@ -6358,7 +6255,6 @@
     jobSpec->add_environment(Format("YT_OPERATION_ID=%v", OperationId));
 
     BuildFileSpecs(jobSpec, files);
-<<<<<<< HEAD
 }
 
 const std::vector<TUserFile>& TOperationControllerBase::GetUserFiles(const TUserJobSpecPtr& userJobSpec) const
@@ -6366,8 +6262,6 @@
     auto it = UserJobFiles_.find(userJobSpec);
     YCHECK(it != UserJobFiles_.end());
     return it->second;
-=======
->>>>>>> e996455c
 }
 
 void TOperationControllerBase::InitUserJobSpec(
@@ -6709,14 +6603,6 @@
     return nullptr;
 }
 
-<<<<<<< HEAD
-=======
-void TOperationControllerBase::WaitForHeartbeat()
-{
-    Y_UNUSED(WaitFor(ControllerAgent->GetHeartbeatSentFuture()));
-}
-
->>>>>>> e996455c
 void TOperationControllerBase::Persist(const TPersistenceContext& context)
 {
     using NYT::Persist;
