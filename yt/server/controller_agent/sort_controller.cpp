--- conflicted
+++ resolved
@@ -1186,7 +1186,7 @@
             }
             LOG_WARNING(error, "Aborting all jobs in task because of chunk mapping invalidation");
             for (const auto& joblet : ActiveJoblets_) {
-                Controller->ControllerAgent->AbortJob(
+                Controller->Host->AbortJob(
                     joblet->JobId,
                     TError("Job is aborted due to chunk mapping invalidation")
                         << error);
@@ -1226,34 +1226,6 @@
         };
         std::vector<TJobOutput> JobOutputs_;
 
-<<<<<<< HEAD
-        virtual void SetupCallbacks() override
-        {
-            TTask::SetupCallbacks();
-
-            ChunkPool_->SubscribePoolOutputInvalidated(BIND(&TSortedMergeTask::AbortAllActiveJoblets, MakeWeak(this)));
-        }
-
-        void AbortAllActiveJoblets(const TError& error)
-        {
-            if (Finished_) {
-                LOG_WARNING(error, "Pool output has been invalidated, but the task has already finished (Task: %v)",
-                    GetTitle());
-                return;
-            }
-            LOG_WARNING(error, "Aborting all jobs in task because of pool output invalidation (Task: %v)", GetTitle());
-            for (const auto& joblet : ActiveJoblets_) {
-                Controller->Host->AbortJob(
-                    joblet->JobId,
-                    TError("Job is aborted due to chunk pool output invalidation")
-                        << error);
-                InvalidatedJoblets_.insert(joblet);
-            }
-            JobOutputs_.clear();
-        }
-
-=======
->>>>>>> 145b5b27
         void RegisterAllOutputs()
         {
             for (auto& jobOutput : JobOutputs_) {
