--- conflicted
+++ resolved
@@ -462,7 +462,6 @@
     : public TCypressNodeBase
 {
 public:
-<<<<<<< HEAD
     explicit TCompositeNodeBase(const TVersionedNodeId& id);
 
     virtual void Save(NCellMaster::TSaveContext& context) const override;
@@ -646,12 +645,8 @@
     : public TCompositeNodeBase
 {
 public:
-    typedef yhash<TString, TCypressNodeBase*> TKeyToChild;
-    typedef yhash<TCypressNodeBase*, TString> TChildToKey;
-=======
     typedef THashMap<TString, TCypressNodeBase*> TKeyToChild;
     typedef THashMap<TCypressNodeBase*, TString> TChildToKey;
->>>>>>> d9dd7259
 
     DEFINE_BYREF_RW_PROPERTY(TKeyToChild, KeyToChild);
     DEFINE_BYREF_RW_PROPERTY(TChildToKey, ChildToKey);
