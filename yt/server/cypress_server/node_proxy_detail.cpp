--- conflicted
+++ resolved
@@ -201,14 +201,8 @@
     , Transaction(transaction)
     , TrunkNode(trunkNode)
 {
-<<<<<<< HEAD
-    YASSERT(TrunkNode);
-    YASSERT(TrunkNode->IsTrunk());
-=======
-    Y_ASSERT(typeHandler);
-    Y_ASSERT(trunkNode);
-    Y_ASSERT(trunkNode->IsTrunk());
->>>>>>> ce78efee
+    Y_ASSERT(TrunkNode);
+    Y_ASSERT(TrunkNode->IsTrunk());
 }
 
 std::unique_ptr<ITransactionalNodeFactory> TNontemplateCypressNodeProxyBase::CreateFactory() const
