--- conflicted
+++ resolved
@@ -37,16 +37,7 @@
 private:
     typedef TNonversionedObjectProxyBase<TTablet> TBase;
 
-<<<<<<< HEAD
-    virtual NLogging::TLogger CreateLogger() const override
-    {
-        return TabletServerLogger;
-    }
-
     virtual void ListSystemAttributes(std::vector<TAttributeDescriptor>* descriptors) override
-=======
-    virtual void ListSystemAttributes(std::vector<TAttributeInfo>* attributes) override
->>>>>>> 0d85b427
     {
         TBase::ListSystemAttributes(descriptors);
 
