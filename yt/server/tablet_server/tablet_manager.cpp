--- conflicted
+++ resolved
@@ -2722,15 +2722,10 @@
                     Y_UNREACHABLE();
             }
         } catch (const std::exception& ex) {
-<<<<<<< HEAD
-            YT_LOG_FATAL(ex, "Unexpected exception while cloning table (TableId: %v)",
-                sourceTable->GetId());
-=======
             const auto& securityManager = Bootstrap_->GetSecurityManager();
-            LOG_ERROR(ex, "Unexpected error: exception while cloning table (TableId: %v, User: %v)",
+            YT_LOG_ERROR(ex, "Unexpected error: exception while cloning table (TableId: %v, User: %v)",
                 sourceTable->GetId(),
                 securityManager->GetAuthenticatedUserName());
->>>>>>> 5ad4272f
         }
 
         // Undo the harm done in TChunkOwnerTypeHandler::DoClone.
