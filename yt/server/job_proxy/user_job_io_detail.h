#pragma once

#include "public.h"

#include "user_job_io.h"

#include <ytlib/new_table_client/public.h>

#include <core/logging/log.h>

namespace NYT {
namespace NJobProxy {

////////////////////////////////////////////////////////////////////////////////

class TUserJobIOBase
    : public IUserJobIO
{
public:
    TUserJobIOBase(IJobHost* host);

    virtual void Init() override;

    virtual const std::vector<NVersionedTableClient::ISchemalessMultiChunkWriterPtr>& GetWriters() const override;
    virtual const NVersionedTableClient::ISchemalessMultiChunkReaderPtr& GetReader() const override;

    virtual void PopulateResult(NScheduler::NProto::TSchedulerJobResultExt* schedulerJobResultExt) override;

<<<<<<< HEAD
=======
    virtual bool IsKeySwitchEnabled() const override;

    virtual void CreateReader() override;

    virtual NVersionedTableClient::TSchemalessReaderFactory GetReaderFactory() override;

>>>>>>> 4ffa0de8
protected:
    IJobHost* Host_;

    const NScheduler::NProto::TSchedulerJobSpecExt& SchedulerJobSpec_;
    NScheduler::TJobIOConfigPtr JobIOConfig_;

    NVersionedTableClient::ISchemalessMultiChunkReaderPtr Reader_;
    std::vector<NVersionedTableClient::ISchemalessMultiChunkWriterPtr> Writers_;

    NLogging::TLogger Logger;


    virtual NVersionedTableClient::ISchemalessMultiChunkWriterPtr DoCreateWriter(
        NVersionedTableClient::TTableWriterOptionsPtr options,
        const NChunkClient::TChunkListId& chunkListId,
        const NTransactionClient::TTransactionId& transactionId,
        const NVersionedTableClient::TKeyColumns& keyColumns) = 0;

    virtual NVersionedTableClient::ISchemalessMultiChunkReaderPtr DoCreateReader(
        NVersionedTableClient::TNameTablePtr nameTable,
        const NVersionedTableClient::TColumnFilter& columnFilter) = 0;


    NVersionedTableClient::ISchemalessMultiChunkReaderPtr CreateRegularReader(
        bool isParallel,
        NVersionedTableClient::TNameTablePtr nameTable,
        const NVersionedTableClient::TColumnFilter& columnFilter);

    NVersionedTableClient::ISchemalessMultiChunkReaderPtr CreateTableReader(
        NChunkClient::TMultiChunkReaderOptionsPtr options,
        const std::vector<NChunkClient::NProto::TChunkSpec>& chunkSpecs,
        NVersionedTableClient::TNameTablePtr nameTable,
        const NVersionedTableClient::TColumnFilter& columnFilter,
        bool isParallel);

    NVersionedTableClient::ISchemalessMultiChunkWriterPtr CreateTableWriter(
        NVersionedTableClient::TTableWriterOptionsPtr options,
        const NChunkClient::TChunkListId& chunkListId,
        const NTransactionClient::TTransactionId& transactionId,
        const NVersionedTableClient::TKeyColumns& keyColumns);

    NVersionedTableClient::NProto::TBoundaryKeysExt GetBoundaryKeys(
        NVersionedTableClient::ISchemalessMultiChunkWriterPtr writer) const;

private:
    void InitReader(
        NVersionedTableClient::TNameTablePtr nameTable,
        const NVersionedTableClient::TColumnFilter& columnFilter);
};

////////////////////////////////////////////////////////////////////////////////

} // namespace NJobProxy
} // namespace NYT<|MERGE_RESOLUTION|>--- conflicted
+++ resolved
@@ -26,15 +26,12 @@
 
     virtual void PopulateResult(NScheduler::NProto::TSchedulerJobResultExt* schedulerJobResultExt) override;
 
-<<<<<<< HEAD
-=======
     virtual bool IsKeySwitchEnabled() const override;
 
     virtual void CreateReader() override;
 
     virtual NVersionedTableClient::TSchemalessReaderFactory GetReaderFactory() override;
 
->>>>>>> 4ffa0de8
 protected:
     IJobHost* Host_;
 
