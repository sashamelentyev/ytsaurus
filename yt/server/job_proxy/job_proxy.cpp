#include "job_proxy.h"
#include "config.h"
#include "job_prober_service.h"
#include "map_job_io.h"
#include "merge_job.h"
#include "partition_job.h"
#include "partition_map_job_io.h"
#include "partition_reduce_job_io.h"
#include "partition_sort_job.h"
#include "remote_copy_job.h"
#include "simple_sort_job.h"
#include "sorted_merge_job.h"
#include "sorted_reduce_job_io.h"
#include "user_job.h"
#include "user_job_io.h"
#include "user_job_synchronizer.h"

#include <yt/server/exec_agent/config.h>
#include <yt/server/exec_agent/supervisor_service.pb.h>

#include <yt/ytlib/api/client.h>
#include <yt/ytlib/api/native_connection.h>

#include <yt/ytlib/cgroup/cgroup.h>

#include <yt/ytlib/chunk_client/client_block_cache.h>
#include <yt/ytlib/chunk_client/config.h>
#include <yt/ytlib/chunk_client/data_statistics.h>

#include <yt/ytlib/job_proxy/job_spec_helper.h>

#include <yt/ytlib/node_tracker_client/node_directory.h>
#include <yt/ytlib/node_tracker_client/helpers.h>

#include <yt/ytlib/scheduler/public.h>

#include <yt/core/bus/tcp_client.h>
#include <yt/core/bus/tcp_server.h>

#include <yt/core/concurrency/action_queue.h>
#include <yt/core/concurrency/periodic_executor.h>

#include <yt/core/logging/log_manager.h>

#include <yt/core/misc/lfalloc_helpers.h>
#include <yt/core/misc/proc.h>
#include <yt/core/misc/ref_counted_tracker.h>

#include <yt/core/rpc/bus_channel.h>
#include <yt/core/rpc/helpers.h>
#include <yt/core/rpc/server.h>
#include <yt/core/rpc/bus_server.h>

#include <yt/core/ytree/public.h>

namespace NYT {
namespace NJobProxy {

using namespace NScheduler;
using namespace NExecAgent;
using namespace NExecAgent::NProto;
using namespace NBus;
using namespace NRpc;
using namespace NApi;
using namespace NScheduler;
using namespace NScheduler::NProto;
using namespace NChunkClient;
using namespace NNodeTrackerClient;
using namespace NNodeTrackerClient::NProto;
using namespace NJobProberClient;
using namespace NJobTrackerClient::NProto;
using namespace NConcurrency;
using namespace NCGroup;
using namespace NYTree;
using namespace NYson;

using NJobTrackerClient::TStatistics;

////////////////////////////////////////////////////////////////////////////////

TJobProxy::TJobProxy(
    TJobProxyConfigPtr config,
    const TOperationId& operationId,
    const TJobId& jobId)
    : Config_(std::move(config))
    , OperationId_(operationId)
    , JobId_(jobId)
    , JobThread_(New<TActionQueue>("JobMain"))
    , ControlThread_(New<TActionQueue>("Control"))
    , Logger(JobProxyLogger)
{
    Logger.AddTag("OperationId: %v, JobId: %v",
        OperationId_,
        JobId_);
}

std::vector<NChunkClient::TChunkId> TJobProxy::DumpInputContext()
{
    return Job_->DumpInputContext();
}

<<<<<<< HEAD
Stroka TJobProxy::GetStderr()
=======
TString TJobProxy::GetStderr(const TJobId& jobId)
>>>>>>> 9d274efe
{
    return Job_->GetStderr();
}

TYsonString TJobProxy::StraceJob()
{
    return Job_->StraceJob();
}

<<<<<<< HEAD
void TJobProxy::SignalJob(const Stroka& signalName)
=======
void TJobProxy::SignalJob(const TJobId& jobId, const TString& signalName)
>>>>>>> 9d274efe
{
    Job_->SignalJob(signalName);
}

TYsonString TJobProxy::PollJobShell(const TYsonString& parameters)
{
    return Job_->PollJobShell(parameters);
}

void TJobProxy::Interrupt()
{
    Job_->Interrupt();
}

void TJobProxy::Fail()
{
    Job_->Fail();
}

IServerPtr TJobProxy::GetRpcServer() const
{
    return RpcServer_;
}

void TJobProxy::ValidateJobId(const TJobId& jobId)
{
    if (JobId_ != jobId) {
        THROW_ERROR_EXCEPTION("Job id mismatch: expected %v, got %v",
            JobId_,
            jobId);
    }

    if (!Job_) {
        THROW_ERROR_EXCEPTION("Job has not started yet");
    }
}

void TJobProxy::SendHeartbeat()
{
    auto req = SupervisorProxy_->OnJobProgress();
    ToProto(req->mutable_job_id(), JobId_);
    req->set_progress(Job_->GetProgress());
    req->set_statistics(ConvertToYsonString(GetStatistics()).GetData());

    req->Invoke().Subscribe(BIND(&TJobProxy::OnHeartbeatResponse, MakeWeak(this)));

    LOG_DEBUG("Supervisor heartbeat sent");
}

void TJobProxy::OnHeartbeatResponse(const TError& error)
{
    if (!error.IsOK()) {
        // NB: user process is not killed here.
        // Good user processes are supposed to die themselves
        // when io pipes are closed.
        // Bad processes will die at container shutdown.
        LOG_ERROR(error, "Error sending heartbeat to supervisor");
        Exit(EJobProxyExitCode::HeartbeatFailed);
    }

    LOG_DEBUG("Successfully reported heartbeat to supervisor");
}

void TJobProxy::RetrieveJobSpec()
{
    LOG_INFO("Requesting job spec");

    auto req = SupervisorProxy_->GetJobSpec();
    ToProto(req->mutable_job_id(), JobId_);

    auto rspOrError = req->Invoke().Get();
    if (!rspOrError.IsOK()) {
        LOG_ERROR(rspOrError, "Failed to get job spec");
        Exit(EJobProxyExitCode::GetJobSpecFailed);
    }

    const auto& rsp = rspOrError.Value();

    if (rsp->job_spec().version() != GetJobSpecVersion()) {
        LOG_WARNING("Invalid job spec version (Expected: %v, Actual: %v)",
            GetJobSpecVersion(),
            rsp->job_spec().version());
        Exit(EJobProxyExitCode::InvalidSpecVersion);
    }

    JobSpecHelper_ = CreateJobSpecHelper(rsp->job_spec());
    const auto& resourceUsage = rsp->resource_usage();

    LOG_INFO("Job spec received (JobType: %v, ResourceLimits: {Cpu: %v, Memory: %v, Network: %v})\n%v",
        NScheduler::EJobType(rsp->job_spec().type()),
        resourceUsage.cpu(),
        resourceUsage.memory(),
        resourceUsage.network(),
        rsp->job_spec().DebugString());

    JobProxyMemoryReserve_ = resourceUsage.memory();
    CpuLimit_ = resourceUsage.cpu();
    NetworkUsage_ = resourceUsage.network();

    // We never report to node less memory usage, than was initially reserved.
    TotalMaxMemoryUsage_ = JobProxyMemoryReserve_ - Config_->AheadMemoryReserve;
    ApprovedMemoryReserve_ = JobProxyMemoryReserve_;

    std::vector<TString> annotations{
        Format("OperationId: %v", OperationId_),
        Format("JobId: %v", JobId_),
        Format("JobType: %v", GetJobSpecHelper()->GetJobType()),
    };

    for (auto* descriptor : {
        &GetJobSpecHelper()->GetJobIOConfig()->TableReader->WorkloadDescriptor,
        &GetJobSpecHelper()->GetJobIOConfig()->TableWriter->WorkloadDescriptor,
        &GetJobSpecHelper()->GetJobIOConfig()->ErrorFileWriter->WorkloadDescriptor
    })
    {
        descriptor->Annotations.insert(
            descriptor->Annotations.end(),
            annotations.begin(),
            annotations.end());
    }
}

void TJobProxy::Run()
{
    auto startTime = Now();
    auto resultOrError = BIND(&TJobProxy::DoRun, Unretained(this))
        .AsyncVia(JobThread_->GetInvoker())
        .Run()
        .Get();
    auto finishTime = Now();

    TJobResult result;
    if (!resultOrError.IsOK()) {
        LOG_ERROR(resultOrError, "Job failed");
        ToProto(result.mutable_error(), resultOrError);
    } else {
        result = resultOrError.Value();
    }

    // Reliably terminate all async calls before reporting result.
    if (HeartbeatExecutor_) {
        WaitFor(HeartbeatExecutor_->Stop())
            .ThrowOnError();
    }

    if (MemoryWatchdogExecutor_) {
        WaitFor(MemoryWatchdogExecutor_->Stop())
            .ThrowOnError();
    }

    RpcServer_->Stop()
        .WithTimeout(RpcServerShutdownTimeout)
        .Get();

    if (Job_) {
        auto failedChunkIds = Job_->GetFailedChunkIds();
        LOG_INFO("Found %v failed chunks", static_cast<int>(failedChunkIds.size()));

        // For erasure chunks, replace part id with whole chunk id.
        auto* schedulerResultExt = result.MutableExtension(TSchedulerJobResultExt::scheduler_job_result_ext);
        for (const auto& chunkId : failedChunkIds) {
            auto actualChunkId = IsErasureChunkPartId(chunkId)
                ? ErasureChunkIdFromPartId(chunkId)
                : chunkId;
            ToProto(schedulerResultExt->add_failed_chunk_ids(), actualChunkId);
        }

        auto unreadDescriptors = Job_->GetUnreadDataSliceDescriptors();

        // COMPAT(psushin): currently we use old and new ways simultaneously to return unread descriptors to scheduler.
        ToProto(schedulerResultExt->mutable_unread_input_data_slice_descriptors(), unreadDescriptors);
        ToProto(
            schedulerResultExt->mutable_unread_chunk_specs(),
            schedulerResultExt->mutable_chunk_spec_count_per_data_slice(),
            unreadDescriptors);

        LOG_DEBUG_IF(
            unreadDescriptors.size() > 0,
            "Unread input data slice descriptors found (DescriptorCount: %v, SchedulerResultExt: %v)",
            unreadDescriptors.size(),
            schedulerResultExt->ShortDebugString());
    }

    auto statistics = ConvertToYsonString(GetStatistics());

    EnsureStderrResult(&result);

    ReportResult(result, statistics, startTime, finishTime);
}

std::unique_ptr<IUserJobIO> TJobProxy::CreateUserJobIO()
{
    auto jobType = GetJobSpecHelper()->GetJobType();

    switch (jobType) {
        case NScheduler::EJobType::Map:
            return CreateMapJobIO(this);

        case NScheduler::EJobType::OrderedMap:
            return CreateOrderedMapJobIO(this);

        case NScheduler::EJobType::JoinReduce:
        case NScheduler::EJobType::SortedReduce:
            return CreateSortedReduceJobIO(this);

        case NScheduler::EJobType::PartitionMap:
            return CreatePartitionMapJobIO(this);

        // ToDo(psushin): handle separately to form job result differently.
        case NScheduler::EJobType::ReduceCombiner:
        case NScheduler::EJobType::PartitionReduce:
            return CreatePartitionReduceJobIO(this);

        default:
            Y_UNREACHABLE();
    }
}

IJobPtr TJobProxy::CreateBuiltinJob()
{
    auto jobType = GetJobSpecHelper()->GetJobType();
    switch (jobType) {
        case NScheduler::EJobType::OrderedMerge:
            return CreateOrderedMergeJob(this);

        case NScheduler::EJobType::UnorderedMerge:
            return CreateUnorderedMergeJob(this);

        case NScheduler::EJobType::SortedMerge:
            return CreateSortedMergeJob(this);

        case NScheduler::EJobType::FinalSort:
        case NScheduler::EJobType::IntermediateSort:
            return CreatePartitionSortJob(this);

        case NScheduler::EJobType::SimpleSort:
            return CreateSimpleSortJob(this);

        case NScheduler::EJobType::Partition:
            return CreatePartitionJob(this);

        case NScheduler::EJobType::RemoteCopy:
            return CreateRemoteCopyJob(this);

        default:
            Y_UNREACHABLE();
    }
}

TJobResult TJobProxy::DoRun()
{
    try {
        ResourceController = CreateResourceController(Config_->JobEnvironment);

        LocalDescriptor_ = NNodeTrackerClient::TNodeDescriptor(Config_->Addresses, Config_->Rack, Config_->DataCenter);

        RpcServer_ = CreateBusServer(CreateTcpBusServer(Config_->BusServer));
        RpcServer_->RegisterService(CreateJobProberService(this));
        RpcServer_->Start();

        auto supervisorClient = CreateTcpBusClient(Config_->SupervisorConnection);
        auto supervisorChannel = CreateBusChannel(supervisorClient);

        SupervisorProxy_.reset(new TSupervisorServiceProxy(supervisorChannel));
        SupervisorProxy_->SetDefaultTimeout(Config_->SupervisorRpcTimeout);

        auto clusterConnection = CreateNativeConnection(Config_->ClusterConnection);

        Client_ = clusterConnection->CreateNativeClient(TClientOptions(NSecurityClient::JobUserName));

        RetrieveJobSpec();
    } catch (const std::exception& ex) {
        LOG_ERROR(ex, "Failed to prepare job proxy");
        Exit(EJobProxyExitCode::JobProxyPrepareFailed);
    }

    const auto& schedulerJobSpecExt = GetJobSpecHelper()->GetSchedulerJobSpecExt();
    NLFAlloc::SetBufferSize(schedulerJobSpecExt.lfalloc_buffer_size());
    JobProxyMemoryOvercommitLimit_ =
        schedulerJobSpecExt.has_job_proxy_memory_overcommit_limit() ?
        MakeNullable(schedulerJobSpecExt.job_proxy_memory_overcommit_limit()) :
        Null;

    RefCountedTrackerLogPeriod_ = FromProto<TDuration>(schedulerJobSpecExt.job_proxy_ref_counted_tracker_log_period());

    if (ResourceController) {
        ResourceController->SetCpuShare(CpuLimit_);
    }

    InputNodeDirectory_ = New<NNodeTrackerClient::TNodeDirectory>();
    InputNodeDirectory_->MergeFrom(schedulerJobSpecExt.input_node_directory());

    HeartbeatExecutor_ = New<TPeriodicExecutor>(
        JobThread_->GetInvoker(),
        BIND(&TJobProxy::SendHeartbeat, MakeWeak(this)),
        Config_->HeartbeatPeriod);

    auto jobEnvironmentConfig = ConvertTo<TJobEnvironmentConfigPtr>(Config_->JobEnvironment);
    MemoryWatchdogExecutor_ = New<TPeriodicExecutor>(
        JobThread_->GetInvoker(),
        BIND(&TJobProxy::CheckMemoryUsage, MakeWeak(this)),
        jobEnvironmentConfig->MemoryWatchdogPeriod);

    if (schedulerJobSpecExt.has_user_job_spec()) {
        auto& userJobSpec = schedulerJobSpecExt.user_job_spec();
        JobProxyMemoryReserve_ -= userJobSpec.memory_reserve();
        LOG_DEBUG("Adjusting job proxy memory limit (JobProxyMemoryReserve: %v, UserJobMemoryReserve: %v)",
            JobProxyMemoryReserve_,
            userJobSpec.memory_reserve());
        Job_ = CreateUserJob(
            this,
            userJobSpec,
            JobId_,
            CreateUserJobIO());
    } else {
        Job_ = CreateBuiltinJob();
    }

    Job_->Initialize();

    MemoryWatchdogExecutor_->Start();
    HeartbeatExecutor_->Start();

    return Job_->Run();
}

void TJobProxy::ReportResult(
    const TJobResult& result,
    const TYsonString& statistics,
    TInstant startTime,
    TInstant finishTime)
{
    if (!SupervisorProxy_) {
        LOG_ERROR("Supervisor channel is not available");
        Exit(EJobProxyExitCode::ResultReportFailed);
    }

    auto req = SupervisorProxy_->OnJobFinished();
    ToProto(req->mutable_job_id(), JobId_);
    *req->mutable_result() = result;
    req->set_statistics(statistics.GetData());
    req->set_start_time(ToProto(startTime));
    req->set_finish_time(ToProto(finishTime));

    auto rspOrError = req->Invoke().Get();
    if (!rspOrError.IsOK()) {
        LOG_ERROR(rspOrError, "Failed to report job result");
        Exit(EJobProxyExitCode::ResultReportFailed);
    }
}

TStatistics TJobProxy::GetStatistics() const
{
    auto statistics = Job_ ? Job_->GetStatistics() : TStatistics();

    if (ResourceController) {
        try {
            auto cpuStatistics = ResourceController->GetCpuStatistics();
            statistics.AddSample("/job_proxy/cpu", cpuStatistics);
        } catch (const std::exception& ex) {
            LOG_ERROR(ex, "Unable to get cpu statistics from resource controller");
        }

        try {
            auto blockIOStatistics = ResourceController->GetBlockIOStatistics();
            statistics.AddSample("/job_proxy/block_io", blockIOStatistics);
        } catch (const std::exception& ex) {
            LOG_ERROR(ex, "Unable to get block IO statistics from resource controller");
        }
    }

    if (JobProxyMaxMemoryUsage_ > 0) {
        statistics.AddSample("/job_proxy/max_memory", JobProxyMaxMemoryUsage_);
    }

    if (JobProxyMemoryReserve_ > 0) {
        statistics.AddSample("/job_proxy/memory_reserve", JobProxyMemoryReserve_);
    }

    statistics.SetTimestamp(TInstant::Now());

    return statistics;
}

IResourceControllerPtr TJobProxy::GetResourceController() const
{
    return ResourceController;
}

TJobProxyConfigPtr TJobProxy::GetConfig() const
{
    return Config_;
}

const TOperationId& TJobProxy::GetOperationId() const
{
    return OperationId_;
}

const TJobId& TJobProxy::GetJobId() const
{
    return JobId_;
}

const IJobSpecHelperPtr& TJobProxy::GetJobSpecHelper() const
{
    YCHECK(JobSpecHelper_);
    return JobSpecHelper_;
}

void TJobProxy::UpdateResourceUsage(i64 memoryReserve)
{
    // Fire-and-forget.
    auto req = SupervisorProxy_->UpdateResourceUsage();
    ToProto(req->mutable_job_id(), JobId_);
    auto* resourceUsage = req->mutable_resource_usage();
    resourceUsage->set_cpu(CpuLimit_);
    resourceUsage->set_network(NetworkUsage_);
    resourceUsage->set_memory(memoryReserve);
    req->Invoke().Subscribe(BIND(&TJobProxy::OnResourcesUpdated, MakeWeak(this), memoryReserve));
}

void TJobProxy::SetUserJobMemoryUsage(i64 memoryUsage)
{
    UserJobCurrentMemoryUsage_ = memoryUsage;
}

void TJobProxy::OnResourcesUpdated(i64 memoryReserve, const TError& error)
{
    if (!error.IsOK()) {
        LOG_ERROR(error, "Failed to update resource usage");
        Exit(EJobProxyExitCode::ResourcesUpdateFailed);
    }

    if (ApprovedMemoryReserve_ < memoryReserve) {
        LOG_DEBUG("Successfully updated resource usage (MemoryReserve: %v)", memoryReserve);
        ApprovedMemoryReserve_ = memoryReserve;
    }
}

void TJobProxy::ReleaseNetwork()
{
    LOG_DEBUG("Releasing network");
    NetworkUsage_ = 0;
    UpdateResourceUsage(ApprovedMemoryReserve_);
}

void TJobProxy::OnPrepared()
{
    LOG_DEBUG("Job prepared");

    auto req = SupervisorProxy_->OnJobPrepared();
    ToProto(req->mutable_job_id(), JobId_);
    req->Invoke();
}

NApi::INativeClientPtr TJobProxy::GetClient() const
{
    return Client_;
}

IBlockCachePtr TJobProxy::GetBlockCache() const
{
    return GetNullBlockCache();
}

TNodeDirectoryPtr TJobProxy::GetInputNodeDirectory() const
{
    return InputNodeDirectory_;
}

const NNodeTrackerClient::TNodeDescriptor& TJobProxy::LocalDescriptor() const
{
    return LocalDescriptor_;
}

void TJobProxy::CheckMemoryUsage()
{
    i64 jobProxyMemoryUsage = GetProcessRss();
    JobProxyMaxMemoryUsage_ = std::max(JobProxyMaxMemoryUsage_.load(), jobProxyMemoryUsage);

    LOG_DEBUG("Job proxy memory check (JobProxyMemoryUsage: %v, JobProxyMaxMemoryUsage: %v, JobProxyMemoryReserve: %v, UserJobCurrentMemoryUsage: %v)",
        jobProxyMemoryUsage,
        JobProxyMaxMemoryUsage_.load(),
        JobProxyMemoryReserve_,
        UserJobCurrentMemoryUsage_.load());

    LOG_DEBUG("LFAlloc counters (LargeBlocks: %v, SmallBlocks: %v, System: %v, Used: %v, Mmapped: %v)",
        NLFAlloc::GetCurrentLargeBlocks(),
        NLFAlloc::GetCurrentSmallBlocks(),
        NLFAlloc::GetCurrentSystem(),
        NLFAlloc::GetCurrentUsed(),
        NLFAlloc::GetCurrentMmapped());

    if (JobProxyMaxMemoryUsage_.load() > JobProxyMemoryReserve_) {
        if (TInstant::Now() - LastRefCountedTrackerLogTime_ > RefCountedTrackerLogPeriod_) {
            LOG_WARNING("Job proxy used more memory than estimated "
                "(JobProxyMaxMemoryUsage: %v, JobProxyMemoryReserve: %v, RefCountedTracker: %v)",
                JobProxyMaxMemoryUsage_.load(),
                JobProxyMemoryReserve_,
                TRefCountedTracker::Get()->GetDebugInfo(2 /* sortByColumn */));
            LastRefCountedTrackerLogTime_ = TInstant::Now();
        }
    }

    if (JobProxyMemoryOvercommitLimit_ && jobProxyMemoryUsage > JobProxyMemoryReserve_ + *JobProxyMemoryOvercommitLimit_) {
        LOG_FATAL("Job proxy exceeded the memory overcommit limit "
            "(JobProxyMemoryUsage: %v, JobProxyMemoryReserve: %v, MemoryOvercommitLimit: %v, RefCountedTracker: %v)",
            jobProxyMemoryUsage,
            JobProxyMemoryReserve_,
            JobProxyMemoryOvercommitLimit_,
            TRefCountedTracker::Get()->GetDebugInfo(2 /* sortByColumn */));
    }

    i64 totalMemoryUsage = UserJobCurrentMemoryUsage_ + jobProxyMemoryUsage;

    if (TotalMaxMemoryUsage_ < totalMemoryUsage) {
        LOG_DEBUG("Total memory usage increased (OldTotalMaxMemoryUsage: %v, NewTotalMaxMemoryUsage: %v)",
            TotalMaxMemoryUsage_,
            totalMemoryUsage);
        TotalMaxMemoryUsage_ = totalMemoryUsage;
        if (TotalMaxMemoryUsage_ > ApprovedMemoryReserve_) {
            LOG_ERROR("Total memory usage exceeded the limit approved by the node "
                "(TotalMaxMemoryUsage: %v, ApprovedMemoryReserve: %v, AheadMemoryReserve: %v)",
                TotalMaxMemoryUsage_,
                ApprovedMemoryReserve_.load(),
                Config_->AheadMemoryReserve);
            // TODO(psushin): first improve memory estimates with data weights.
            // Exit(EJobProxyExitCode::ResourceOverdraft);
        }
    }
    i64 memoryReserve = TotalMaxMemoryUsage_ + Config_->AheadMemoryReserve;
    if (ApprovedMemoryReserve_ < memoryReserve) {
        LOG_DEBUG("Asking node for resource usage update (MemoryReserve: %v)", memoryReserve);
        UpdateResourceUsage(memoryReserve);
    }
}

void TJobProxy::EnsureStderrResult(TJobResult* jobResult)
{
    const auto& schedulerJobSpecExt = GetJobSpecHelper()->GetSchedulerJobSpecExt();
    const auto& userJobSpec = schedulerJobSpecExt.user_job_spec();

    auto* schedulerJobResultExt = jobResult->MutableExtension(TSchedulerJobResultExt::scheduler_job_result_ext);

    // If we were provided with stderr_table_spec we are expected to write stderr and provide some results.
    if (userJobSpec.has_stderr_table_spec() && !schedulerJobResultExt->has_stderr_table_boundary_keys()) {
        // If error occurred during user job initialization, stderr blob table writer may not have been created at all.
        LOG_WARNING("Stderr table boundary keys are absent");
        auto* stderrBoundaryKeys = schedulerJobResultExt->mutable_stderr_table_boundary_keys();
        stderrBoundaryKeys->set_sorted(true);
    }
}

void TJobProxy::Exit(EJobProxyExitCode exitCode)
{
    if (Job_) {
        Job_->Cleanup();
    }

    NLogging::TLogManager::Get()->Shutdown();
    _exit(static_cast<int>(exitCode));
}

NLogging::TLogger TJobProxy::GetLogger() const
{
    return Logger;
}

IInvokerPtr TJobProxy::GetControlInvoker() const
{
    return ControlThread_->GetInvoker();
}

////////////////////////////////////////////////////////////////////////////////

} // namespace NJobProxy
} // namespace NYT<|MERGE_RESOLUTION|>--- conflicted
+++ resolved
@@ -99,11 +99,7 @@
     return Job_->DumpInputContext();
 }
 
-<<<<<<< HEAD
-Stroka TJobProxy::GetStderr()
-=======
-TString TJobProxy::GetStderr(const TJobId& jobId)
->>>>>>> 9d274efe
+TString TJobProxy::GetStderr()
 {
     return Job_->GetStderr();
 }
@@ -113,11 +109,7 @@
     return Job_->StraceJob();
 }
 
-<<<<<<< HEAD
-void TJobProxy::SignalJob(const Stroka& signalName)
-=======
-void TJobProxy::SignalJob(const TJobId& jobId, const TString& signalName)
->>>>>>> 9d274efe
+void TJobProxy::SignalJob(const TString& signalName)
 {
     Job_->SignalJob(signalName);
 }
