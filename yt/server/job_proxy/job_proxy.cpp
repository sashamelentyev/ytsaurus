#include "stdafx.h"
#include "config.h"
#include "job_proxy.h"
#include "user_job.h"
#include "sorted_merge_job.h"
#include "merge_job.h"
#include "simple_sort_job.h"
#include "partition_sort_job.h"
#include "partition_job.h"
#include "map_job_io.h"
#include "partition_map_job_io.h"
#include "sorted_reduce_job_io.h"
#include "partition_reduce_job_io.h"
#include "user_job_io.h"

#include <core/actions/invoker_util.h>
#include <core/concurrency/parallel_awaiter.h>

<<<<<<< HEAD
#include <core/misc/proc.h>
#include <core/misc/ref_counted_tracker.h>
=======
#include <ytlib/misc/proc.h>
#include <ytlib/misc/lfalloc_helpers.h>
#include <ytlib/misc/ref_counted_tracker.h>
>>>>>>> 98953ff3

#include <core/logging/log_manager.h>

#include <ytlib/scheduler/public.h>

#include <core/bus/tcp_client.h>

#include <core/rpc/bus_channel.h>

#include <server/scheduler/job_resources.h>

#include <ytlib/chunk_client/config.h>
#include <ytlib/chunk_client/client_block_cache.h>
#include <ytlib/chunk_client/replication_reader.h>
#include <ytlib/chunk_client/async_reader.h>

#include <ytlib/job_tracker_client/statistics.h>

#include <ytlib/node_tracker_client/node_directory.h>
#include <ytlib/node_tracker_client/helpers.h>

#include <ytlib/meta_state/master_channel.h>

#include <util/private/lfalloc/helpers.h>

namespace NYT {
namespace NJobProxy {

using namespace NScheduler;
using namespace NExecAgent;
using namespace NBus;
using namespace NRpc;
using namespace NScheduler;
using namespace NScheduler::NProto;
using namespace NChunkClient;
using namespace NNodeTrackerClient;
using namespace NNodeTrackerClient::NProto;
using namespace NJobTrackerClient::NProto;
using namespace NConcurrency;

////////////////////////////////////////////////////////////////////////////////

static i64 InitialJobProxyMemoryLimit = (i64) 100 * 1024 * 1024;

////////////////////////////////////////////////////////////////////////////////

TJobProxy::TJobProxy(
    TJobProxyConfigPtr config,
    const TJobId& jobId)
    : Config(config)
    , JobId(jobId)
    , Logger(JobProxyLogger)
    , JobProxyMemoryLimit(InitialJobProxyMemoryLimit)
{
    Logger.AddTag(Sprintf("JobId: %s", ~ToString(JobId)));
}

void TJobProxy::SendHeartbeat()
{
    auto req = SupervisorProxy->OnJobProgress();
    ToProto(req->mutable_job_id(), JobId);
    req->set_progress(Job->GetProgress());
    ToProto(req->mutable_job_statistics(), Job->GetStatistics());

    req->Invoke().Subscribe(BIND(&TJobProxy::OnHeartbeatResponse, MakeWeak(this)));

    LOG_DEBUG("Supervisor heartbeat sent");
}

void TJobProxy::OnHeartbeatResponse(TSupervisorServiceProxy::TRspOnJobProgressPtr rsp)
{
    if (!rsp->IsOK()) {
        // NB: user process is not killed here.
        // Good user processes are supposed to die themselves
        // when io pipes are closed.
        // Bad processes will die at container shutdown.
        LOG_ERROR(*rsp, "Error sending heartbeat to supervisor");
        NLog::TLogManager::Get()->Shutdown();
        _exit(EJobProxyExitCode::HeartbeatFailed);
    }

    LOG_DEBUG("Successfully reported heartbeat to supervisor");
}

void TJobProxy::RetrieveJobSpec()
{
    LOG_INFO("Requesting job spec");

    auto req = SupervisorProxy->GetJobSpec();
    ToProto(req->mutable_job_id(), JobId);

    auto rsp = req->Invoke().Get();
    if (!rsp->IsOK()) {
        LOG_ERROR(*rsp, "Failed to get job spec");
        NLog::TLogManager::Get()->Shutdown();
        _exit(EJobProxyExitCode::HeartbeatFailed);
    }

    JobSpec = rsp->job_spec();
    ResourceUsage = rsp->resource_usage();

    LOG_INFO("Job spec received (JobType: %s, ResourceLimits: {%s})\n%s",
        ~NScheduler::EJobType(rsp->job_spec().type()).ToString(),
        ~FormatResources(ResourceUsage),
        ~rsp->job_spec().DebugString());

    JobProxyMemoryLimit = rsp->resource_usage().memory();
}

void TJobProxy::Run()
{
    auto result = DoRun();

    if (HeartbeatExecutor) {
        HeartbeatExecutor->Stop();
    }

    if (MemoryWatchdogExecutor) {
        MemoryWatchdogExecutor->Stop();
    }

    if (Job) {
        auto failedChunkIds = Job->GetFailedChunkIds();
        LOG_INFO("Found %d failed chunks", static_cast<int>(failedChunkIds.size()));

        // For erasure chunks, replace part id with whole chunk id.
        auto* schedulerResultExt = result.MutableExtension(TSchedulerJobResultExt::scheduler_job_result_ext);
        FOREACH (const auto& chunkId, failedChunkIds) {
            auto actualChunkId = IsErasureChunkPartId(chunkId)
                ? ErasureChunkIdFromPartId(chunkId)
                : chunkId;
            ToProto(schedulerResultExt->add_failed_chunk_ids(), actualChunkId);
        }

        ToProto(result.mutable_statistics(), Job->GetStatistics());
    } else {
        ToProto(result.mutable_statistics(), ZeroJobStatistics());
    }

    ReportResult(result);
}

TJobResult TJobProxy::DoRun()
{
    auto supervisorClient = CreateTcpBusClient(Config->SupervisorConnection);

    auto supervisorChannel = CreateBusChannel(supervisorClient, Config->SupervisorRpcTimeout);
    SupervisorProxy.reset(new TSupervisorServiceProxy(supervisorChannel));

    MasterChannel = CreateBusChannel(supervisorClient, Null);

    RetrieveJobSpec();

    const auto& jobSpec = GetJobSpec();
    auto jobType = NScheduler::EJobType(jobSpec.type());

    const auto& schedulerJobSpecExt = jobSpec.GetExtension(TSchedulerJobSpecExt::scheduler_job_spec_ext);
    SetLargeBlockLimit(schedulerJobSpecExt.lfalloc_buffer_size());

    BlockCache = NChunkClient::CreateClientBlockCache(New<NChunkClient::TClientBlockCacheConfig>());

    NodeDirectory = New<NNodeTrackerClient::TNodeDirectory>();
    NodeDirectory->MergeFrom(schedulerJobSpecExt.node_directory());

    HeartbeatExecutor = New<TPeriodicExecutor>(
        GetSyncInvoker(),
        BIND(&TJobProxy::SendHeartbeat, MakeWeak(this)),
        Config->HeartbeatPeriod);

<<<<<<< HEAD
    MemoryWatchdogExecutor = New<TPeriodicExecutor>(
        GetSyncInvoker(),
        BIND(&TJobProxy::CheckMemoryUsage, MakeWeak(this)),
        Config->MemoryWatchdogPeriod);
=======
    if (schedulerJobSpecExt.job_proxy_memory_control()) {
        MemoryWatchdogInvoker = New<TPeriodicInvoker>(
            GetSyncInvoker(),
            BIND(&TJobProxy::CheckMemoryUsage, MakeWeak(this)),
            Config->MemoryWatchdogPeriod);
    }
>>>>>>> 98953ff3

    try {
        switch (jobType) {
            case NScheduler::EJobType::Map: {
                const auto& mapJobSpecExt = jobSpec.GetExtension(TMapJobSpecExt::map_job_spec_ext);
                auto userJobIO = CreateMapJobIO(Config->JobIO, this);
                Job = CreateUserJob(this, mapJobSpecExt.mapper_spec(), std::move(userJobIO));
                JobProxyMemoryLimit -= mapJobSpecExt.mapper_spec().memory_reserve();
                break;
            }

            case NScheduler::EJobType::SortedReduce: {
                const auto& reduceJobSpecExt = jobSpec.GetExtension(TReduceJobSpecExt::reduce_job_spec_ext);
                auto userJobIO = CreateSortedReduceJobIO(Config->JobIO, this);
                Job = CreateUserJob(this, reduceJobSpecExt.reducer_spec(), std::move(userJobIO));
                JobProxyMemoryLimit -= reduceJobSpecExt.reducer_spec().memory_reserve();
                break;
            }

            case NScheduler::EJobType::PartitionMap: {
                const auto& partitionJobSpecExt = jobSpec.GetExtension(TPartitionJobSpecExt::partition_job_spec_ext);
                YCHECK(partitionJobSpecExt.has_mapper_spec());
                auto userJobIO = CreatePartitionMapJobIO(Config->JobIO, this);
                Job = CreateUserJob(this, partitionJobSpecExt.mapper_spec(), std::move(userJobIO));
                JobProxyMemoryLimit -= partitionJobSpecExt.mapper_spec().memory_reserve();
                break;
            }

            case NScheduler::EJobType::PartitionReduce: {
                const auto& reduceJobSpecExt = jobSpec.GetExtension(TReduceJobSpecExt::reduce_job_spec_ext);
                auto userJobIO = CreatePartitionReduceJobIO(Config->JobIO, this);
                Job = CreateUserJob(this, reduceJobSpecExt.reducer_spec(), std::move(userJobIO));
                JobProxyMemoryLimit -= reduceJobSpecExt.reducer_spec().memory_reserve();
                break;
            }

            case NScheduler::EJobType::OrderedMerge:
                Job = CreateOrderedMergeJob(this);
                break;

            case NScheduler::EJobType::UnorderedMerge:
                Job = CreateUnorderedMergeJob(this);
                break;

            case NScheduler::EJobType::SortedMerge:
                Job = CreateSortedMergeJob(this);
                break;

            case NScheduler::EJobType::PartitionSort:
                Job = CreatePartitionSortJob(this);
                break;

            case NScheduler::EJobType::SimpleSort:
                Job = CreateSimpleSortJob(this);
                break;

            case NScheduler::EJobType::Partition:
                Job = CreatePartitionJob(this);
                break;

            default:
                YUNREACHABLE();
        }

<<<<<<< HEAD
        MemoryWatchdogExecutor->Start();
        HeartbeatExecutor->Start();
=======
        if (MemoryWatchdogInvoker) {
            MemoryWatchdogInvoker->Start();
        }

        HeartbeatInvoker->Start();
>>>>>>> 98953ff3

        return Job->Run();
    } catch (const std::exception& ex) {
        LOG_ERROR(ex, "Job failed");

        TJobResult result;
        ToProto(result.mutable_error(), TError(ex));
        return result;
    }
}

void TJobProxy::ReportResult(const TJobResult& result)
{
    auto req = SupervisorProxy->OnJobFinished();
    ToProto(req->mutable_job_id(), JobId);
    *req->mutable_result() = result;

    auto rsp = req->Invoke().Get();
    if (!rsp->IsOK()) {
        LOG_ERROR(*rsp, "Failed to report job result");
        NLog::TLogManager::Get()->Shutdown();
        _exit(EJobProxyExitCode::ResultReportFailed);
    }
}

TJobProxyConfigPtr TJobProxy::GetConfig()
{
    return Config;
}

const TJobSpec& TJobProxy::GetJobSpec() const
{
    return JobSpec;
}

const TNodeResources& TJobProxy::GetResourceUsage() const
{
    return ResourceUsage;
}

void TJobProxy::SetResourceUsage(const TNodeResources& usage)
{
    ResourceUsage = usage;

    // Fire-and-forget.
    auto req = SupervisorProxy->UpdateResourceUsage();
    ToProto(req->mutable_job_id(), JobId);
    *req->mutable_resource_usage() = ResourceUsage;
    req->Invoke().Subscribe(BIND(&TJobProxy::OnResourcesUpdated, MakeWeak(this)));
}

void TJobProxy::OnResourcesUpdated(TSupervisorServiceProxy::TRspUpdateResourceUsagePtr rsp)
{
    if (!rsp->IsOK()) {
        LOG_ERROR(*rsp, "Failed to update resource usage");
        NLog::TLogManager::Get()->Shutdown();
        _exit(EJobProxyExitCode::ResourcesUpdateFailed);
    }

    LOG_DEBUG("Successfully updated resource usage");
}

void TJobProxy::ReleaseNetwork()
{
    auto usage = GetResourceUsage();
    usage.set_network(0);
    SetResourceUsage(usage);
}

IChannelPtr TJobProxy::GetMasterChannel() const
{
    return MasterChannel;
}

IBlockCachePtr TJobProxy::GetBlockCache() const
{
    return BlockCache;
}

TNodeDirectoryPtr TJobProxy::GetNodeDirectory() const
{
    return NodeDirectory;
}

void TJobProxy::CheckMemoryUsage()
{
    auto memoryUsage = GetProcessRss();
    LOG_DEBUG("Job proxy memory check (MemoryUsage: %" PRId64 ", MemoryLimit: %" PRId64 ")",
        memoryUsage,
        JobProxyMemoryLimit);
    if (memoryUsage > JobProxyMemoryLimit) {
        LOG_ERROR("lf_alloc counters (LargeBlocks: %" PRId64 ", SmallBlocks: %" PRId64 ", System: %" PRId64 ", Used: %" PRId64 ", MMaped: %" PRId64 ")",
            NLfAlloc::GetCurrentLargeBlocks(),
            NLfAlloc::GetCurrentSmallBlocks(),
            NLfAlloc::GetCurrentSystem(),
            NLfAlloc::GetCurrentUsed(),
            NLfAlloc::GetCurrentMmaped());

        LOG_FATAL(
            "Job proxy memory limit exceeded (MemoryUsage: %" PRId64 ", MemoryLimit: %" PRId64 ", RefCountedTracker: %s)",
            memoryUsage,
            JobProxyMemoryLimit,
            ~TRefCountedTracker::Get()->GetDebugInfo(2));
    }
}

////////////////////////////////////////////////////////////////////////////////

} // namespace NJobProxy
} // namespace NYT<|MERGE_RESOLUTION|>--- conflicted
+++ resolved
@@ -14,16 +14,12 @@
 #include "user_job_io.h"
 
 #include <core/actions/invoker_util.h>
+
 #include <core/concurrency/parallel_awaiter.h>
 
-<<<<<<< HEAD
 #include <core/misc/proc.h>
 #include <core/misc/ref_counted_tracker.h>
-=======
-#include <ytlib/misc/proc.h>
-#include <ytlib/misc/lfalloc_helpers.h>
-#include <ytlib/misc/ref_counted_tracker.h>
->>>>>>> 98953ff3
+#include <core/misc/lfalloc_helpers.h>
 
 #include <core/logging/log_manager.h>
 
@@ -193,19 +189,12 @@
         BIND(&TJobProxy::SendHeartbeat, MakeWeak(this)),
         Config->HeartbeatPeriod);
 
-<<<<<<< HEAD
-    MemoryWatchdogExecutor = New<TPeriodicExecutor>(
-        GetSyncInvoker(),
-        BIND(&TJobProxy::CheckMemoryUsage, MakeWeak(this)),
-        Config->MemoryWatchdogPeriod);
-=======
     if (schedulerJobSpecExt.job_proxy_memory_control()) {
-        MemoryWatchdogInvoker = New<TPeriodicInvoker>(
-            GetSyncInvoker(),
-            BIND(&TJobProxy::CheckMemoryUsage, MakeWeak(this)),
-            Config->MemoryWatchdogPeriod);
-    }
->>>>>>> 98953ff3
+	    MemoryWatchdogExecutor = New<TPeriodicExecutor>(
+    	    GetSyncInvoker(),
+        	BIND(&TJobProxy::CheckMemoryUsage, MakeWeak(this)),
+        	Config->MemoryWatchdogPeriod);
+    }
 
     try {
         switch (jobType) {
@@ -270,16 +259,10 @@
                 YUNREACHABLE();
         }
 
-<<<<<<< HEAD
-        MemoryWatchdogExecutor->Start();
+        if (MemoryWatchdogExecutor) {
+	        MemoryWatchdogExecutor->Start();
+        }
         HeartbeatExecutor->Start();
-=======
-        if (MemoryWatchdogInvoker) {
-            MemoryWatchdogInvoker->Start();
-        }
-
-        HeartbeatInvoker->Start();
->>>>>>> 98953ff3
 
         return Job->Run();
     } catch (const std::exception& ex) {
