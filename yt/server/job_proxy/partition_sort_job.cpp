--- conflicted
+++ resolved
@@ -141,14 +141,9 @@
             {
                 bool isNetworkReleased = false;
 
-<<<<<<< HEAD
-                NYson::TStatelessLexer lexer;
+                NYson::TLexer lexer;
                 const TReader::TFacade* facade;
                 while (facade = Reader->GetFacade()) {
-=======
-                NYson::TLexer lexer;
-                while (Reader->IsValid()) {
->>>>>>> eb356a6a
                     // Push row pointer.
                     rowPtrBuffer.push_back(facade->GetRowPointer());
                     rowIndexHeap.push_back(rowIndexHeap.size());
