﻿#pragma once

#include "public.h"

#include <ytlib/node_tracker_client/public.h>

#include <ytlib/chunk_client/public.h>

#include <core/rpc/public.h>

#include <ytlib/scheduler/job.pb.h>

namespace NYT {
namespace NJobProxy {

////////////////////////////////////////////////////////////////////////////////

//! Represents a context for running jobs inside job proxy.
struct IJobHost
{
    virtual ~IJobHost()
    { }

    virtual TJobProxyConfigPtr GetConfig() = 0;
    virtual const NJobTrackerClient::NProto::TJobSpec& GetJobSpec() const = 0;

    virtual const NNodeTrackerClient::NProto::TNodeResources& GetResourceUsage() const = 0;
    virtual void SetResourceUsage(const NNodeTrackerClient::NProto::TNodeResources& usage) = 0;

    virtual void ReleaseNetwork() = 0;

    virtual NRpc::IChannelPtr GetMasterChannel() const = 0;

    virtual NChunkClient::IBlockCachePtr GetBlockCache() const = 0;

    virtual NNodeTrackerClient::TNodeDirectoryPtr GetNodeDirectory() const = 0;

};

////////////////////////////////////////////////////////////////////////////////

//! Represents a job running inside job proxy.
struct IJob
    : public virtual TRefCounted
{
    virtual ~IJob()
    { }

    virtual NJobTrackerClient::NProto::TJobResult Run() = 0;
<<<<<<< HEAD

    virtual std::vector<NChunkClient::TChunkId> GetFailedChunks() const = 0;

=======
    
    virtual std::vector<NChunkClient::TChunkId> GetFailedChunkIds() const = 0;
    
>>>>>>> 843f85c2
    virtual double GetProgress() const = 0;

    virtual NJobTrackerClient::NProto::TJobStatistics GetStatistics() const = 0;

};

////////////////////////////////////////////////////////////////////////////////

} // namespace NJobProxy
} // namespace NYT<|MERGE_RESOLUTION|>--- conflicted
+++ resolved
@@ -47,15 +47,9 @@
     { }
 
     virtual NJobTrackerClient::NProto::TJobResult Run() = 0;
-<<<<<<< HEAD
-
-    virtual std::vector<NChunkClient::TChunkId> GetFailedChunks() const = 0;
-
-=======
     
     virtual std::vector<NChunkClient::TChunkId> GetFailedChunkIds() const = 0;
     
->>>>>>> 843f85c2
     virtual double GetProgress() const = 0;
 
     virtual NJobTrackerClient::NProto::TJobStatistics GetStatistics() const = 0;
