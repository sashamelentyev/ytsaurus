#include "user_job.h"
#include "private.h"
#include "config.h"
#include "job_detail.h"
#include "stracer.h"
#include "table_output.h"
#include "user_job_io.h"

#include <yt/server/exec_agent/public.h>

#include <yt/server/job_proxy/job_signaler.h>

#include <yt/ytlib/cgroup/cgroup.h>

#include <yt/ytlib/chunk_client/public.h>

#include <yt/ytlib/file_client/file_chunk_output.h>

#include <yt/ytlib/formats/parser.h>

#include <yt/ytlib/job_tracker_client/statistics.h>

#include <yt/ytlib/query_client/evaluator.h>
#include <yt/ytlib/query_client/plan_fragment.h>
#include <yt/ytlib/query_client/public.h>
#include <yt/ytlib/query_client/query_statistics.h>

#include <yt/ytlib/table_client/helpers.h>
#include <yt/ytlib/table_client/name_table.h>
#include <yt/ytlib/table_client/schemaful_reader_adapter.h>
#include <yt/ytlib/table_client/schemaful_writer_adapter.h>
#include <yt/ytlib/table_client/schemaless_chunk_reader.h>
#include <yt/ytlib/table_client/schemaless_chunk_writer.h>
#include <yt/ytlib/table_client/schemaless_writer.h>
#include <yt/ytlib/table_client/table_consumer.h>

#include <yt/ytlib/transaction_client/public.h>

#include <yt/core/concurrency/action_queue.h>
#include <yt/core/concurrency/periodic_executor.h>

#include <yt/core/misc/common.h>
#include <yt/core/misc/finally.h>
#include <yt/core/misc/fs.h>
#include <yt/core/misc/pattern_formatter.h>
#include <yt/core/misc/proc.h>
#include <yt/core/misc/process.h>
#include <yt/core/misc/public.h>
#include <yt/core/misc/subprocess.h>

#include <yt/core/pipes/async_reader.h>
#include <yt/core/pipes/async_writer.h>

#include <yt/core/tools/tools.h>

#include <yt/core/ypath/tokenizer.h>

#include <util/folder/dirut.h>

#include <util/stream/null.h>

#include <util/system/execpath.h>

namespace NYT {
namespace NJobProxy {

using namespace NYTree;
using namespace NYson;
using namespace NTableClient;
using namespace NFormats;
using namespace NScheduler;
using namespace NScheduler::NProto;
using namespace NTransactionClient;
using namespace NConcurrency;
using namespace NCGroup;
using namespace NJobAgent;
using namespace NChunkClient;
using namespace NFileClient;
using namespace NChunkClient::NProto;
using namespace NPipes;
using namespace NQueryClient;
using namespace NExecAgent;
using namespace NYPath;
using namespace NJobTrackerClient;

using NJobTrackerClient::NProto::TJobResult;
using NJobTrackerClient::NProto::TJobSpec;
using NScheduler::NProto::TUserJobSpec;

////////////////////////////////////////////////////////////////////////////////

#ifdef _unix_

static const int JobStatisticsFD = 5;
static const char* CGroupPrefix = "user_jobs/yt-job-";

static const int BufferSize = 1024 * 1024;

static const size_t MaxCustomStatisticsPathLength = 512;

static TNullOutput NullOutput;

////////////////////////////////////////////////////////////////////////////////

class TUserJob
    : public TJob
{
public:
    TUserJob(
        IJobHost* host,
        const TUserJobSpec& userJobSpec,
        const TJobId& jobId,
        std::unique_ptr<IUserJobIO> userJobIO)
        : TJob(host)
        , JobIO_(std::move(userJobIO))
        , UserJobSpec_(userJobSpec)
        , Config_(host->GetConfig())
        , JobErrorPromise_(NewPromise<void>())
        , MemoryUsage_(UserJobSpec_.memory_reserve())
        , CumulativeMemoryUsageMbSec_(0)
        , PipeIOQueue_(New<TActionQueue>("PipeIO"))
        , PeriodicQueue_(New<TActionQueue>("UserJobPeriodic"))
        , JobProberQueue_(New<TActionQueue>("JobProber"))
        , Process_(New<TProcess>(GetExecPath(), false))
        , CpuAccounting_(CGroupPrefix + ToString(jobId))
        , BlockIO_(CGroupPrefix + ToString(jobId))
        , Memory_(CGroupPrefix + ToString(jobId))
        , Freezer_(CGroupPrefix + ToString(jobId))
        , Logger(host->GetLogger())
    {
        MemoryWatchdogExecutor_ = New<TPeriodicExecutor>(
            PeriodicQueue_->GetInvoker(),
            BIND(&TUserJob::CheckMemoryUsage, MakeWeak(this)),
            Config_->MemoryWatchdogPeriod);

        BlockIOWatchdogExecutor_ = New<TPeriodicExecutor>(
            PeriodicQueue_->GetInvoker(),
            BIND(&TUserJob::CheckBlockIOUsage, MakeWeak(this)),
            Config_->BlockIOWatchdogPeriod);
    }

    virtual TJobResult Run() override
    {
        LOG_DEBUG("Starting job process");

        JobIO_->Init();

        Prepare();

        bool expected = false;
        if (Prepared_.compare_exchange_strong(expected, true)) {
            ProcessFinished_ = Process_->Spawn();
            LOG_INFO("Job process started");

            MemoryWatchdogExecutor_->Start();
            BlockIOWatchdogExecutor_->Start();

            DoJobIO();

            if (!JobErrorPromise_.IsSet())  {
                FinalizeJobIO();
            }

            CleanupUserProcesses();

            WaitFor(BlockIOWatchdogExecutor_->Stop());
            WaitFor(MemoryWatchdogExecutor_->Stop());
        } else {
            JobErrorPromise_.TrySet(TError("Job aborted"));
        }

        auto jobResultError = JobErrorPromise_.TryGet();

        TJobResult result;
        ToProto(result.mutable_error(), jobResultError
            ? TError("User job failed") << *jobResultError
            : TError());
        auto* schedulerResultExt = result.MutableExtension(TSchedulerJobResultExt::scheduler_job_result_ext);

        SaveErrorChunkId(schedulerResultExt);

        if (jobResultError) {
            DumpFailContexts(schedulerResultExt);
        } else {
            JobIO_->PopulateResult(schedulerResultExt);
        }

        return result;
    }

    virtual void Abort() override
    {
        bool expected = false;
        if (!Prepared_.compare_exchange_strong(expected, true)) {
            // Job has been prepared.
            CleanupUserProcesses();
        }
    }

    virtual double GetProgress() const override
    {
        const auto& reader = JobIO_->GetReader();
        if (!reader) {
            return 0;
        }

        i64 total = reader->GetTotalRowCount();
        i64 current = reader->GetSessionRowIndex();

        if (total == 0) {
            return 0.0;
        }

        return std::min(current / static_cast<double>(total), 1.0);
    }

    virtual std::vector<TChunkId> GetFailedChunkIds() const override
    {
        std::vector<TChunkId> failedChunks;
        const auto& reader = JobIO_->GetReader();
        if (reader) {
            auto chunks = reader->GetFailedChunkIds();
            failedChunks.insert(failedChunks.end(), chunks.begin(), chunks.end());
        }
        return failedChunks;
    }

private:
    std::unique_ptr<IUserJobIO> JobIO_;

    const TUserJobSpec& UserJobSpec_;

    TJobProxyConfigPtr Config_;

    TPromise<void> JobErrorPromise_;

    std::atomic<bool> Prepared_ = { false };
    std::atomic<bool> IsWoodpecker_ = { false };

    std::atomic_flag Stracing_ = ATOMIC_FLAG_INIT;

    i64 MemoryUsage_;
    i64 CumulativeMemoryUsageMbSec_;

    TActionQueuePtr PipeIOQueue_;

    TActionQueuePtr PeriodicQueue_;
    TPeriodicExecutorPtr MemoryWatchdogExecutor_;
    TPeriodicExecutorPtr BlockIOWatchdogExecutor_;

    std::vector<std::unique_ptr<TOutputStream>> TableOutputs_;
    std::vector<TWritingValueConsumerPtr> WritingValueConsumers_;

    std::unique_ptr<TFileChunkOutput> ErrorOutput_;
    std::unique_ptr<TTableOutput> StatisticsOutput_;

    std::vector<TAsyncReaderPtr> TablePipeReaders_;
    std::vector<TAsyncWriterPtr> TablePipeWriters_;

    std::vector<ISchemalessFormatWriterPtr> FormatWriters_;

    std::vector<TCallback<void()>> InputActions_;
    std::vector<TCallback<void()>> OutputActions_;
    std::vector<TCallback<void()>> FinalizeActions_;

    TActionQueuePtr JobProberQueue_;

    TProcessPtr Process_;
    TFuture<void> ProcessFinished_;

    TCpuAccounting CpuAccounting_;
    TBlockIO BlockIO_;
    TMemory Memory_;
    TFreezer Freezer_;

    TSpinLock FreezerLock_;

    std::vector<TBlockIO::TStatisticsItem> LastServicedIOs_;

    TSpinLock StatisticsLock_;
    TStatistics CustomStatistics_;

    NLogging::TLogger Logger;

    void Prepare()
    {
        PrepareCGroups();

        PreparePipes();

        Process_->AddArgument("--executor");
        Process_->AddArguments({"--command", UserJobSpec_.shell_command()});
<<<<<<< HEAD
=======
        Process_->AddArguments({"--config", NFS::CombinePaths(~NFs::CurrentWorkingDirectory(), NExecAgent::ProxyConfigFileName)});
>>>>>>> 0e7366ff
        Process_->AddArguments({"--working-dir", SandboxDirectoryNames[ESandboxKind::User]});

        if (UserJobSpec_.enable_core_dump()) {
            Process_->AddArgument("--enable-core-dump");
        }

        if (Config_->UserId) {
            Process_->AddArguments({"--uid", ::ToString(*Config_->UserId)});
        }

        // Init environment variables.
        TPatternFormatter formatter;
        formatter.AddProperty("SandboxPath", NFS::CombinePaths(~NFs::CurrentWorkingDirectory(), SandboxDirectoryNames[ESandboxKind::User]));

        for (int i = 0; i < UserJobSpec_.environment_size(); ++i) {
            Process_->AddArguments({"--env", formatter.Format(UserJobSpec_.environment(i))});
        }
    }

    void CleanupUserProcesses()
    {
        if (!Config_->EnableCGroups) {
            return;
        }

        try {
            // Kill everything for sanity reasons: main user process completed,
            // but its children may still be alive.
            Stroka freezerFullPath;
            {
                TGuard<TSpinLock> guard(FreezerLock_);
                freezerFullPath = Freezer_.GetFullPath();
            }

            RunKiller(freezerFullPath);
        } catch (const std::exception& ex) {
            LOG_FATAL(ex, "Failed to clean up user processes");
        }
    }

    TOutputStream* CreateStatisticsOutput()
    {
        auto consumer = std::make_unique<TStatisticsConsumer>(
            BIND(&TUserJob::AddCustomStatistics, Unretained(this)));
        auto parser = CreateParserForFormat(TFormat(EFormatType::Yson), EDataType::Tabular, consumer.get());
        StatisticsOutput_.reset(new TTableOutput(std::move(parser), std::move(consumer)));
        return StatisticsOutput_.get();
    }

    TMultiChunkWriterOptionsPtr CreateSystemFileOptions()
    {
        auto options = New<TMultiChunkWriterOptions>();
        options->Account = NSecurityClient::SysAccountName;
        options->ReplicationFactor = 1;
        options->ChunksVital = false;
        return options;
    }

    TOutputStream* CreateErrorOutput()
    {
        auto host = Host.Lock();
        YCHECK(host);

        ErrorOutput_.reset(new TFileChunkOutput(
            Config_->JobIO->ErrorFileWriter,
            CreateSystemFileOptions(),
            host->GetClient(),
            FromProto<TTransactionId>(UserJobSpec_.async_scheduler_transaction_id()),
            UserJobSpec_.max_stderr_size()));

        return ErrorOutput_.get();
    }

    void SaveErrorChunkId(TSchedulerJobResultExt* schedulerResultExt)
    {
        if (!ErrorOutput_) {
            return;
        }

        auto errorChunkId = ErrorOutput_->GetChunkId();
        if (errorChunkId) {
            ToProto(schedulerResultExt->mutable_stderr_chunk_id(), errorChunkId);
            LOG_INFO("Stderr chunk generated (ChunkId: %v)", errorChunkId);
        }
    }

    void DumpFailContexts(TSchedulerJobResultExt* schedulerResultExt)
    {
        auto contexts = DoGetInputContexts();
        auto contextChunkIds = DoDumpInputContexts(contexts);

        YCHECK(contextChunkIds.size() <= 1);
        if (!contextChunkIds.empty()) {
            ToProto(schedulerResultExt->mutable_fail_context_chunk_id(), contextChunkIds.front());
        }
    }

    virtual std::vector<TChunkId> DumpInputContext() override
    {
        if (!Prepared_) {
            THROW_ERROR_EXCEPTION("Cannot dump job context: job pipes haven't been prepared yet");
        }

        auto asyncContexts = BIND(&TUserJob::DoGetInputContexts, MakeStrong(this))
                .AsyncVia(PipeIOQueue_->GetInvoker())
                .Run();
        auto contexts = WaitFor(asyncContexts)
            .ValueOrThrow();

        auto chunks = DoDumpInputContexts(contexts);
        YCHECK(chunks.size() == 1);

        if (chunks.front() == NullChunkId) {
            THROW_ERROR_EXCEPTION("Cannot dump job context: reading has not started yet");
        }

        return chunks;
    }

    std::vector<TChunkId> DoDumpInputContexts(const std::vector<TBlob>& contexts)
    {
        auto host = Host.Lock();
        YCHECK(host);

        std::vector<TChunkId> result;

        auto transactionId = FromProto<TTransactionId>(UserJobSpec_.async_scheduler_transaction_id());
        for (int index = 0; index < contexts.size(); ++index) {
            TFileChunkOutput contextOutput(
                Config_->JobIO->ErrorFileWriter,
                CreateSystemFileOptions(),
                host->GetClient(),
                transactionId);

            const auto& context = contexts[index];
            contextOutput.Write(context.Begin(), context.Size());
            contextOutput.Finish();

            auto contextChunkId = contextOutput.GetChunkId();
            LOG_INFO("Input context chunk generated (ChunkId: %v, InputIndex: %v)",
                contextChunkId,
                index);

            result.push_back(contextChunkId);
        }

        return result;
    }

    std::vector<TBlob> DoGetInputContexts()
    {
        std::vector<TBlob> result;

        for (const auto& input : FormatWriters_) {
            result.push_back(input->GetContext());
        }

        return result;
    }

    virtual TYsonString Strace() override
    {
        if (!Prepared_) {
            THROW_ERROR_EXCEPTION("Job has not started yet");
        }

        std::vector<int> pids;

        {
            TGuard<TSpinLock> guard(FreezerLock_);
            if (!Freezer_.IsCreated()) {
                THROW_ERROR_EXCEPTION("Cannot determine user job processes: freezer cgroup is not created");
            }

            pids = Freezer_.GetTasks();
        }

        if (Stracing_.test_and_set()) {
            THROW_ERROR_EXCEPTION("Cannot strace while other stracing routing is active");
        }

        TFinallyGuard guard([this] () {
            Stracing_.clear();
        });

        auto asyncTraces = WaitFor(BIND([&] () {
            return RunTool<TStraceTool>(pids);
        })
            .AsyncVia(JobProberQueue_->GetInvoker())
            .Run());

        if (!asyncTraces.IsOK()) {
            THROW_ERROR_EXCEPTION("Failed to strace")
                << asyncTraces;
        }

        return ConvertToYsonString(asyncTraces.Value());
    }

    virtual void SignalJob(const Stroka& signalName) override
    {
        if (!Prepared_) {
            THROW_ERROR_EXCEPTION("Job has not started yet");
        }

        TJobSignalerArg arg;

        {
            TGuard<TSpinLock> guard(FreezerLock_);
            if (!Freezer_.IsCreated()) {
                THROW_ERROR_EXCEPTION("Cannot determine user job processes: freezer cgroup is not created");
            }

            arg.Pids = Freezer_.GetTasks();
        }

        arg.Pids.erase(std::find(arg.Pids.begin(), arg.Pids.end(), Process_->GetProcessId()));
        arg.SignalName = signalName;
        LOG_INFO("Sending signal %v to pids [%v]", arg.SignalName, JoinToString(arg.Pids.begin(), arg.Pids.end()));

        WaitFor(BIND([&] () {
            return RunTool<TJobSignalerTool>(arg);
        })
            .AsyncVia(JobProberQueue_->GetInvoker())
            .Run());
    }

    int GetMaxReservedDescriptor() const
    {
        int outputCount = JobIO_->GetWriters().size();
        int inputCount = 1;

        if (UserJobSpec_.use_yamr_descriptors()) {
            return 2 + outputCount;
        }

        int result = 3 * std::max(inputCount, outputCount);
        return std::max(result, JobStatisticsFD + 1);
    }

    std::vector<IValueConsumerPtr> CreateValueConsumers()
    {
        std::vector<IValueConsumerPtr> valueConsumers;
        for (const auto& writer : JobIO_->GetWriters()) {
            WritingValueConsumers_.push_back(New<TWritingValueConsumer>(writer));
            valueConsumers.push_back(WritingValueConsumers_.back());
        }
        return valueConsumers;
    }

    void PrepareOutputTablePipes(TPipeFactory* pipeFactory)
    {
        YCHECK(pipeFactory);
        auto format = ConvertTo<TFormat>(TYsonString(UserJobSpec_.output_format()));

        const auto& writers = JobIO_->GetWriters();

        TableOutputs_.resize(writers.size());
        for (int i = 0; i < writers.size(); ++i) {
            auto valueConsumers = CreateValueConsumers();
            std::unique_ptr<IYsonConsumer> consumer(new TTableConsumer(valueConsumers, i));
            auto parser = CreateParserForFormat(format, EDataType::Tabular, consumer.get());
            TableOutputs_[i].reset(new TTableOutput(
                std::move(parser),
                std::move(consumer)));

            int jobDescriptor = UserJobSpec_.use_yamr_descriptors()
                ? 3 + i
                : 3 * i + 1;

            auto reader = PrepareOutputPipe(pipeFactory->Create(), jobDescriptor, TableOutputs_[i].get());
            TablePipeReaders_.push_back(reader);
        }

        FinalizeActions_.push_back(BIND([=] () {
            for (auto valueConsumer : WritingValueConsumers_) {
                valueConsumer->Flush();
            }

            for (auto writer : JobIO_->GetWriters()) {
                auto error = WaitFor(writer->Close());
                THROW_ERROR_EXCEPTION_IF_FAILED(error, "Error closing table output");
            }
        }));
    }

    TAsyncReaderPtr PrepareOutputPipe(TPipe&& pipe, int jobDescriptor, TOutputStream* output)
    {
        Process_->AddDup2FileAction(pipe.GetWriteFD(), jobDescriptor);

        Process_->AddArguments({ "--prepare-pipe", ::ToString(jobDescriptor) });

        auto asyncInput = pipe.CreateAsyncReader();

        OutputActions_.push_back(BIND([=] (int writeFD) {
            SafeClose(writeFD, false);
            auto input = CreateSyncAdapter(asyncInput);
            PipeInputToOutput(input.get(), output, BufferSize);
        }, pipe.ReleaseWriteFD()));

        return asyncInput;
    }

    void PrepareInputActionsPassthrough(
        int jobDescriptor,
        const TFormat& format,
        TAsyncWriterPtr asyncOutput)
    {
        JobIO_->CreateReader();
        const auto& reader = JobIO_->GetReader();
        auto writer = CreateSchemalessWriterForFormat(
            format,
            reader->GetNameTable(),
            asyncOutput,
            true,
            Config_->JobIO->ControlAttributes->EnableKeySwitch,
            JobIO_->GetReduceKeyColumnCount());

        FormatWriters_.push_back(writer);

        auto bufferRowCount = Config_->JobIO->BufferRowCount;

        InputActions_.push_back(BIND([=] () {
            try {
                WaitFor(reader->Open())
                    .ThrowOnError();

                PipeReaderToWriter(
                    reader,
                    writer,
                    Config_->JobIO->ControlAttributes,
                    bufferRowCount);

                WaitFor(asyncOutput->Close())
                    .ThrowOnError();
            } catch (const std::exception& ex) {
                THROW_ERROR_EXCEPTION("Table input pipe failed")
                        << TErrorAttribute("fd", jobDescriptor)
                        << ex;
            }
        }));
    }

    void PrepareInputActionsQuery(
        const TQuerySpec& spec,
        int jobDescriptor,
        const TFormat& format,
        TAsyncWriterPtr asyncOutput)
    {
        if (Config_->JobIO->ControlAttributes->EnableKeySwitch) {
            THROW_ERROR_EXCEPTION("enable_key_switch is not supported when query is set");
        }

        auto readerFactory = JobIO_->GetReaderFactory();

        InputActions_.push_back(BIND([=] () {
            try {
                auto query = FromProto(spec.query());

                auto resultSchema = query->GetTableSchema();
                auto resultNameTable = TNameTable::FromSchema(resultSchema);
                auto schemalessWriter = CreateSchemalessWriterForFormat(
                    format,
                    resultNameTable,
                    asyncOutput,
                    true,
                    false,
                    0);

                FormatWriters_.push_back(schemalessWriter);

                WaitFor(schemalessWriter->Open())
                    .ThrowOnError();

                auto writer = CreateSchemafulWriterAdapter(schemalessWriter);

                std::vector<TUdfDescriptorPtr> descriptors;
                for (const auto& descriptor : FromProto<Stroka>(spec.udf_descriptors())) {
                    descriptors.push_back(ConvertTo<TUdfDescriptorPtr>(TYsonString(descriptor)));
                }
                auto registry = CreateJobFunctionRegistry(descriptors, SandboxDirectoryNames[ESandboxKind::Udf]);
                auto evaluator = New<TEvaluator>(New<TExecutorConfig>());
                auto reader = WaitFor(CreateSchemafulReaderAdapter(readerFactory, query->TableSchema))
                    .ValueOrThrow();

                evaluator->Run(query, reader, writer, registry, true);
                WaitFor(asyncOutput->Close())
                    .ThrowOnError();
            } catch (const std::exception& ex) {
                THROW_ERROR_EXCEPTION("Query evaluation failed")
                    << TErrorAttribute("fd", jobDescriptor)
                    << ex;
            }
        }));
    }

    void PrepareInputTablePipe(TPipeFactory* pipeFactory)
    {
        YCHECK(pipeFactory);
        auto pipe = pipeFactory->Create();
        int jobDescriptor = 0;

        Process_->AddDup2FileAction(pipe.GetReadFD(), jobDescriptor);
        Process_->AddArguments({ "--prepare-pipe", ::ToString(jobDescriptor) });

        auto format = ConvertTo<TFormat>(TYsonString(UserJobSpec_.input_format()));
        auto asyncOutput = pipe.CreateAsyncWriter();
        TablePipeWriters_.push_back(asyncOutput);

        // NB: we do not bother to close it. Anyway, job proxy process would not live long.
        auto readFD = pipe.ReleaseReadFD();

        auto host = Host.Lock();
        YCHECK(host);

        auto jobSpec = host->GetJobSpec().GetExtension(TSchedulerJobSpecExt::scheduler_job_spec_ext);
        if (jobSpec.has_input_query_spec()) {
            PrepareInputActionsQuery(jobSpec.input_query_spec(), jobDescriptor, format, asyncOutput);
        } else {
            PrepareInputActionsPassthrough(jobDescriptor, format, asyncOutput);
        }

        if (!UserJobSpec_.check_input_fully_consumed()) {
            return;
        }

        FinalizeActions_.push_back(BIND([=] (int readFD) {
            char buffer;
            // Try to read some data from the pipe.
            ssize_t result = HandleEintr(::read, readFD, &buffer, 1);
            if (result > 0) {
                THROW_ERROR_EXCEPTION("Input stream was not fully consumed by user process")
                    << TErrorAttribute("fd", jobDescriptor);
            }
            YCHECK(TryClose(readFD, false));
        }, readFD));
    }

    void PreparePipes()
    {
        LOG_DEBUG("Initializing pipes");

        // We use the following convention for designating input and output file descriptors
        // in job processes:
        // fd == 3 * (N - 1) for the N-th input table (if exists)
        // fd == 3 * (N - 1) + 1 for the N-th output table (if exists)
        // fd == 2 for the error stream
        // e. g.
        // 0 - first input table
        // 1 - first output table
        // 2 - error stream
        // 3 - second input
        // 4 - second output
        // etc.
        //
        // A special option (ToDo(psushin): which one?) enables concatenating
        // all input streams into fd == 0.

        int maxReservedDescriptor = GetMaxReservedDescriptor();
        YASSERT(maxReservedDescriptor > 0);

        // To avoid descriptor collisions between pipes on this, proxy side,
        // and "standard" descriptor numbers in forked job (see comments above)
        // we ensure that enough lower descriptors are allocated before creating pipes.

        TPipeFactory pipeFactory(maxReservedDescriptor + 1);

        // Configure stderr pipe.
        PrepareOutputPipe(pipeFactory.Create(), STDERR_FILENO, CreateErrorOutput());

        PrepareOutputTablePipes(&pipeFactory);

        if (UserJobSpec_.use_yamr_descriptors()) {
            // This hack is to work around the fact that usual output pipe accepts a
            // single job descriptor, whilst yamr convention requires fds 1 and 3 to be the same.
            Process_->AddDup2FileAction(3, 1);
        } else {
            // Configure statistics output pipe.
            PrepareOutputPipe(pipeFactory.Create(), JobStatisticsFD, CreateStatisticsOutput());
        }

        PrepareInputTablePipe(&pipeFactory);

        // Close reserved descriptors.
        pipeFactory.Clear();

        LOG_DEBUG("Pipes initialized");
    }

    void PrepareCGroups()
    {
#ifdef _linux_
        if (!Config_->EnableCGroups) {
            return;
        }

        try {
            {
                TGuard<TSpinLock> guard(FreezerLock_);
                Freezer_.Create();
                Process_->AddArguments({ "--cgroup", Freezer_.GetFullPath() });
            }

            if (Config_->IsCGroupSupported(TCpuAccounting::Name)) {
                CpuAccounting_.Create();
                Process_->AddArguments({ "--cgroup", CpuAccounting_.GetFullPath() });
                Process_->AddArguments({ "--env", Format("YT_CGROUP_CPUACCT=%v", CpuAccounting_.GetFullPath()) });
            }

            if (Config_->IsCGroupSupported(TBlockIO::Name)) {
                BlockIO_.Create();
                if (UserJobSpec_.has_blkio_weight()) {
                    BlockIO_.SetWeight(UserJobSpec_.blkio_weight());
                }
                Process_->AddArguments({ "--cgroup", BlockIO_.GetFullPath() });
                Process_->AddArguments({ "--env", Format("YT_CGROUP_BLKIO=%v", BlockIO_.GetFullPath()) });
            }

            if (Config_->IsCGroupSupported(TMemory::Name)) {
                Memory_.Create();
                Process_->AddArguments({ "--cgroup", Memory_.GetFullPath() });
                Process_->AddArguments({ "--env", Format("YT_CGROUP_MEMORY=%v", Memory_.GetFullPath()) });
            }
        } catch (const std::exception& ex) {
            LOG_FATAL(ex, "Failed to create required cgroups");
        }
#endif
    }

    void AddCustomStatistics(const INodePtr& sample)
    {
        TGuard<TSpinLock> guard(StatisticsLock_);
        CustomStatistics_.AddSample("/custom", sample);

        size_t customStatisticsCount = 0;
        for (const auto& pair : CustomStatistics_.Data()) {
            if (HasPrefix(pair.first, "/custom")) {
                if (pair.first.size() > MaxCustomStatisticsPathLength) {
                    THROW_ERROR_EXCEPTION(
                        "Custom statistics path is too long: %v > %v",
                        pair.first.size(),
                        MaxCustomStatisticsPathLength);
                }
                ++customStatisticsCount;
            }

            // ToDo(psushin): validate custom statistics path does not contain $.
        }

        if (customStatisticsCount > UserJobSpec_.custom_statistics_count_limit()) {
            THROW_ERROR_EXCEPTION(
                "Custom statistics count exceeded: %v > %v",
                customStatisticsCount,
                UserJobSpec_.custom_statistics_count_limit());
        }
    }

    virtual TStatistics GetStatistics() const override
    {
        TStatistics statistics;
        {
            TGuard<TSpinLock> guard(StatisticsLock_);
            statistics = CustomStatistics_;
        }
        const auto& reader = JobIO_->GetReader();
        if (reader) {
            statistics.AddSample("/data/input", reader->GetDataStatistics());
        }

        int i = 0;
        for (const auto& writer : JobIO_->GetWriters()) {
            statistics.AddSample(
                "/data/output/" + NYPath::ToYPathLiteral(i),
                writer->GetDataStatistics());
            ++i;
        }

        // Cgroups statistics.
        if (Config_->EnableCGroups && Prepared_) {
            if (Config_->IsCGroupSupported(TCpuAccounting::Name)) {
                statistics.AddSample("/user_job/cpu", CpuAccounting_.GetStatistics());
            }

            if (Config_->IsCGroupSupported(TBlockIO::Name)) {
                statistics.AddSample("/user_job/block_io", BlockIO_.GetStatistics());
            }

            if (Config_->IsCGroupSupported(TMemory::Name)) {
                statistics.AddSample("/user_job/max_memory", Memory_.GetMaxMemoryUsage());
                statistics.AddSample("/user_job/current_memory", Memory_.GetStatistics());
            }

            statistics.AddSample("/user_job/cumulative_memory_mb_sec", CumulativeMemoryUsageMbSec_);
            statistics.AddSample("/user_job/woodpecker", IsWoodpecker_ ? 1 : 0);
        }

        return statistics;
    }

    void DoJobIO()
    {
        auto onIOError = BIND([=] (const TError& error) {
            if (error.IsOK() || error.FindMatching(NPipes::EErrorCode::Aborted)) {
                return;
            }

            if (!JobErrorPromise_.TrySet(error)) {
                return;
            }

            LOG_ERROR(error, "Job input/output error, aborting");

            // This is a workaround for YT-2837.
            BIND(&TUserJob::CleanupUserProcesses, MakeWeak(this))
                .Via(PipeIOQueue_->GetInvoker())
                .Run();

            for (auto& reader : TablePipeReaders_) {
                reader->Abort();
            }

            for (auto& writer : TablePipeWriters_) {
                writer->Abort();
            }
        });

        auto runActions = [&] (std::vector<TCallback<void()>>& actions) {
            std::vector<TFuture<void>> result;
            for (auto& action : actions) {
                auto asyncError = action
                    .AsyncVia(PipeIOQueue_->GetInvoker())
                    .Run();
                asyncError.Subscribe(onIOError);
                result.emplace_back(std::move(asyncError));
            }
            return result;
        };

        auto inputFutures = runActions(InputActions_);
        auto outputFutures = runActions(OutputActions_);

        // First, wait for all job output pipes.
        // If job successfully completes or dies prematurely, they close automatically.
        // ToDo(psushin): extract into separate function (e.g. CombineAll?  )
        for (const auto& future : outputFutures) {
            WaitFor(future);
        }

        // Then, wait for job process to finish.
        // Theoretically, process may have explicitely closed its output pipes,
        // but still be doing some computations.
        auto jobExitError = WaitFor(ProcessFinished_);
        LOG_INFO(jobExitError, "Job process completed");
        onIOError.Run(jobExitError);

        // Abort input pipes unconditionally.
        // If job didn't read input to the end, pipe writer could be blocked,
        // because we didn't close the reader end (see check_input_fully_consumed).
        for (auto& writer : TablePipeWriters_) {
            writer->Abort();
        }

        // Now, make sure, that input pipes are also completed.
        for (const auto& future : inputFutures) {
            WaitFor(future);
        }
    }

    void FinalizeJobIO()
    {
        for (auto& action : FinalizeActions_) {
            try {
                action.Run();
            } catch (const std::exception& ex) {
                JobErrorPromise_.TrySet(ex);
            }
        }
    }

    i64 GetMemoryUsageByUid(int uid) const
    {
        auto pids = GetPidsByUid(uid);

        i64 rss = 0;
        // Warning: we can account here a ytserver process in executor mode memory consumption.
        // But this is not a problem because it does not consume much.
        for (int pid : pids) {
            try {
                i64 processRss = GetProcessRss(pid);
                LOG_DEBUG("PID: %v, RSS: %v",
                    pid,
                    processRss);
                rss += processRss;
            } catch (const std::exception& ex) {
                LOG_DEBUG(ex, "Failed to get RSS for PID %v", pid);
            }
        }
        return rss;
    }

    void UpdateMemoryUsage(i64 rss)
    {
        auto host = Host.Lock();
        if (!host)
            return;

        i64 delta = rss - MemoryUsage_;
        LOG_DEBUG("Memory usage increased by %v", delta);

        MemoryUsage_ = rss;

        auto resourceUsage = host->GetResourceUsage();
        resourceUsage.set_memory(resourceUsage.memory() + delta);
        host->SetResourceUsage(resourceUsage);
    }

    void CheckMemoryUsage()
    {
        if (!Config_->UserId) {
            LOG_DEBUG("Memory usage control is disabled");
            return;
        }

        i64 rss = GetMemoryUsageByUid(*Config_->UserId);

        if (Memory_.IsCreated()) {
            auto statistics = Memory_.GetStatistics();

            i64 uidRss = rss;
            rss = UserJobSpec_.include_memory_mapped_files() ? statistics.MappedFile : 0;
            rss += statistics.Rss;

            if (rss > 1.05 * uidRss && uidRss > 0) {
                LOG_ERROR("Memory usage measured by cgroup is much greater than via procfs: %v > %v",
                    rss,
                    uidRss);
            }
        }

        i64 tmpfsSize = 0;
        if (UserJobSpec_.has_tmpfs_size()) {
            auto diskSpaceStatistics = NFS::GetDiskSpaceStatistics(Config_->TmpfsPath);
            tmpfsSize = diskSpaceStatistics.TotalSpace - diskSpaceStatistics.AvailableSpace;
        }

        i64 memoryLimit = UserJobSpec_.memory_limit();
        i64 currentMemoryUsage = rss + tmpfsSize;

        CumulativeMemoryUsageMbSec_ += (currentMemoryUsage / (1024 * 1024)) * Config_->MemoryWatchdogPeriod.Seconds();

        LOG_DEBUG("Checking memory usage (Tmpfs: %v, Rss: %v, MemoryLimit: %v)",
            tmpfsSize,
            rss,
            memoryLimit);

        if (currentMemoryUsage > memoryLimit) {
            JobErrorPromise_.TrySet(TError(EErrorCode::MemoryLimitExceeded, "Memory limit exceeded")
                << TErrorAttribute("rss", rss)
                << TErrorAttribute("tmpfs", tmpfsSize)
                << TErrorAttribute("limit", memoryLimit));

            if (!Config_->EnableCGroups) {
                // TODO(psushin): If someone wanted to use
                // YT without cgroups in production than one need to
                // implement kill by uid here.
                return;
            }

            YCHECK(Freezer_.IsCreated());

            try {
                Stroka freezerFullPath;
                {
                    TGuard<TSpinLock> guard(FreezerLock_);
                    freezerFullPath = Freezer_.GetFullPath();
                }

                RunKiller(freezerFullPath);
            } catch (const std::exception& ex) {
                LOG_FATAL(ex, "Failed to clean up user processes");
            }
        } else if (currentMemoryUsage > MemoryUsage_) {
            UpdateMemoryUsage(currentMemoryUsage);
        }
    }

    void CheckBlockIOUsage()
    {
        if (!BlockIO_.IsCreated()) {
            return;
        }

        auto period = Config_->BlockIOWatchdogPeriod;
        auto servicedIOs = BlockIO_.GetIOServiced();

        for (const auto& item : servicedIOs) {
            LOG_DEBUG("Serviced %v IO operations (OperationType: %v, DeviceId: %v)", item.Value, item.Type, item.DeviceId);

            auto previousItemIt = std::find_if(
                LastServicedIOs_.begin(),
                LastServicedIOs_.end(),
                [=] (const TBlockIO::TStatisticsItem& other) {
                    return item.DeviceId == other.DeviceId  && item.Type == other.Type;
                });

            i64 deltaOperations = item.Value;
            if (previousItemIt != LastServicedIOs_.end()) {
                deltaOperations -= previousItemIt->Value;
            }

            if (deltaOperations < 0) {
                LOG_WARNING("%v < 0 IO operations were serviced since the last check (DeviceId: %v)",
                    deltaOperations,
                    item.DeviceId);
            }

            if (deltaOperations > UserJobSpec_.iops_threshold() * period.Seconds()) {
                LOG_DEBUG("Woodpecker detected (DeviceId: %v)", item.DeviceId);
                IsWoodpecker_ = true;
                if (Config_->EnableIopsThrottling) {
                    BlockIO_.ThrottleOperations(item.DeviceId, UserJobSpec_.iops_threshold());
                }
            }
        }

        LastServicedIOs_ = servicedIOs;
    }
};

////////////////////////////////////////////////////////////////////////////////

IJobPtr CreateUserJob(
    IJobHost* host,
    const TUserJobSpec& UserJobSpec_,
    const TJobId& jobId,
    std::unique_ptr<IUserJobIO> userJobIO)
{
    return New<TUserJob>(
        host,
        UserJobSpec_,
        jobId,
        std::move(userJobIO));
}

#else

IJobPtr CreateUserJob(
    IJobHost* host,
    const TUserJobSpec& UserJobSpec_,
    const TJobId& jobId,
    std::unique_ptr<IUserJobIO> userJobIO)
{
    THROW_ERROR_EXCEPTION("Streaming jobs are supported only under Linux");
}

#endif

////////////////////////////////////////////////////////////////////////////////

} // namespace NJobProxy
} // namespace NYT<|MERGE_RESOLUTION|>--- conflicted
+++ resolved
@@ -290,10 +290,6 @@
 
         Process_->AddArgument("--executor");
         Process_->AddArguments({"--command", UserJobSpec_.shell_command()});
-<<<<<<< HEAD
-=======
-        Process_->AddArguments({"--config", NFS::CombinePaths(~NFs::CurrentWorkingDirectory(), NExecAgent::ProxyConfigFileName)});
->>>>>>> 0e7366ff
         Process_->AddArguments({"--working-dir", SandboxDirectoryNames[ESandboxKind::User]});
 
         if (UserJobSpec_.enable_core_dump()) {
