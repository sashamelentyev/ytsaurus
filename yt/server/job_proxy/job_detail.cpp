--- conflicted
+++ resolved
@@ -58,8 +58,6 @@
     THROW_ERROR_EXCEPTION(
         EErrorCode::UnsupportedJobType,
         "Dumping input context is not supported for built-in jobs");
-<<<<<<< HEAD
-=======
 }
 
 Stroka TJob::GetStderr()
@@ -67,7 +65,6 @@
     THROW_ERROR_EXCEPTION(
         EErrorCode::UnsupportedJobType,
         "Getting stderr is not supported for built-in jobs");
->>>>>>> 1e12e2b0
 }
 
 TYsonString TJob::StraceJob()
