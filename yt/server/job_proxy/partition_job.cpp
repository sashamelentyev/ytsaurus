﻿#include "stdafx.h"
#include "private.h"
#include "job_detail.h"
#include "config.h"
#include "partition_job.h"

#include <server/chunk_server/public.h>

#include <ytlib/misc/sync.h>

#include <ytlib/meta_state/master_channel.h>

#include <ytlib/chunk_client/client_block_cache.h>
#include <ytlib/chunk_client/multi_chunk_sequential_writer.h>

#include <ytlib/table_client/partition_chunk_writer.h>
#include <ytlib/table_client/table_chunk_reader.h>
#include <ytlib/table_client/multi_chunk_parallel_reader.h>
#include <ytlib/table_client/partitioner.h>
#include <ytlib/table_client/sync_writer.h>

#include <ytlib/yson/lexer.h>

namespace NYT {
namespace NJobProxy {

using namespace NElection;
using namespace NTableClient;
using namespace NChunkClient;
using namespace NChunkServer;
using namespace NYTree;
using namespace NScheduler::NProto;

////////////////////////////////////////////////////////////////////////////////

static NLog::TLogger& SILENT_UNUSED Logger = JobProxyLogger;
static NProfiling::TProfiler& SILENT_UNUSED Profiler = JobProxyProfiler;

////////////////////////////////////////////////////////////////////////////////

typedef TMultiChunkParallelReader<TTableChunkReader> TReader;
typedef TMultiChunkSequentialWriter<TPartitionChunkWriter> TWriter;

class TPartitionJob
    : public TJob
{
public:
    explicit TPartitionJob(IJobHost* host)
        : TJob(host)
        , JobSpec(Host->GetJobSpec())
        , SchedulerJobSpecExt(JobSpec.GetExtension(TSchedulerJobSpecExt::scheduler_job_spec_ext))
        , PartitionJobSpecExt(JobSpec.GetExtension(TPartitionJobSpecExt::partition_job_spec_ext))
    {
        auto config = Host->GetConfig();

        YCHECK(SchedulerJobSpecExt.input_specs_size() == 1);
        const auto& inputSpec = SchedulerJobSpecExt.input_specs(0);

        YCHECK(SchedulerJobSpecExt.output_specs_size() == 1);
        const auto& outputSpec = SchedulerJobSpecExt.output_specs(0);

<<<<<<< HEAD
        std::vector<NTableClient::NProto::TInputChunk> chunks(
            inputSpec.chunks().begin(),
            inputSpec.chunks().end());
=======
        std::vector<NChunkClient::NProto::TInputChunk> chunks(
            jobSpec.input_specs(0).chunks().begin(),
            jobSpec.input_specs(0).chunks().end());
>>>>>>> 717eb1b7

        auto readerProvider = New<TTableChunkReaderProvider>(config->JobIO->TableReader);
        Reader = New<TReader>(
            config->JobIO->TableReader,
            Host->GetMasterChannel(),
            Host->GetBlockCache(),
            Host->GetNodeDirectory(),
            std::move(chunks),
            readerProvider);

        if (PartitionJobSpecExt.partition_keys_size() > 0) {
            YCHECK(PartitionJobSpecExt.partition_keys_size() + 1 == PartitionJobSpecExt.partition_count());
            FOREACH (const auto& key, PartitionJobSpecExt.partition_keys()) {
                PartitionKeys.push_back(TOwningKey::FromProto(key));
            }
            Partitioner = CreateOrderedPartitioner(&PartitionKeys);
        } else {
            Partitioner = CreateHashPartitioner(PartitionJobSpecExt.partition_count());
        }

        auto transactionId = FromProto<TTransactionId>(SchedulerJobSpecExt.output_transaction_id());
        auto chunkListId = FromProto<TChunkListId>(outputSpec.chunk_list_id());

        auto options = ConvertTo<TTableWriterOptionsPtr>(TYsonString(outputSpec.table_writer_options()));
        options->KeyColumns = FromProto<Stroka>(PartitionJobSpecExt.key_columns());

        auto writerProvider = New<TPartitionChunkWriterProvider>(
            config->JobIO->TableWriter,
            options,
            ~Partitioner);

        Writer = CreateSyncWriter<TPartitionChunkWriter>(New<TWriter>(
            config->JobIO->TableWriter,
            options,
            writerProvider,
            Host->GetMasterChannel(),
            transactionId,
            chunkListId));
    }

    virtual NScheduler::NProto::TJobResult Run() override
    {
        PROFILE_TIMING ("/partition_time") {
            LOG_INFO("Initializing");
            {
                Sync(~Reader, &TReader::AsyncOpen);
                Writer->Open();
            }
            PROFILE_TIMING_CHECKPOINT("init");

            LOG_INFO("Partitioning");
            {
                while (Reader->IsValid()) {
                    Writer->WriteRowUnsafe(Reader->CurrentReader()->GetRow());

                    if (!Reader->FetchNextItem()) {
                        Sync(~Reader, &TReader::GetReadyEvent);
                    }
                }

                Writer->Close();
            }
            PROFILE_TIMING_CHECKPOINT("partition");

            LOG_INFO("Finalizing");
            {
                TJobResult result;
                ToProto(result.mutable_error(), TError());
                Writer->GetNodeDirectory()->DumpTo(result.mutable_node_directory());
                ToProto(result.mutable_chunks(), Writer->GetWrittenChunks());
                return result;
            }
        }
    }

    double GetProgress() const override
    {
        i64 total = Reader->GetItemCount();
        if (total == 0) {
            LOG_WARNING("GetProgress: empty total");
            return 0.0;
        } else {
            double progress = (double) Reader->GetItemIndex() / total;
            LOG_DEBUG("GetProgress: %lf", progress);
            return progress;
        }
    }

    std::vector<NChunkClient::TChunkId> GetFailedChunks() const override
    {
        return Reader->GetFailedChunks();
    }

private:
    const TJobSpec& JobSpec;
    const TSchedulerJobSpecExt& SchedulerJobSpecExt;
    const TPartitionJobSpecExt& PartitionJobSpecExt;

    TIntrusivePtr<TReader> Reader;
    ISyncWriterUnsafePtr Writer;
    std::vector<TOwningKey> PartitionKeys;
    TAutoPtr<IPartitioner> Partitioner;

};

TJobPtr CreatePartitionJob(IJobHost* host)
{
    return New<TPartitionJob>(host);
}

////////////////////////////////////////////////////////////////////////////////

} // namespace NJobProxy
} // namespace NYT<|MERGE_RESOLUTION|>--- conflicted
+++ resolved
@@ -59,15 +59,9 @@
         YCHECK(SchedulerJobSpecExt.output_specs_size() == 1);
         const auto& outputSpec = SchedulerJobSpecExt.output_specs(0);
 
-<<<<<<< HEAD
-        std::vector<NTableClient::NProto::TInputChunk> chunks(
+        std::vector<NChunkClient::NProto::TInputChunk> chunks(
             inputSpec.chunks().begin(),
             inputSpec.chunks().end());
-=======
-        std::vector<NChunkClient::NProto::TInputChunk> chunks(
-            jobSpec.input_specs(0).chunks().begin(),
-            jobSpec.input_specs(0).chunks().end());
->>>>>>> 717eb1b7
 
         auto readerProvider = New<TTableChunkReaderProvider>(config->JobIO->TableReader);
         Reader = New<TReader>(
