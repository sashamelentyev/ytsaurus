--- conflicted
+++ resolved
@@ -124,14 +124,11 @@
     //! Sets the rack and notifies the subscribers.
     void SetNodeRack(TNode* node, TRack* rack);
 
-<<<<<<< HEAD
     //! Sets the user tags for the node.
     void SetNodeUserTags(TNode* node, const std::vector<Stroka>& tags);
 
-=======
-    //! Sets the "disable_write_sessions" flag.
+    //! Sets the flag disabling write sessions at the node.
     void SetDisableWriteSessions(TNode* node, bool value);
->>>>>>> 85026df5
 
     //! Creates a new rack with a given name. Throws on name conflict.
     TRack* CreateRack(const Stroka& name);
