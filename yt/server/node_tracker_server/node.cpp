--- conflicted
+++ resolved
@@ -154,30 +154,11 @@
     RecomputeAggregatedState();
 }
 
-<<<<<<< HEAD
-=======
 ENodeState TNode::GetAggregatedState() const
 {
     return AggregatedState_;
 }
 
-std::vector<Stroka> TNode::GetTags() const
-{
-    std::vector<Stroka> result;
-
-    result.insert(result.end(), UserTags_.begin(), UserTags_.end());
-    result.insert(result.end(), NodeTags_.begin(), NodeTags_.end());
-    result.push_back(Stroka(GetServiceHostName(GetDefaultAddress())));
-    if (Rack_) {
-        result.push_back(Rack_->GetName());
-    }
-
-    std::sort(result.begin(), result.end());
-    result.erase(std::unique(result.begin(), result.end()), result.end());
-    return result;
-}
-
->>>>>>> 32a5b35d
 void TNode::Save(NCellMaster::TSaveContext& context) const
 {
     TObjectBase::Save(context);
