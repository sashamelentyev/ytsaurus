--- conflicted
+++ resolved
@@ -152,7 +152,6 @@
 
     virtual void ListSystemAttributes(std::vector<TAttributeDescriptor>* descriptors) override
     {
-<<<<<<< HEAD
         TMapNodeProxy::ListSystemAttributes(descriptors);
 
         descriptors->push_back("offline");
@@ -162,19 +161,8 @@
         descriptors->push_back("used_space");
         descriptors->push_back("chunk_count");
         descriptors->push_back("online_node_count");
+        descriptors->push_back("full_node_count");
         descriptors->push_back("chunk_replicator_enabled");
-=======
-        attributes->push_back("offline");
-        attributes->push_back("registered");
-        attributes->push_back("online");
-        attributes->push_back("available_space");
-        attributes->push_back("used_space");
-        attributes->push_back("chunk_count");
-        attributes->push_back("online_node_count");
-        attributes->push_back("full_node_count");
-        attributes->push_back("chunk_replicator_enabled");
-        TMapNodeProxy::ListSystemAttributes(attributes);
->>>>>>> cd0a9ce7
     }
 
     virtual bool GetBuiltinAttribute(const Stroka& key, IYsonConsumer* consumer) override
