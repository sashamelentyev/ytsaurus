#include "unsafe_environment.h"
#include "private.h"
#include "environment.h"

#include <yt/server/exec_agent/slot.h>

#include <yt/server/job_proxy/public.h>

#include <yt/core/misc/process.h>
#include <yt/core/misc/proc.h>

#include <yt/core/tools/tools.h>

#include <util/system/execpath.h>

namespace NYT {
namespace NExecAgent {

using namespace NJobProxy;
using namespace NCGroup;
using namespace NConcurrency;

////////////////////////////////////////////////////////////////////////////////

DECLARE_REFCOUNTED_CLASS(TUnsafeEnvironmentBuilder)

class TUnsafeEnvironmentBuilder
    : public IEnvironmentBuilder
{
public:
    TUnsafeEnvironmentBuilder()
        : ProxyPath_(GetExecPath())
    { }

    virtual IProxyControllerPtr CreateProxyController(
        NYTree::INodePtr config,
        const TJobId& jobId,
        const TOperationId& operationId,
        TSlotPtr slot) override;

private:
    friend class TUnsafeProxyController;

    const Stroka ProxyPath_;
};

DEFINE_REFCOUNTED_TYPE(TUnsafeEnvironmentBuilder)

////////////////////////////////////////////////////////////////////////////////

#ifdef _unix_

class TUnsafeProxyController
    : public IProxyController
{
public:
    TUnsafeProxyController(
        const Stroka& proxyPath,
        const TJobId& jobId,
        const TOperationId& operationId,
        TSlotPtr slot,
        TUnsafeEnvironmentBuilderPtr environmentBuilder)
        : ProxyPath_(proxyPath)
        , JobId_(jobId)
        , OperationId_(operationId)
        , Slot_(slot)
        , Process_(New<TProcess>(proxyPath))
        , EnvironmentBuilder_(environmentBuilder)
        , WaitingThread_(ThreadFunc, this)
    {
        Logger.AddTag("JobId: %v", jobId);
    }

    virtual TFuture<void> Run() override
    {
        LOG_INFO("Starting job proxy in unsafe environment (WorkDir: %v)",
            Slot_->GetWorkingDirectory());

        Process_->AddArguments({
            "--job-proxy",
            "--config", ProxyConfigFileName,
            "--job-id", ToString(JobId_),
            "--operation-id", ToString(OperationId_),
            "--working-dir", Slot_->GetWorkingDirectory()
        });

#ifdef _linux_
        for (const auto& path : Slot_->GetCGroupPaths()) {
            Process_->AddArguments({
                "--cgroup",
                path
            });
        }
#endif

        LOG_INFO("Spawning a job proxy (Path: %v)", ProxyPath_);

        try {
            ProcessFinished_ = Process_->Spawn();
        } catch (const std::exception& ex) {
            return MakeFuture(TError("Failed to spawn job pxoxy") << ex);
        }

        LOG_INFO("Job proxy started (ProcessId: %v)",
            Process_->GetProcessId());

        // Unref is called in the thread.
        Ref();
        WaitingThread_.Start();

        WaitingThread_.Detach();

        return ProxyExited_;
    }

    // Safe to call multiple times
    virtual void Kill(const TNonOwningCGroup& group) override
    {
        LOG_INFO("Killing job in unsafe environment (ProcessGroup: %v)", group.GetFullPath());

        // One can be certain that Spawn is already finished
        // before this line due to thread affinity.
        if (Process_->IsStarted() && !Process_->IsFinished()) {
            try {
                Process_->Kill(SIGKILL);
            } catch (const std::exception& ex) {
                LOG_FATAL(ex, "Failed to kill job proxy: kill failed");
            }
        }

        // Wait until job proxy finishes.
        ProxyExited_.Get();

        try {
            RunKiller(group.GetFullPath());
        } catch (const std::exception& ex) {
            LOG_FATAL(TError(ex));
        }

        LOG_INFO("Job killed");
    }

private:
    static void* ThreadFunc(void* param)
    {
        auto controller = MakeStrong(static_cast<TUnsafeProxyController*>(param));
        controller->Unref();
        controller->ThreadMain();
        return NULL;
    }

    void ThreadMain()
    {
        LOG_INFO("Waiting for job proxy to finish");

        auto spawnError = WaitFor(ProcessFinished_);
        auto jobProxyError = BuildJobProxyError(spawnError);
        LOG_INFO(jobProxyError, "Job proxy completed");
        ProxyExited_.Set(jobProxyError);
    }

    static TError BuildJobProxyError(const TError& spawnError)
    {
        if (spawnError.IsOK()) {
            return TError();
        }

        auto jobProxyError = TError("Job proxy failed") << spawnError;

        if (spawnError.GetCode() == EProcessErrorCode::NonZeroExitCode) {
            // Try to translate the numeric exit code into some human readable reason.
            auto reason = EJobProxyExitCode(spawnError.Attributes().Get<int>("exit_code"));
            const auto& validReasons = TEnumTraits<EJobProxyExitCode>::GetDomainValues();
            if (std::find(validReasons.begin(), validReasons.end(), reason) != validReasons.end()) {
                jobProxyError.Attributes().Set("reason", reason);
            }
        }

        return jobProxyError;
    }


    const Stroka ProxyPath_;
    const TJobId JobId_;
    const TOperationId OperationId_;
    const TSlotPtr Slot_;

    const TProcessPtr Process_;
    const TUnsafeEnvironmentBuilderPtr EnvironmentBuilder_;

    TFuture<void> ProcessFinished_;

    TSpinLock SpinLock_;
    TError Error_;

    TPromise<void> ProxyExited_ = NewPromise<void>();

    TThread WaitingThread_;

    NLogging::TLogger Logger = ExecAgentLogger;
};

#else

//! Dummy stub for windows.
class TUnsafeProxyController
    : public IProxyController
{
public:
    TUnsafeProxyController(
        const TJobId& jobId,
        const TOperationId& operationId)
        : Logger(ExecAgentLogger)
        , WaitingThread(ThreadFunc, this)
    {
        Logger.AddTag("JobId: %v, OperationId: %v",
            jobId,
            operationId);
    }

    TFuture<void> Run()
    {
        WaitingThread.Start();
        WaitingThread.Detach();

        LOG_INFO("Running dummy job");

        return ProxyExited_;
    }

    virtual void Kill(const TNonOwningCGroup& group) override
    {
        LOG_INFO("Killing dummy job");
        ProxyExited_.Get();
    }

private:
    static void* ThreadFunc(void* param)
    {
        TIntrusivePtr<TUnsafeProxyController> controller(reinterpret_cast<TUnsafeProxyController*>(param));
        controller->ThreadMain();
        return nullptr;
    }

    void ThreadMain()
    {
        // We don't have jobs support for Windows.
        // Just wait for a couple of seconds and report the failure.
        // This might help with scheduler debugging under Windows.
        Sleep(TDuration::Seconds(5));
        LOG_INFO("Dummy job finished");
        ProxyExited_.Set(TError("Jobs are not supported under Windows"));
    }

    NLogging::TLogger Logger;
    TPromise<void> ProxyExited_ = NewPromise<void>();
    TThread WaitingThread_;
};

#endif

////////////////////////////////////////////////////////////////////////////////

IProxyControllerPtr TUnsafeEnvironmentBuilder::CreateProxyController(
    NYTree::INodePtr /*config*/,
    const TJobId& jobId,
    const TOperationId& operationId,
    TSlotPtr slot)
{
#ifdef _unix_
    return New<TUnsafeProxyController>(
        ProxyPath_,
        jobId,
        operationId,
        slot,
        this);
#else
<<<<<<< HEAD
    UNUSED(slot);
    return New<TUnsafeProxyController>(
        jobId,
        operationId);
=======
    Y_UNUSED(config);
    Y_UNUSED(slot);
    Y_UNUSED(workingDirectory);
    return New<TUnsafeProxyController>(jobId);
>>>>>>> ce78efee
#endif
}

////////////////////////////////////////////////////////////////////////////////

IEnvironmentBuilderPtr CreateUnsafeEnvironmentBuilder()
{
    return New<TUnsafeEnvironmentBuilder>();
}

////////////////////////////////////////////////////////////////////////////////

} // namespace NExecAgent
} // namespace NYT<|MERGE_RESOLUTION|>--- conflicted
+++ resolved
@@ -275,17 +275,8 @@
         slot,
         this);
 #else
-<<<<<<< HEAD
-    UNUSED(slot);
-    return New<TUnsafeProxyController>(
-        jobId,
-        operationId);
-=======
-    Y_UNUSED(config);
     Y_UNUSED(slot);
-    Y_UNUSED(workingDirectory);
-    return New<TUnsafeProxyController>(jobId);
->>>>>>> ce78efee
+    return New<TUnsafeProxyController>(jobId, operationId);
 #endif
 }
 
