#include "job.h"
#include "private.h"
#include "config.h"
#include "slot.h"
#include "slot_manager.h"

#include <yt/server/cell_node/bootstrap.h>
#include <yt/server/cell_node/config.h>

#include <yt/server/data_node/artifact.h>
#include <yt/server/data_node/chunk_cache.h>
#include <yt/server/data_node/master_connector.h>
#include <yt/server/data_node/chunk.h>

#include <yt/server/job_agent/job.h>
#include <yt/server/job_agent/statistics_reporter.h>

#include <yt/server/scheduler/config.h>

#include <yt/ytlib/chunk_client/data_slice_descriptor.h>

#include <yt/ytlib/job_prober_client/job_prober_service_proxy.h>

#include <yt/ytlib/security_client/public.h>

#include <yt/ytlib/node_tracker_client/node_directory.h>
#include <yt/ytlib/node_tracker_client/node_directory_builder.h>

#include <yt/core/concurrency/thread_affinity.h>
#include <yt/core/concurrency/delayed_executor.h>

#include <yt/core/actions/cancelable_context.h>

#include <yt/core/logging/log_manager.h>

#include <yt/core/misc/proc.h>

namespace NYT {
namespace NExecAgent {

using namespace NRpc;
using namespace NJobProxy;
using namespace NYTree;
using namespace NYson;
using namespace NChunkClient;
using namespace NChunkClient::NProto;
using namespace NTableClient;
using namespace NFileClient;
using namespace NCellNode;
using namespace NDataNode;
using namespace NCellNode;
using namespace NNodeTrackerClient;
using namespace NNodeTrackerClient::NProto;
using namespace NJobTrackerClient;
using namespace NJobAgent;
using namespace NJobProberClient;
using namespace NJobTrackerClient::NProto;
using namespace NScheduler;
using namespace NScheduler::NProto;
using namespace NConcurrency;
using namespace NApi;

using NNodeTrackerClient::TNodeDirectory;
using NScheduler::NProto::TUserJobSpec;
using NChunkClient::TDataSliceDescriptor;

////////////////////////////////////////////////////////////////////////////////

class TJob
    : public NJobAgent::IJob
{
public:
    DEFINE_SIGNAL(void(const TNodeResources&), ResourcesUpdated);

public:
    TJob(
        const TJobId& jobId,
        const TOperationId& operationId,
        const TNodeResources& resourceUsage,
        TJobSpec&& jobSpec,
        TBootstrap* bootstrap)
        : Id_(jobId)
        , OperationId_(operationId)
        , Bootstrap_(bootstrap)
        , Config_(Bootstrap_->GetConfig()->ExecAgent)
        , Invoker_(Bootstrap_->GetControlInvoker())
        , ResourceUsage_(resourceUsage)
    {
        VERIFY_THREAD_AFFINITY(ControllerThread);

        JobSpec_.Swap(&jobSpec);

        Logger.AddTag("JobId: %v, OperationId: %v, JobType: %v",
            Id_,
            OperationId_,
            GetType());

        JobEvents_.emplace_back(JobState_, JobPhase_);
        ReportStatistics(
            TJobStatistics()
                .Type(GetType())
                .State(GetState())
                .Spec(JobSpec_)
                .SpecVersion(0) // TODO: fill correct spec version
                .Events(JobEvents_));
    }

    virtual void Start() override
    {
        VERIFY_THREAD_AFFINITY(ControllerThread);

        if (JobPhase_ != EJobPhase::Created) {
            LOG_DEBUG("Cannot start job, unexpected job phase (JobState: %v, JobPhase: %v)",
                JobState_,
                JobPhase_);
            return;
        }

        GuardedAction([&] () {
            SetJobState(EJobState::Running);
            PrepareTime_ = TInstant::Now();

            LOG_INFO("Starting job");

            InitializeArtifacts();

            auto slotManager = Bootstrap_->GetExecSlotManager();
            Slot_ = slotManager->AcquireSlot();

            SetJobPhase(EJobPhase::PreparingNodeDirectory);
            BIND(&TJob::PrepareNodeDirectory, MakeWeak(this))
                .AsyncVia(Invoker_)
                .Run()
                .Subscribe(
                    BIND(&TJob::OnNodeDirectoryPrepared, MakeWeak(this))
                        .Via(Invoker_));
        });
    }

    virtual void Abort(const TError& error) override
    {
        VERIFY_THREAD_AFFINITY(ControllerThread);

        LOG_INFO(error, "Job abort requested");

        switch (JobPhase_) {
            case EJobPhase::Created:
            case EJobPhase::PreparingNodeDirectory:
            case EJobPhase::DownloadingArtifacts:
            case EJobPhase::Running:
                SetJobState(EJobState::Aborting);
                ArtifactsFuture_.Cancel();
                DoSetResult(error);
                Cleanup();
                break;

            case EJobPhase::PreparingSandboxDirectories:
            case EJobPhase::PreparingArtifacts:
            case EJobPhase::PreparingProxy:
                // Wait for the next event handler to complete the abortion.
                SetJobStatePhase(EJobState::Aborting, EJobPhase::WaitingAbort);
                DoSetResult(error);
                Slot_->CancelPreparation();
                break;

            default:
                LOG_DEBUG("Cannot abort job (JobState: %v, JobPhase: %v)", JobState_, JobPhase_);
                break;
        }
    }

    virtual void OnJobPrepared() override
    {
        VERIFY_THREAD_AFFINITY(ControllerThread);

        GuardedAction([&] {
            LOG_INFO("Job prepared");

            ValidateJobPhase(EJobPhase::PreparingProxy);
            SetJobPhase(EJobPhase::Running);
        });
    }

    virtual void SetResult(const TJobResult& jobResult) override
    {
        VERIFY_THREAD_AFFINITY(ControllerThread);

        GuardedAction([&] () {
            SetJobPhase(EJobPhase::FinalizingProxy);
            DoSetResult(jobResult);
        });
    }

    virtual const TJobId& GetId() const override
    {
        VERIFY_THREAD_AFFINITY(ControllerThread);

        return Id_;
    }

    virtual const TJobId& GetOperationId() const override
    {
        VERIFY_THREAD_AFFINITY(ControllerThread);

        return OperationId_;
    }

    virtual EJobType GetType() const override
    {
        VERIFY_THREAD_AFFINITY(ControllerThread);

        return EJobType(JobSpec_.type());
    }

    virtual const TJobSpec& GetSpec() const override
    {
        VERIFY_THREAD_AFFINITY(ControllerThread);

        return JobSpec_;
    }

    virtual EJobState GetState() const override
    {
        VERIFY_THREAD_AFFINITY(ControllerThread);

        return JobState_;
    }

    virtual TNullable<TDuration> GetPrepareDuration() const override
    {
        VERIFY_THREAD_AFFINITY(ControllerThread);

        if (!PrepareTime_) {
            return Null;
        } else if (!ExecTime_) {
            return TInstant::Now() - *PrepareTime_;
        } else {
            return *ExecTime_ - *PrepareTime_;
        }
    }

    virtual TNullable<TDuration> GetDownloadDuration() const override
    {
        VERIFY_THREAD_AFFINITY(ControllerThread);

        if (!PrepareTime_) {
            return Null;
        } else if (!CopyTime_) {
            return TInstant::Now() - *PrepareTime_;
        } else {
            return *CopyTime_ - *PrepareTime_;
        }
    }

    virtual TNullable<TDuration> GetExecDuration() const override
    {
        VERIFY_THREAD_AFFINITY(ControllerThread);

        if (!ExecTime_) {
            return Null;
        } else if (!FinishTime_) {
            return TInstant::Now() - *ExecTime_;
        } else {
            return *FinishTime_ - *ExecTime_;
        }
    }

    virtual EJobPhase GetPhase() const override
    {
        VERIFY_THREAD_AFFINITY(ControllerThread);

        return JobPhase_;
    }

    virtual TNodeResources GetResourceUsage() const override
    {
        VERIFY_THREAD_AFFINITY(ControllerThread);

        return ResourceUsage_;
    }

    virtual TJobResult GetResult() const override
    {
        VERIFY_THREAD_AFFINITY(ControllerThread);

        return JobResult_.Get();
    }

    virtual double GetProgress() const override
    {
        VERIFY_THREAD_AFFINITY(ControllerThread);

        return Progress_;
    }

    virtual void SetResourceUsage(const TNodeResources& newUsage) override
    {
        VERIFY_THREAD_AFFINITY(ControllerThread);

        if (JobPhase_ == EJobPhase::Running) {
            auto delta = newUsage - ResourceUsage_;
            ResourceUsage_ = newUsage;
            ResourcesUpdated_.Fire(delta);
        }
    }

    virtual void SetProgress(double progress) override
    {
        VERIFY_THREAD_AFFINITY(ControllerThread);

        if (JobPhase_ == EJobPhase::Running) {
            Progress_ = progress;
        }
    }

    virtual TNullable<TYsonString> GetStatistics() const override
    {
        VERIFY_THREAD_AFFINITY(ControllerThread);

        return Statistics_;
    }

    virtual TInstant GetStatisticsLastSendTime() const override
    {
        VERIFY_THREAD_AFFINITY(ControllerThread);

        return StatisticsLastSendTime_;
    }

    virtual void ResetStatisticsLastSendTime() override
    {
        VERIFY_THREAD_AFFINITY(ControllerThread);

        StatisticsLastSendTime_ = TInstant::Now();
    }

    virtual void SetStatistics(const TYsonString& statistics) override
    {
        VERIFY_THREAD_AFFINITY(ControllerThread);

        if (JobPhase_ == EJobPhase::Running || JobPhase_ == EJobPhase::FinalizingProxy) {
            Statistics_ = statistics;
            ReportStatistics(TJobStatistics().Statistics(Statistics_).Priority(EReportPriority::Low));
        }
    }

    virtual std::vector<TChunkId> DumpInputContext() override
    {
        VERIFY_THREAD_AFFINITY(ControllerThread);
        ValidateJobRunning();

        auto proxy = Slot_->GetJobProberProxy();
        auto req = proxy.DumpInputContext();

        ToProto(req->mutable_job_id(), Id_);
        auto rspOrError = WaitFor(req->Invoke());
        THROW_ERROR_EXCEPTION_IF_FAILED(rspOrError, "Error requesting input contexts dump from job proxy");
        const auto& rsp = rspOrError.Value();

        return FromProto<std::vector<TChunkId>>(rsp->chunk_ids());
    }

    virtual Stroka GetStderr() override
    {
        VERIFY_THREAD_AFFINITY(ControllerThread);
        ValidateJobRunning();

        auto proxy = Slot_->GetJobProberProxy();
        auto req = proxy.GetStderr();

        ToProto(req->mutable_job_id(), Id_);
        auto rspOrError = WaitFor(req->Invoke());
        THROW_ERROR_EXCEPTION_IF_FAILED(rspOrError, "Error requesting stderr from job proxy");
        const auto& rsp = rspOrError.Value();

        return rsp->stderr_data();
    }

    virtual TYsonString Strace() override
    {
        VERIFY_THREAD_AFFINITY(ControllerThread);
        ValidateJobRunning();

        auto proxy = Slot_->GetJobProberProxy();
        auto req = proxy.Strace();

        ToProto(req->mutable_job_id(), Id_);
        auto rspOrError = WaitFor(req->Invoke());
        THROW_ERROR_EXCEPTION_IF_FAILED(rspOrError, "Error requesting strace dump from job proxy");
        const auto& rsp = rspOrError.Value();

        return TYsonString(rsp->trace());
    }

    virtual void SignalJob(const Stroka& signalName) override
    {
        VERIFY_THREAD_AFFINITY(ControllerThread);
        ValidateJobRunning();

        auto proxy = Slot_->GetJobProberProxy();

        Signaled_ = true;
        auto req = proxy.SignalJob();

        ToProto(req->mutable_job_id(), Id_);
        ToProto(req->mutable_signal_name(), signalName);
        auto rspOrError = WaitFor(req->Invoke());
        THROW_ERROR_EXCEPTION_IF_FAILED(rspOrError, "Error sending signal to job proxy");
    }

    virtual TYsonString PollJobShell(const TYsonString& parameters) override
    {
        VERIFY_THREAD_AFFINITY(ControllerThread);
        ValidateJobRunning();

        auto proxy = Slot_->GetJobProberProxy();
        auto req = proxy.PollJobShell();

        ToProto(req->mutable_job_id(), Id_);
        ToProto(req->mutable_parameters(), parameters.GetData());
        auto rspOrError = WaitFor(req->Invoke());
        // The following code changes error code for more user-friendly
        // diagnostics in interactive shell.
        if (rspOrError.FindMatching(NRpc::EErrorCode::TransportError)) {
            THROW_ERROR_EXCEPTION_IF_FAILED(
                rspOrError,
                NExecAgent::EErrorCode::JobProxyConnectionFailed,
                "No connection to job proxy");
        }
        THROW_ERROR_EXCEPTION_IF_FAILED(rspOrError, "Error polling job shell");
        const auto& rsp = rspOrError.Value();

        return TYsonString(rsp->result());
    }

    virtual void ReportStatistics(TJobStatistics&& statistics) override
    {
        Bootstrap_->GetStatisticsReporter()->ReportStatistics(
            std::move(statistics).OperationId(GetOperationId()).JobId(GetId()));
    }

    virtual void Interrupt() override
    {
        VERIFY_THREAD_AFFINITY(ControllerThread);
        ValidateJobRunning();
        auto proxy = Slot_->GetJobProberProxy();

        auto req = proxy.Interrupt();

        ToProto(req->mutable_job_id(), Id_);
        auto rspOrError = WaitFor(req->Invoke());
        THROW_ERROR_EXCEPTION_IF_FAILED(rspOrError, "Error interrupting job on job proxy");
    }

private:
    const TJobId Id_;
    const TOperationId OperationId_;
    NCellNode::TBootstrap* const Bootstrap_;

    const TExecAgentConfigPtr Config_;
    const IInvokerPtr Invoker_;

    TJobSpec JobSpec_;

    // Used to terminate artifacts downloading in case of cancelation.
    TFuture<void> ArtifactsFuture_ = VoidFuture;

    double Progress_ = 0.0;

    TYsonString Statistics_ = TYsonString("{}");
    TInstant StatisticsLastSendTime_ = TInstant::Now();

    bool Signaled_ = false;

    TNullable<TJobResult> JobResult_;

    TNullable<TInstant> PrepareTime_;
    TNullable<TInstant> CopyTime_;
    TNullable<TInstant> ExecTime_;
    TNullable<TInstant> FinishTime_;


    ISlotPtr Slot_;
    TNullable<Stroka> TmpfsPath_;

    struct TArtifact
    {
        ESandboxKind SandboxKind;
        Stroka Name;
        bool IsExecutable;
        TArtifactKey Key;
        NDataNode::IChunkPtr Chunk;
    };

    std::vector<TArtifact> Artifacts_;

    TNodeResources ResourceUsage_;
    EJobState JobState_ = EJobState::Waiting;
    EJobPhase JobPhase_ = EJobPhase::Created;

    DECLARE_THREAD_AFFINITY_SLOT(ControllerThread);
    NLogging::TLogger Logger = ExecAgentLogger;

    TJobEvents JobEvents_;

    // Helpers.

    template <class... U>
    void AddJobEvent(U&&... u)
    {
        JobEvents_.emplace_back(std::forward<U>(u)...);
        ReportStatistics(TJobStatistics().Events(JobEvents_).State(JobState_));
    }

    void SetJobState(EJobState state)
    {
        JobState_ = state;
        AddJobEvent(state);
    }

    void SetJobPhase(EJobPhase phase)
    {
        JobPhase_ = phase;
        AddJobEvent(phase);
    }

    void SetJobStatePhase(EJobState state, EJobPhase phase)
    {
        JobState_ = state;
        JobPhase_ = phase;
        AddJobEvent(state, phase);
    }

    void ValidateJobRunning() const
    {
        if (JobPhase_ != EJobPhase::Running) {
            THROW_ERROR_EXCEPTION("Job %v is not running", Id_)
                << TErrorAttribute("job_state", JobState_)
                << TErrorAttribute("job_phase", JobPhase_);
        }
    }

    void DoSetResult(const TError& error)
    {
        VERIFY_THREAD_AFFINITY(ControllerThread);
        TJobResult jobResult;
        ToProto(jobResult.mutable_error(), error);
        DoSetResult(jobResult);
    }

    void DoSetResult(const TJobResult& jobResult)
    {
        VERIFY_THREAD_AFFINITY(ControllerThread);
        if (JobResult_) {
            auto error = FromProto<TError>(JobResult_->error());
            if (!error.IsOK()) {
                return;
            }
        }
        JobResult_ = jobResult;
        FinishTime_ = TInstant::Now();
    }

    bool HandleFinishingPhase()
    {
        switch (JobPhase_) {
            case EJobPhase::WaitingAbort:
                Cleanup();
                return true;

            case EJobPhase::Cleanup:
            case EJobPhase::Finished:
                return true;

            case EJobPhase::Created:
                YCHECK(JobState_ == EJobState::Waiting);
                return false;

            default:
                YCHECK(JobState_ == EJobState::Running);
                return false;
        }
    }

    void ValidateJobPhase(EJobPhase expectedPhase)
    {
        if (JobPhase_ != expectedPhase) {
            THROW_ERROR_EXCEPTION("Unexpected job phase")
                << TErrorAttribute("expected_phase", expectedPhase)
                << TErrorAttribute("actual_phase", JobPhase_);
        }
    }

    // Event handlers.
    void OnNodeDirectoryPrepared(const TError& error)
    {
        GuardedAction([&] {
            ValidateJobPhase(EJobPhase::PreparingNodeDirectory);
            THROW_ERROR_EXCEPTION_IF_FAILED(error,
                NExecAgent::EErrorCode::NodeDirectoryPreparationFailed,
                "Failed to prepare job node directory");

            LOG_INFO("Node directory prepared");

            SetJobPhase(EJobPhase::DownloadingArtifacts);
            auto artifactsFuture = DownloadArtifacts();
            artifactsFuture.Subscribe(
                BIND(&TJob::OnArtifactsDownloaded, MakeWeak(this))
                    .Via(Invoker_));
            ArtifactsFuture_ = artifactsFuture.As<void>();
        });
    }

    void OnArtifactsDownloaded(const TErrorOr<std::vector<NDataNode::IChunkPtr>>& errorOrArtifacts)
    {
        VERIFY_THREAD_AFFINITY(ControllerThread);

        GuardedAction([&] {
            ValidateJobPhase(EJobPhase::DownloadingArtifacts);
            THROW_ERROR_EXCEPTION_IF_FAILED(errorOrArtifacts, "Failed to download artifacts");

            LOG_INFO("Artifacts downloaded");

            const auto& chunks = errorOrArtifacts.Value();

            for (size_t index = 0; index < Artifacts_.size(); ++index) {
                Artifacts_[index].Chunk = chunks[index];
            }

            CopyTime_ = TInstant::Now();
            SetJobPhase(EJobPhase::PreparingSandboxDirectories);
            BIND(&TJob::PrepareSandboxDirectories, MakeStrong(this))
                .AsyncVia(Invoker_)
                .Run()
                .Subscribe(
                    BIND(
                        &TJob::OnDirectoriesPrepared,
                        MakeWeak(this))
                        .Via(Invoker_));
        });
    }

    void OnDirectoriesPrepared(const TError& error)
    {
        VERIFY_THREAD_AFFINITY(ControllerThread);

        GuardedAction([&] {
            ValidateJobPhase(EJobPhase::PreparingSandboxDirectories);
            THROW_ERROR_EXCEPTION_IF_FAILED(error, "Failed to prepare sandbox directories");

            LOG_INFO("Slot directories prepared");

            SetJobPhase(EJobPhase::PreparingArtifacts);
            BIND(&TJob::PrepareArtifacts, MakeWeak(this))
                .AsyncVia(Invoker_)
                .Run()
                .Subscribe(BIND(
                    &TJob::OnArtifactsPrepared,
                    MakeWeak(this))
                .Via(Invoker_));
        });
    }

    void OnArtifactsPrepared(const TError& error)
    {
        VERIFY_THREAD_AFFINITY(ControllerThread);

        GuardedAction([&] {
            ValidateJobPhase(EJobPhase::PreparingArtifacts);
            THROW_ERROR_EXCEPTION_IF_FAILED(error, "Failed to prepare artifacts");

            LOG_INFO("Artifacts prepared");

            ExecTime_ = TInstant::Now();
            SetJobPhase(EJobPhase::PreparingProxy);

            BIND(
                &ISlot::RunJobProxy,
                Slot_,
                CreateConfig(),
                Id_,
                OperationId_)
            .AsyncVia(Invoker_)
            .Run()
            .Subscribe(BIND(
                &TJob::OnJobProxyFinished,
                MakeWeak(this))
            .Via(Invoker_));
        });
    }

    void OnJobProxyFinished(const TError& error)
    {
        VERIFY_THREAD_AFFINITY(ControllerThread);

        if (HandleFinishingPhase()) {
            return;
        }

        LOG_INFO("Job proxy finished");

        if (!error.IsOK()) {
            DoSetResult(TError("Job proxy failed") << error);
        }

        Cleanup();
    }

    void GuardedAction(std::function<void()> action)
    {
        if (HandleFinishingPhase()) {
            return;
        }

        try {
<<<<<<< HEAD
            TContextSwitchGuard contextSwitchGuard([] { Y_UNREACHABLE(); });
=======
            TContextSwitchGuard contextSwitchGuard([] {
                Y_UNREACHABLE();
            });

>>>>>>> 45a1b0fb
            action();
        } catch (const std::exception& ex) {
            LOG_WARNING(ex, "Error preparing scheduler job");

            DoSetResult(ex);
            Cleanup();
        }
    }

    // Finalization.
    void Cleanup()
    {
        VERIFY_THREAD_AFFINITY(ControllerThread);

        if (JobPhase_ == EJobPhase::Cleanup || JobPhase_ == EJobPhase::Finished) {
            return;
        }

        LOG_INFO("Cleaning up after scheduler job");

        FinishTime_ = TInstant::Now();
        SetJobPhase(EJobPhase::Cleanup);

        if (Slot_) {
            try {
                Slot_->Cleanup();
            } catch (const std::exception& ex) {
                // Errors during cleanup phase do not affect job outcome.
                LOG_ERROR(ex, "Failed to clean up slot %v", Slot_->GetSlotIndex());
            }

            Bootstrap_->GetExecSlotManager()->ReleaseSlot(Slot_->GetSlotIndex());
        }

        SetJobPhase(EJobPhase::Finished);
        FinalizeJob();
    }

    void FinalizeJob()
    {
        VERIFY_THREAD_AFFINITY(ControllerThread);
        YCHECK(JobResult_);

        auto resourceDelta = ZeroNodeResources() - ResourceUsage_;
        ResourceUsage_ = ZeroNodeResources();

        if (JobState_ != EJobState::Waiting) {
            ResourcesUpdated_.Fire(resourceDelta);
        }

        auto error = FromProto<TError>(JobResult_->error());

        if (error.IsOK()) {
            SetJobState(EJobState::Completed);
        } else if (IsFatalError(error)) {
            error.Attributes().Set("fatal", IsFatalError(error));
            ToProto(JobResult_->mutable_error(), error);
            SetJobState(EJobState::Failed);
        } else {
            auto abortReason = GetAbortReason(*JobResult_);
            if (abortReason) {
                error.Attributes().Set("abort_reason", abortReason);
                ToProto(JobResult_->mutable_error(), error);
                SetJobState(EJobState::Aborted);
            } else {
                SetJobState(EJobState::Failed);
            }
        }

        LOG_INFO("Job finalized (Error: %v, JobState: %v)",
            error,
            GetState());
    }

    // Preparation.
    void PrepareNodeDirectory()
    {
        VERIFY_THREAD_AFFINITY(ControllerThread);

        auto* schedulerJobSpecExt = JobSpec_.MutableExtension(TSchedulerJobSpecExt::scheduler_job_spec_ext);

        if (schedulerJobSpecExt->has_input_node_directory()) {
            LOG_INFO("Node directory is provided by scheduler");
            return;
        }

        const auto& nodeDirectory = Bootstrap_->GetNodeDirectory();
        TNodeDirectoryBuilder inputNodeDirectoryBuilder(
            nodeDirectory,
            schedulerJobSpecExt->mutable_input_node_directory());

        for (int attempt = 1;; ++attempt) {
            if (JobPhase_ != EJobPhase::PreparingNodeDirectory) {
                break;
            }

            TNullable<TNodeId> unresolvedNodeId;

            auto validateNodeIds = [&] (
                const ::google::protobuf::RepeatedPtrField<NChunkClient::NProto::TDataSliceDescriptor>& dataSliceDescriptors,
                const TNodeDirectoryPtr& nodeDirectory,
                TNodeDirectoryBuilder* nodeDirectoryBuilder)
            {
                for (const auto& dataSliceDescriptor : dataSliceDescriptors) {
                    for (const auto& chunkSpec : dataSliceDescriptor.chunks()) {
                        auto replicas = FromProto<TChunkReplicaList>(chunkSpec.replicas());
                        for (auto replica : replicas) {
                            auto nodeId = replica.GetNodeId();
                            const auto* descriptor = nodeDirectory->FindDescriptor(nodeId);
                            if (!descriptor) {
                                unresolvedNodeId = nodeId;
                                return;
                            }
                            if (nodeDirectoryBuilder) {
                                nodeDirectoryBuilder->Add(replica);
                            }
                        }
                    }
                }
            };

            auto validateTableSpecs = [&] (const ::google::protobuf::RepeatedPtrField<TTableInputSpec>& tableSpecs) {
                for (const auto& tableSpec : tableSpecs) {
                    validateNodeIds(tableSpec.data_slice_descriptors(), nodeDirectory, &inputNodeDirectoryBuilder);
                }
            };

            validateTableSpecs(schedulerJobSpecExt->input_table_specs());
            validateTableSpecs(schedulerJobSpecExt->foreign_input_table_specs());

            // NB: No need to add these descriptors to the input node directory.
            for (const auto& artifact : Artifacts_) {
                validateNodeIds(artifact.Key.data_slice_descriptors(), nodeDirectory, nullptr);
            }

            if (!unresolvedNodeId) {
                break;
            }

            if (attempt >= Config_->NodeDirectoryPrepareRetryCount) {
                THROW_ERROR_EXCEPTION("Unresolved node id %v in job spec",
                    *unresolvedNodeId);
            }

            LOG_INFO("Unresolved node id found in job spec; backing off and retrying (NodeId: %v, Attempt: %v)",
                *unresolvedNodeId,
                attempt);
            WaitFor(TDelayedExecutor::MakeDelayed(Config_->NodeDirectoryPrepareBackoffTime));
        }

        LOG_INFO("Node directory is constructed locally");
    }

    TJobProxyConfigPtr CreateConfig()
    {
        VERIFY_THREAD_AFFINITY(ControllerThread);

        auto proxyConfig = CloneYsonSerializable(Bootstrap_->GetJobProxyConfig());
        proxyConfig->BusServer = Slot_->GetBusServerConfig();
        proxyConfig->TmpfsPath = TmpfsPath_;
        proxyConfig->SlotIndex = Slot_->GetSlotIndex();

        return proxyConfig;
    }

    void PrepareSandboxDirectories()
    {
        VERIFY_THREAD_AFFINITY(ControllerThread);

        WaitFor(Slot_->CreateSandboxDirectories())
            .ThrowOnError();

        const auto& schedulerJobSpecExt = JobSpec_.GetExtension(TSchedulerJobSpecExt::scheduler_job_spec_ext);
        if (schedulerJobSpecExt.has_user_job_spec()) {
            const auto& userJobSpec = schedulerJobSpecExt.user_job_spec();
            if (userJobSpec.has_tmpfs_path()) {
                bool enable = Bootstrap_->GetConfig()->ExecAgent->SlotManager->EnableTmpfs;
                TmpfsPath_ = WaitFor(Slot_->PrepareTmpfs(
                    ESandboxKind::User,
                    userJobSpec.tmpfs_size(),
                    userJobSpec.tmpfs_path(),
                    enable))
                .ValueOrThrow();

                // Slot just creates directory in that case and job proxy
                // should not consider this directory as tmpfs.
                if (!enable) {
                    TmpfsPath_ = Null;
                }
            }
        }
    }

    void InitializeArtifacts()
    {
        VERIFY_THREAD_AFFINITY(ControllerThread);
        const auto& schedulerJobSpecExt = JobSpec_.GetExtension(TSchedulerJobSpecExt::scheduler_job_spec_ext);

        if (schedulerJobSpecExt.has_user_job_spec()) {
            const auto& userJobSpec = schedulerJobSpecExt.user_job_spec();
            for (const auto& descriptor : userJobSpec.files()) {
                Artifacts_.push_back(TArtifact{
                    ESandboxKind::User,
                    descriptor.file_name(),
                    descriptor.executable(),
                    TArtifactKey(descriptor),
                    nullptr});
            }
        }

        if (schedulerJobSpecExt.has_input_query_spec()) {
            const auto& querySpec = schedulerJobSpecExt.input_query_spec();
            for (const auto& function : querySpec.external_functions()) {
                TArtifactKey key;
                key.set_type(static_cast<int>(NObjectClient::EObjectType::File));

                for (const auto& chunkSpec : function.chunk_specs()) {
                    ToProto(key.add_data_slice_descriptors(), MakeFileDataSliceDescriptor(chunkSpec));
                }

                Artifacts_.push_back(TArtifact{
                    ESandboxKind::Udf,
                    function.name(),
                    false,
                    key,
                    nullptr});
            }
        }
    }

    TFuture<std::vector<NDataNode::IChunkPtr>> DownloadArtifacts()
    {
        auto chunkCache = Bootstrap_->GetChunkCache();

        std::vector<TFuture<IChunkPtr>> asyncChunks;
        for (const auto& artifact : Artifacts_) {
            LOG_INFO("Downloading user file (FileName: %v, SandboxKind: %v)",
                artifact.Name,
                artifact.SandboxKind);

            const auto& nodeDirectory = Bootstrap_->GetNodeDirectory();
            auto asyncChunk = chunkCache->PrepareArtifact(artifact.Key, nodeDirectory)
                .Apply(BIND([fileName = artifact.Name] (const TErrorOr<IChunkPtr>& chunkOrError) {
                    THROW_ERROR_EXCEPTION_IF_FAILED(chunkOrError,
                        "Failed to prepare user file %Qv",
                        fileName);

                    return chunkOrError
                        .Value();
                }));

            asyncChunks.push_back(asyncChunk);
        }

        return Combine(asyncChunks);
    }

    //! Putting files to sandbox.
    void PrepareArtifacts()
    {
        const auto& schedulerJobSpecExt = JobSpec_.GetExtension(TSchedulerJobSpecExt::scheduler_job_spec_ext);
        bool copyFiles = schedulerJobSpecExt.has_user_job_spec() && schedulerJobSpecExt.user_job_spec().copy_files();

        for (const auto& artifact : Artifacts_) {
            YCHECK(artifact.Chunk);

            if (copyFiles) {
                LOG_INFO("Copying artifact (FileName: %v, IsExecutable: %v, SandboxKind: %v)",
                    artifact.Name,
                    artifact.IsExecutable,
                    artifact.SandboxKind);

                WaitFor(Slot_->MakeCopy(
                    artifact.SandboxKind,
                    artifact.Chunk->GetFileName(),
                    artifact.Name,
                    artifact.IsExecutable))
                .ThrowOnError();
            } else {
                LOG_INFO("Making symlink for artifact (FileName: %v, IsExecutable: %v, SandboxKind: %v)",
                    artifact.Name,
                    artifact.IsExecutable,
                    artifact.SandboxKind);

                WaitFor(Slot_->MakeLink(
                    artifact.SandboxKind,
                    artifact.Chunk->GetFileName(),
                    artifact.Name,
                    artifact.IsExecutable))
                .ThrowOnError();
            }

            LOG_INFO("Artifact prepared successfully (FileName: %v, SandboxKind: %v)",
                artifact.Name,
                artifact.SandboxKind);
        }
    }

    // Analyse results.

    static TError BuildJobProxyError(const TError& spawnError)
    {
        if (spawnError.IsOK()) {
            return TError();
        }

        auto jobProxyError = TError("Job proxy failed") << spawnError;

        if (spawnError.GetCode() == EProcessErrorCode::NonZeroExitCode) {
            // Try to translate the numeric exit code into some human readable reason.
            auto reason = EJobProxyExitCode(spawnError.Attributes().Get<int>("exit_code"));
            const auto& validReasons = TEnumTraits<EJobProxyExitCode>::GetDomainValues();
            if (std::find(validReasons.begin(), validReasons.end(), reason) != validReasons.end()) {
                jobProxyError.Attributes().Set("reason", reason);
            }
        }

        return jobProxyError;
    }

    TNullable<EAbortReason> GetAbortReason(const TJobResult& jobResult)
    {
        if (jobResult.HasExtension(TSchedulerJobResultExt::scheduler_job_result_ext)) {
            const auto& schedulerResultExt = jobResult.GetExtension(TSchedulerJobResultExt::scheduler_job_result_ext);
            if (schedulerResultExt.failed_chunk_ids_size() > 0) {
                return EAbortReason::FailedChunks;
            }
        }

        auto resultError = FromProto<TError>(jobResult.error());
        if (resultError.FindMatching(NExecAgent::EErrorCode::ResourceOverdraft)) {
            return EAbortReason::ResourceOverdraft;
        }

        if (resultError.FindMatching(NExecAgent::EErrorCode::WaitingJobTimeout)) {
            return EAbortReason::WaitingTimeout;
        }

        if (resultError.FindMatching(NExecAgent::EErrorCode::AbortByScheduler)) {
            return EAbortReason::Scheduler;
        }

        if (resultError.FindMatching(NChunkClient::EErrorCode::AllTargetNodesFailed) ||
            resultError.FindMatching(NChunkClient::EErrorCode::MasterCommunicationFailed) ||
            resultError.FindMatching(NChunkClient::EErrorCode::MasterNotConnected) ||
            resultError.FindMatching(NExecAgent::EErrorCode::ConfigCreationFailed) ||
            resultError.FindMatching(NExecAgent::EErrorCode::AllLocationsDisabled) ||
            resultError.FindMatching(NExecAgent::EErrorCode::JobEnvironmentDisabled) ||
            resultError.FindMatching(NExecAgent::EErrorCode::ArtifactCopyingFailed) ||
            resultError.FindMatching(NExecAgent::EErrorCode::NodeDirectoryPreparationFailed) ||
            resultError.FindMatching(NExecAgent::EErrorCode::SlotLocationDisabled) ||
            resultError.FindMatching(NJobProxy::EErrorCode::MemoryCheckFailed))
        {
            return EAbortReason::Other;
        }

        if (auto processError = resultError.FindMatching(EProcessErrorCode::NonZeroExitCode)) {
            auto exitCode = NExecAgent::EJobProxyExitCode(processError->Attributes().Get<int>("exit_code"));
            if (exitCode == EJobProxyExitCode::HeartbeatFailed ||
                exitCode == EJobProxyExitCode::ResultReportFailed ||
                exitCode == EJobProxyExitCode::ResourcesUpdateFailed ||
                exitCode == EJobProxyExitCode::GetJobSpecFailed)
            {
                return EAbortReason::Other;
            }
        }

        if (Signaled_) {
            return EAbortReason::UserRequest;
        }

        return Null;
    }

    static bool IsFatalError(const TError& error)
    {
        return
            error.FindMatching(NTableClient::EErrorCode::SortOrderViolation) ||
            error.FindMatching(NSecurityClient::EErrorCode::AuthenticationError) ||
            error.FindMatching(NSecurityClient::EErrorCode::AuthorizationError) ||
            error.FindMatching(NSecurityClient::EErrorCode::AccountLimitExceeded) ||
            error.FindMatching(NSecurityClient::EErrorCode::NoSuchAccount) ||
            error.FindMatching(NNodeTrackerClient::EErrorCode::NoSuchNetwork) ||
            error.FindMatching(NTableClient::EErrorCode::InvalidDoubleValue) ||
            error.FindMatching(NTableClient::EErrorCode::IncomparableType) ||
            error.FindMatching(NTableClient::EErrorCode::UnhashableType) ||
            error.FindMatching(NTableClient::EErrorCode::CorruptedNameTable) ||
            error.FindMatching(NTableClient::EErrorCode::RowWeightLimitExceeded) ||
            error.FindMatching(NTableClient::EErrorCode::InvalidColumnFilter);
    }
};

////////////////////////////////////////////////////////////////////////////////

NJobAgent::IJobPtr CreateUserJob(
    const TJobId& jobId,
    const TOperationId& operationId,
    const TNodeResources& resourceUsage,
    TJobSpec&& jobSpec,
    TBootstrap* bootstrap)
{
    return New<TJob>(
        jobId,
        operationId,
        resourceUsage,
        std::move(jobSpec),
        bootstrap);
}

////////////////////////////////////////////////////////////////////////////////

} // namespace NExecAgent
} // namespace NYT


<|MERGE_RESOLUTION|>--- conflicted
+++ resolved
@@ -713,14 +713,7 @@
         }
 
         try {
-<<<<<<< HEAD
             TContextSwitchGuard contextSwitchGuard([] { Y_UNREACHABLE(); });
-=======
-            TContextSwitchGuard contextSwitchGuard([] {
-                Y_UNREACHABLE();
-            });
-
->>>>>>> 45a1b0fb
             action();
         } catch (const std::exception& ex) {
             LOG_WARNING(ex, "Error preparing scheduler job");
