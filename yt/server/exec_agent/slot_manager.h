#pragma once

#include "public.h"

#include <yt/server/cell_node/public.h>

#include <yt/core/actions/public.h>
#include <yt/core/concurrency/public.h>

namespace NYT {
namespace NExecAgent {

////////////////////////////////////////////////////////////////////////////////

//! Controls acquisition and release of slots.
class TSlotManager
    : public TRefCounted
{
public:
    TSlotManager(
        TSlotManagerConfigPtr config,
        NCellNode::TBootstrap* bootstrap);

    //! Initializes slots etc.
    void Initialize(int slotCount);

    //! Acquires a free slot, thows on error.
    ISlotPtr AcquireSlot();

    void ReleaseSlot(int slotIndex);

    int GetSlotCount() const;

    bool IsEnabled() const;

private:
    const TSlotManagerConfigPtr Config_;
    const NCellNode::TBootstrap* Bootstrap_;
    const Stroka NodeTag_;

<<<<<<< HEAD
    NConcurrency::TActionQueuePtr LocationQueue_;
=======
>>>>>>> e7908b0a
    std::vector<TSlotLocationPtr> Locations_;
    std::vector<TSlotLocationPtr> AliveLocations_;

    IJobEnvironmentPtr JobEnviroment_;

    TSpinLock SpinLock_;
    yhash_set<int> FreeSlots_;
    int SlotCount_ = 0;

    void UpdateAliveLocations();
};

DEFINE_REFCOUNTED_TYPE(TSlotManager)

////////////////////////////////////////////////////////////////////////////////

} // namespace NExecNode
} // namespace NYT<|MERGE_RESOLUTION|>--- conflicted
+++ resolved
@@ -38,10 +38,6 @@
     const NCellNode::TBootstrap* Bootstrap_;
     const Stroka NodeTag_;
 
-<<<<<<< HEAD
-    NConcurrency::TActionQueuePtr LocationQueue_;
-=======
->>>>>>> e7908b0a
     std::vector<TSlotLocationPtr> Locations_;
     std::vector<TSlotLocationPtr> AliveLocations_;
 
