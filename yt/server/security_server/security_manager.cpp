#include "security_manager.h"
#include "private.h"
#include "account.h"
#include "account_proxy.h"
#include "acl.h"
#include "config.h"
#include "group.h"
#include "group_proxy.h"
#include "request_tracker.h"
#include "user.h"
#include "user_proxy.h"

#include <yt/server/cell_master/bootstrap.h>
#include <yt/server/cell_master/hydra_facade.h>
#include <yt/server/cell_master/multicell_manager.h>
#include <yt/server/cell_master/serialize.h>

#include <yt/server/cypress_server/node.h>
#include <yt/server/cypress_server/cypress_manager.h>

#include <yt/server/hydra/composite_automaton.h>
#include <yt/server/hydra/entity_map.h>

#include <yt/server/object_server/type_handler_detail.h>

#include <yt/server/transaction_server/transaction.h>

#include <yt/server/hive/hive_manager.h>

#include <yt/ytlib/object_client/helpers.h>

#include <yt/ytlib/security_client/group_ypath_proxy.h>

#include <yt/core/profiling/profile_manager.h>

#include <yt/core/ypath/token.h>

namespace NYT {
namespace NSecurityServer {

using namespace NConcurrency;
using namespace NHydra;
using namespace NCellMaster;
using namespace NObjectClient;
using namespace NObjectServer;
using namespace NTransactionServer;
using namespace NYTree;
using namespace NYPath;
using namespace NCypressServer;
using namespace NSecurityClient;
using namespace NObjectServer;
using namespace NHive;

using NYT::FromProto;
using NYT::ToProto;

////////////////////////////////////////////////////////////////////////////////

static const auto& Logger = SecurityServerLogger;
static const auto& Profiler = SecurityServerProfiler;

////////////////////////////////////////////////////////////////////////////////

TAuthenticatedUserGuard::TAuthenticatedUserGuard(TSecurityManagerPtr securityManager, TUser* user)
    : SecurityManager_(std::move(securityManager))
    , IsNull_(!user)
{
    if (!IsNull_) {
        SecurityManager_->SetAuthenticatedUser(user);
    }
}

TAuthenticatedUserGuard::~TAuthenticatedUserGuard()
{
    if (!IsNull_) {
        SecurityManager_->ResetAuthenticatedUser();
    }
}

////////////////////////////////////////////////////////////////////////////////

class TSecurityManager::TAccountTypeHandler
    : public TObjectTypeHandlerWithMapBase<TAccount>
{
public:
    explicit TAccountTypeHandler(TImpl* owner);

    virtual ETypeFlags GetFlags() const override
    {
        return
            ETypeFlags::ReplicateCreate |
            ETypeFlags::ReplicateDestroy |
            ETypeFlags::ReplicateAttributes |
            ETypeFlags::Creatable;
    }

    virtual EObjectType GetType() const override
    {
        return EObjectType::Account;
    }

    virtual TObjectBase* CreateObject(
        const TObjectId& hintId,
        IAttributeDictionary* attributes,
        const NObjectClient::NProto::TObjectCreationExtensions& extensions) override;

    virtual EPermissionSet GetSupportedPermissions() const override
    {
        return TObjectTypeHandlerWithMapBase<TAccount>::GetSupportedPermissions() | EPermissionSet::Use;
    }

private:
    TImpl* const Owner_;

    virtual TCellTagList DoGetReplicationCellTags(const TAccount* /*object*/) override
    {
        return AllSecondaryCellTags();
    }

    virtual Stroka DoGetName(const TAccount* object) override
    {
        return Format("account %Qv", object->GetName());
    }

    virtual IObjectProxyPtr DoGetProxy(TAccount* account, TTransaction* transaction) override;

    virtual void DoZombifyObject(TAccount* account) override;

    virtual TAccessControlDescriptor* DoFindAcd(TAccount* account) override
    {
        return &account->Acd();
    }

};

////////////////////////////////////////////////////////////////////////////////

class TSecurityManager::TUserTypeHandler
    : public TObjectTypeHandlerWithMapBase<TUser>
{
public:
    explicit TUserTypeHandler(TImpl* owner);

    virtual ETypeFlags GetFlags() const override
    {
        return
            ETypeFlags::ReplicateCreate |
            ETypeFlags::ReplicateDestroy |
            ETypeFlags::ReplicateAttributes |
            ETypeFlags::Creatable;
    }

    virtual TCellTagList GetReplicationCellTags(const TObjectBase* /*object*/) override
    {
        return AllSecondaryCellTags();
    }

    virtual EObjectType GetType() const override
    {
        return EObjectType::User;
    }

    virtual TObjectBase* CreateObject(
        const TObjectId& hintId,
        IAttributeDictionary* attributes,
        const NObjectClient::NProto::TObjectCreationExtensions& extensions) override;

private:
    TImpl* const Owner_;

    virtual Stroka DoGetName(const TUser* user) override
    {
        return Format("user %Qv", user->GetName());
    }

    virtual IObjectProxyPtr DoGetProxy(TUser* user, TTransaction* transaction) override;

    virtual void DoZombifyObject(TUser* user) override;

};

////////////////////////////////////////////////////////////////////////////////

class TSecurityManager::TGroupTypeHandler
    : public TObjectTypeHandlerWithMapBase<TGroup>
{
public:
    explicit TGroupTypeHandler(TImpl* owner);

    virtual ETypeFlags GetFlags() const override
    {
        return
            ETypeFlags::ReplicateCreate |
            ETypeFlags::ReplicateDestroy |
            ETypeFlags::ReplicateAttributes |
            ETypeFlags::Creatable;
    }

    virtual EObjectType GetType() const override
    {
        return EObjectType::Group;
    }

    virtual TObjectBase* CreateObject(
        const TObjectId& hintId,
        IAttributeDictionary* attributes,
        const NObjectClient::NProto::TObjectCreationExtensions& extensions) override;

private:
    TImpl* const Owner_;

    virtual TCellTagList DoGetReplicationCellTags(const TGroup* /*group*/) override
    {
        return AllSecondaryCellTags();
    }

    virtual Stroka DoGetName(const TGroup* group) override
    {
        return Format("group %Qv", group->GetName());
    }

    virtual IObjectProxyPtr DoGetProxy(TGroup* group, TTransaction* transaction) override;

    virtual void DoZombifyObject(TGroup* group) override;

};

/////////////////////////////////////////////////////////////////////////// /////

class TSecurityManager::TImpl
    : public TMasterAutomatonPart
{
public:
    TImpl(
        TSecurityManagerConfigPtr config,
        NCellMaster::TBootstrap* bootstrap)
        : TMasterAutomatonPart(bootstrap)
        , Config_(config)
        , RequestTracker_(New<TRequestTracker>(config, bootstrap))
    {
        RegisterLoader(
            "SecurityManager.Keys",
            BIND(&TImpl::LoadKeys, Unretained(this)));
        RegisterLoader(
            "SecurityManager.Values",
            BIND(&TImpl::LoadValues, Unretained(this)));

        RegisterSaver(
            ESyncSerializationPriority::Keys,
            "SecurityManager.Keys",
            BIND(&TImpl::SaveKeys, Unretained(this)));
        RegisterSaver(
            ESyncSerializationPriority::Values,
            "SecurityManager.Values",
            BIND(&TImpl::SaveValues, Unretained(this)));

        auto cellTag = Bootstrap_->GetPrimaryCellTag();

        SysAccountId_ = MakeWellKnownId(EObjectType::Account, cellTag, 0xffffffffffffffff);
        TmpAccountId_ = MakeWellKnownId(EObjectType::Account, cellTag, 0xfffffffffffffffe);
        IntermediateAccountId_ = MakeWellKnownId(EObjectType::Account, cellTag, 0xfffffffffffffffd);

        RootUserId_ = MakeWellKnownId(EObjectType::User, cellTag, 0xffffffffffffffff);
        GuestUserId_ = MakeWellKnownId(EObjectType::User, cellTag, 0xfffffffffffffffe);
        JobUserId_ = MakeWellKnownId(EObjectType::User, cellTag, 0xfffffffffffffffd);
        SchedulerUserId_ = MakeWellKnownId(EObjectType::User, cellTag, 0xfffffffffffffffc);

        EveryoneGroupId_ = MakeWellKnownId(EObjectType::Group, cellTag, 0xffffffffffffffff);
        UsersGroupId_ = MakeWellKnownId(EObjectType::Group, cellTag, 0xfffffffffffffffe);
        SuperusersGroupId_ = MakeWellKnownId(EObjectType::Group, cellTag, 0xfffffffffffffffd);

        RegisterMethod(BIND(&TImpl::HydraIncreaseUserStatistics, Unretained(this)));
        RegisterMethod(BIND(&TImpl::HydraSetUserStatistics, Unretained(this)));
        RegisterMethod(BIND(&TImpl::HydraSetAccountStatistics, Unretained(this)));
    }

    void Initialize()
    {
        auto objectManager = Bootstrap_->GetObjectManager();
        objectManager->RegisterHandler(New<TAccountTypeHandler>(this));
        objectManager->RegisterHandler(New<TUserTypeHandler>(this));
        objectManager->RegisterHandler(New<TGroupTypeHandler>(this));

        if (Bootstrap_->IsPrimaryMaster()) {
            auto multicellManager = Bootstrap_->GetMulticellManager();
            multicellManager->SubscribeReplicateKeysToSecondaryMaster(
                BIND(&TImpl::OnReplicateKeysToSecondaryMaster, MakeWeak(this)));
            multicellManager->SubscribeReplicateValuesToSecondaryMaster(
                BIND(&TImpl::OnReplicateValuesToSecondaryMaster, MakeWeak(this)));
        }
    }


    DECLARE_ENTITY_MAP_ACCESSORS(Account, TAccount);
    DECLARE_ENTITY_MAP_ACCESSORS(User, TUser);
    DECLARE_ENTITY_MAP_ACCESSORS(Group, TGroup);


    TAccount* CreateAccount(const Stroka& name, const TObjectId& hintId)
    {
        if (name.empty()) {
            THROW_ERROR_EXCEPTION("Account name cannot be empty");
        }

        if (FindAccountByName(name)) {
            THROW_ERROR_EXCEPTION(
                NYTree::EErrorCode::AlreadyExists,
                "Account %Qv already exists",
                name);
        }

        auto objectManager = Bootstrap_->GetObjectManager();
        auto id = objectManager->GenerateId(EObjectType::Account, hintId);
        return DoCreateAccount(id, name);
    }

    void DestroyAccount(TAccount* account)
    {
        YCHECK(AccountNameMap_.erase(account->GetName()) == 1);
    }

    TAccount* FindAccountByName(const Stroka& name)
    {
        auto it = AccountNameMap_.find(name);
        return it == AccountNameMap_.end() ? nullptr : it->second;
    }

    TAccount* GetAccountByNameOrThrow(const Stroka& name)
    {
        auto* account = FindAccountByName(name);
        if (!account) {
            THROW_ERROR_EXCEPTION(
                NSecurityClient::EErrorCode::NoSuchAccount,
                "No such account %Qv",
                name);
        }
        return account;
    }


    TAccount* GetSysAccount()
    {
        YCHECK(SysAccount_);
        return SysAccount_;
    }

    TAccount* GetTmpAccount()
    {
        YCHECK(TmpAccount_);
        return TmpAccount_;
    }

    TAccount* GetIntermediateAccount()
    {
        return IntermediateAccount_;
    }


    void SetAccount(TCypressNodeBase* node, TAccount* account)
    {
        YCHECK(node);
        YCHECK(account);

        auto* oldAccount = node->GetAccount();
        if (oldAccount == account)
            return;

        auto objectManager = Bootstrap_->GetObjectManager();

        if (oldAccount) {
            UpdateAccountResourceUsage(node, oldAccount, -1);
            objectManager->UnrefObject(oldAccount);
        }

        node->SetAccount(account);

        UpdateNodeCachedResourceUsage(node);

        UpdateAccountResourceUsage(node, account, +1);

        objectManager->RefObject(account);
    }

    void ResetAccount(TCypressNodeBase* node)
    {
        auto* account = node->GetAccount();
        if (!account)
            return;

        UpdateAccountResourceUsage(node, account, -1);

        node->CachedResourceUsage() = TClusterResources();
        node->SetAccount(nullptr);

        auto objectManager = Bootstrap_->GetObjectManager();
        objectManager->UnrefObject(account);
    }

    void RenameAccount(TAccount* account, const Stroka& newName)
    {
        if (newName == account->GetName())
            return;

        if (FindAccountByName(newName)) {
            THROW_ERROR_EXCEPTION(
                NYTree::EErrorCode::AlreadyExists,
                "Account %Qv already exists",
                newName);
        }

        YCHECK(AccountNameMap_.erase(account->GetName()) == 1);
        YCHECK(AccountNameMap_.insert(std::make_pair(newName, account)).second);
        account->SetName(newName);
    }

    void UpdateAccountNodeUsage(TCypressNodeBase* node)
    {
        auto* account = node->GetAccount();
        if (!account)
            return;

        UpdateAccountResourceUsage(node, account, -1);

        UpdateNodeCachedResourceUsage(node);

        UpdateAccountResourceUsage(node, account, +1);
    }

    void SetNodeResourceAccounting(TCypressNodeBase* node, bool enable)
    {
        if (node->GetAccountingEnabled() != enable) {
            node->SetAccountingEnabled(enable);
            UpdateAccountNodeUsage(node);
        }
    }

    void UpdateAccountStagingUsage(
        TTransaction* transaction,
        TAccount* account,
        const TClusterResources& delta)
    {
        if (!transaction->GetAccountingEnabled())
            return;

        account->ClusterStatistics().ResourceUsage += delta;
        account->LocalStatistics().ResourceUsage += delta;

        auto* transactionUsage = GetTransactionAccountUsage(transaction, account);
        *transactionUsage += delta;
    }


    void DestroySubject(TSubject* subject)
    {
        for (auto* group  : subject->MemberOf()) {
            YCHECK(group->Members().erase(subject) == 1);
        }
        subject->MemberOf().clear();

        for (const auto& pair : subject->LinkedObjects()) {
            auto* acd = GetAcd(pair.first);
            acd->OnSubjectDestroyed(subject, GuestUser_);
        }
        subject->LinkedObjects().clear();
    }


    TUser* CreateUser(const Stroka& name, const TObjectId& hintId)
    {
        if (name.empty()) {
            THROW_ERROR_EXCEPTION("User name cannot be empty");
        }

        if (FindUserByName(name)) {
            THROW_ERROR_EXCEPTION(
                NYTree::EErrorCode::AlreadyExists,
                "User %Qv already exists",
                name);
        }

        if (FindGroupByName(name)) {
            THROW_ERROR_EXCEPTION(
                NYTree::EErrorCode::AlreadyExists,
                "Group %Qv already exists",
                name);
        }

        auto objectManager = Bootstrap_->GetObjectManager();
        auto id = objectManager->GenerateId(EObjectType::User, hintId);
        return DoCreateUser(id, name);
    }

    void DestroyUser(TUser* user)
    {
        YCHECK(UserNameMap_.erase(user->GetName()) == 1);
        DestroySubject(user);
    }

    TUser* FindUserByName(const Stroka& name)
    {
        auto it = UserNameMap_.find(name);
        return it == UserNameMap_.end() ? nullptr : it->second;
    }

    TUser* GetUserByNameOrThrow(const Stroka& name)
    {
        auto* user = FindUserByName(name);
        if (!IsObjectAlive(user)) {
            THROW_ERROR_EXCEPTION(
                NSecurityClient::EErrorCode::AuthenticationError,
                "No such user %Qv",
                name);
        }
        return user;
    }

    TUser* GetUserOrThrow(const TUserId& id)
    {
        auto* user = FindUser(id);
        if (!IsObjectAlive(user)) {
            THROW_ERROR_EXCEPTION(
                NSecurityClient::EErrorCode::AuthenticationError,
                "No such user %v",
                id);
        }
        return user;
    }

    TUser* GetRootUser()
    {
        YCHECK(RootUser_);
        return RootUser_;
    }

    TUser* GetGuestUser()
    {
        YCHECK(GuestUser_);
        return GuestUser_;
    }


    TGroup* CreateGroup(const Stroka& name, const TObjectId& hintId)
    {
        if (name.empty()) {
            THROW_ERROR_EXCEPTION("Group name cannot be empty");
        }

        if (FindGroupByName(name)) {
            THROW_ERROR_EXCEPTION(
                NYTree::EErrorCode::AlreadyExists,
                "Group %Qv already exists",
                name);
        }

        if (FindUserByName(name)) {
            THROW_ERROR_EXCEPTION(
                NYTree::EErrorCode::AlreadyExists,
                "User %Qv already exists",
                name);
        }

        auto objectManager = Bootstrap_->GetObjectManager();
        auto id = objectManager->GenerateId(EObjectType::Group, hintId);
        return DoCreateGroup(id, name);
    }

    void DestroyGroup(TGroup* group)
    {
        YCHECK(GroupNameMap_.erase(group->GetName()) == 1);

        for (auto* subject : group->Members()) {
            YCHECK(subject->MemberOf().erase(group) == 1);
        }
        group->Members().clear();

        DestroySubject(group);

        RecomputeMembershipClosure();
    }

    TGroup* FindGroupByName(const Stroka& name)
    {
        auto it = GroupNameMap_.find(name);
        return it == GroupNameMap_.end() ? nullptr : it->second;
    }


    TGroup* GetEveryoneGroup()
    {
        YCHECK(EveryoneGroup_);
        return EveryoneGroup_;
    }

    TGroup* GetUsersGroup()
    {
        YCHECK(UsersGroup_);
        return UsersGroup_;
    }

    TGroup* GetSuperusersGroup()
    {
        YCHECK(SuperusersGroup_);
        return SuperusersGroup_;
    }


    TSubject* FindSubjectByName(const Stroka& name)
    {
        auto* user = FindUserByName(name);
        if (user) {
            return user;
        }

        auto* group = FindGroupByName(name);
        if (group) {
            return group;
        }

        return nullptr;
    }

    TSubject* GetSubjectByNameOrThrow(const Stroka& name)
    {
        auto* subject = FindSubjectByName(name);
        if (!IsObjectAlive(subject)) {
            THROW_ERROR_EXCEPTION("No such subject %Qv", name);
        }
        return subject;
    }


    void AddMember(TGroup* group, TSubject* member)
    {
        ValidateMembershipUpdate(group, member);

        if (group->Members().find(member) != group->Members().end()) {
            THROW_ERROR_EXCEPTION("Member %Qv is already present in group %Qv",
                member->GetName(),
                group->GetName());
        }

        if (member->GetType() == EObjectType::Group) {
            auto* memberGroup = member->AsGroup();
            if (group == memberGroup || group->RecursiveMemberOf().find(memberGroup) != group->RecursiveMemberOf().end()) {
                THROW_ERROR_EXCEPTION("Adding group %Qv to group %Qv would produce a cycle",
                    memberGroup->GetName(),
                    group->GetName());
            }
        }

        DoAddMember(group, member);
    }

    void RemoveMember(TGroup* group, TSubject* member)
    {
        ValidateMembershipUpdate(group, member);

        if (group->Members().find(member) == group->Members().end()) {
            THROW_ERROR_EXCEPTION("Member %Qv is not present in group %Qv",
                member->GetName(),
                group->GetName());
        }

        DoRemoveMember(group, member);
    }


    void RenameSubject(TSubject* subject, const Stroka& newName)
    {
        if (newName == subject->GetName())
            return;

        if (FindSubjectByName(newName)) {
            THROW_ERROR_EXCEPTION(
                NYTree::EErrorCode::AlreadyExists,
                "Subject %Qv already exists",
                newName);
        }

        switch (subject->GetType()) {
            case EObjectType::User:
                YCHECK(UserNameMap_.erase(subject->GetName()) == 1);
                YCHECK(UserNameMap_.insert(std::make_pair(newName, subject->AsUser())).second);
                break;

            case EObjectType::Group:
                YCHECK(GroupNameMap_.erase(subject->GetName()) == 1);
                YCHECK(GroupNameMap_.insert(std::make_pair(newName, subject->AsGroup())).second);
                break;

            default:
                YUNREACHABLE();
        }
        subject->SetName(newName);
    }


    EPermissionSet GetSupportedPermissions(TObjectBase* object)
    {
        auto objectManager = Bootstrap_->GetObjectManager();
        const auto& handler = objectManager->GetHandler(object);
        return handler->GetSupportedPermissions();
    }

    TAccessControlDescriptor* FindAcd(TObjectBase* object)
    {
        auto objectManager = Bootstrap_->GetObjectManager();
        const auto& handler = objectManager->GetHandler(object);
        return handler->FindAcd(object);
    }

    TAccessControlDescriptor* GetAcd(TObjectBase* object)
    {
        auto* acd = FindAcd(object);
        YCHECK(acd);
        return acd;
    }

    TAccessControlList GetEffectiveAcl(NObjectServer::TObjectBase* object)
    {
        TAccessControlList result;
        auto objectManager = Bootstrap_->GetObjectManager();
        while (object) {
            const auto& handler = objectManager->GetHandler(object);
            auto* acd = handler->FindAcd(object);
            if (acd) {
                result.Entries.insert(result.Entries.end(), acd->Acl().Entries.begin(), acd->Acl().Entries.end());
                if (!acd->GetInherit()) {
                    break;
                }
            }

            object = handler->GetParent(object);
        }

        return result;
    }


    void SetAuthenticatedUser(TUser* user)
    {
        AuthenticatedUser_ = user;
    }

    void ResetAuthenticatedUser()
    {
        AuthenticatedUser_ = nullptr;
    }

    TUser* GetAuthenticatedUser()
    {
        return AuthenticatedUser_ ? AuthenticatedUser_ : RootUser_;
    }


    TPermissionCheckResult CheckPermission(
        TObjectBase* object,
        TUser* user,
        EPermission permission)
    {
        TPermissionCheckResult result;

        // Fast lane: "root" needs to authorization.
        // NB: This is also useful for migration when "superusers" is initially created.
        if (user == RootUser_) {
            result.Action = ESecurityAction::Allow;
            return result;
        }

        // Fast lane: "superusers" need to authorization.
        if (user->RecursiveMemberOf().find(SuperusersGroup_) != user->RecursiveMemberOf().end()) {
            result.Action = ESecurityAction::Allow;
            return result;
        }

        // Slow lane: check ACLs through the object hierarchy.
        auto objectManager = Bootstrap_->GetObjectManager();
        auto* currentObject = object;
        while (currentObject) {
            const auto& handler = objectManager->GetHandler(currentObject);
            auto* acd = handler->FindAcd(currentObject);

            // Check the current ACL, if any.
            if (acd) {
                for (const auto& ace : acd->Acl().Entries) {
                    if (CheckPermissionMatch(ace.Permissions, permission)) {
                        for (auto* subject : ace.Subjects) {
                            if (CheckSubjectMatch(subject, user)) {
                                result.Action = ace.Action;
                                result.Object = currentObject;
                                result.Subject = subject;
                                // At least one denying ACE is found, deny the request.
                                if (result.Action == ESecurityAction::Deny) {
                                    LOG_DEBUG_UNLESS(IsRecovery(), "Permission check failed: explicit denying ACE found "
                                        "(CheckObjectId: %v, Permission: %v, User: %v, AclObjectId: %v, AclSubject: %v)",
                                        object->GetId(),
                                        permission,
                                        user->GetName(),
                                        result.Object->GetId(),
                                        result.Subject->GetName());
                                    return result;
                                }
                            }
                        }
                    }
                }

                // Proceed to the parent object unless the current ACL explicitly forbids inheritance.
                if (!acd->GetInherit()) {
                    break;
                }
            }

            currentObject = handler->GetParent(currentObject);
        }

        // No allowing ACE, deny the request.
        if (result.Action == ESecurityAction::Undefined) {
            LOG_DEBUG_UNLESS(IsRecovery(), "Permission check failed: no matching ACE found "
                "(CheckObjectId: %v, Permission: %v, User: %v)",
                object->GetId(),
                permission,
                user->GetName());
            result.Action = ESecurityAction::Deny;
            return result;
        } else {
<<<<<<< HEAD
            YASSERT(result.Action == ESecurityAction::Allow);
            LOG_TRACE_UNLESS(IsRecovery(), "Permission check succeeded: explicit allowing ACE found "
                "(CheckObjectId: %v, Permission: %v, User: %v, AclObjectId: %v, AclSubject: %v)",
=======
            Y_ASSERT(result.Action == ESecurityAction::Allow);
            LOG_TRACE_UNLESS(IsRecovery(), "Permission check succeeded: explicit allowing ACE found (CheckObjectId: %v, Permission: %v, User: %v, AclObjectId: %v, AclSubject: %v)",
>>>>>>> ce78efee
                object->GetId(),
                permission,
                user->GetName(),
                result.Object->GetId(),
                result.Subject->GetName());
            return result;
        }
    }

    void ValidatePermission(
        TObjectBase* object,
        TUser* user,
        EPermission permission)
    {
        if (IsHiveMutation()) {
            return;
        }

        auto result = CheckPermission(object, user, permission);
        if (result.Action == ESecurityAction::Deny) {
            auto objectManager = Bootstrap_->GetObjectManager();
            TError error;
            if (result.Object && result.Subject) {
                error = TError(
                    NSecurityClient::EErrorCode::AuthorizationError,
                    "Access denied: %Qlv permission for %v is denied for %Qv by ACE at %v",
                    permission,
                    objectManager->GetHandler(object)->GetName(object),
                    result.Subject->GetName(),
                    objectManager->GetHandler(result.Object)->GetName(result.Object));
            } else {
                error = TError(
                    NSecurityClient::EErrorCode::AuthorizationError,
                    "Access denied: %Qlv permission for %v is not allowed by any matching ACE",
                    permission,
                    objectManager->GetHandler(object)->GetName(object));
            }
            error.Attributes().Set("permission", permission);
            error.Attributes().Set("user", user->GetName());
            error.Attributes().Set("object", object->GetId());
            if (result.Object) {
                error.Attributes().Set("denied_by", result.Object->GetId());
            }
            if (result.Subject) {
                error.Attributes().Set("denied_for", result.Subject->GetId());
            }
            THROW_ERROR(error);
        }
    }

    void ValidatePermission(
        TObjectBase* object,
        EPermission permission)
    {
        ValidatePermission(
            object,
            GetAuthenticatedUser(),
            permission);
    }


    void SetUserBanned(TUser* user, bool banned)
    {
        if (banned && user == RootUser_) {
            THROW_ERROR_EXCEPTION("User %Qv cannot be banned",
                user->GetName());
        }

        if (user->GetBanned() != banned) {
            user->SetBanned(banned);
            if (banned) {
                LOG_INFO_UNLESS(IsRecovery(), "User is banned (User: %v)", user->GetName());
            } else {
                LOG_INFO_UNLESS(IsRecovery(), "User is no longer banned (User: %v)", user->GetName());
            }
        }
    }

    void ValidateUserAccess(TUser* user)
    {
        if (user->GetBanned()) {
            THROW_ERROR_EXCEPTION(
                NSecurityClient::EErrorCode::UserBanned,
                "User %Qv is banned",
                user->GetName());
        }
    }

    void ChargeUserRead(
        TUser* user,
        int requestCount,
        TDuration requestTime)
    {
        RequestTracker_->ChargeUserRead(
            user,
            requestCount,
            requestTime);
    }

    void ChargeUserWrite(
        TUser* user,
        int requestCount,
        TDuration requestTime)
    {
        RequestTracker_->ChargeUserWrite(
            user,
            requestCount,
            requestTime);
    }

    TFuture<void> ThrottleUser(TUser* user, int requestCount)
    {
        return RequestTracker_->ThrottleUser(user, requestCount);
    }

    void SetUserRequestRateLimit(TUser* user, int limit)
    {
        RequestTracker_->SetUserRequestRateLimit(user, limit);
    }

    void SetUserRequestQueueSizeLimit(TUser* user, int limit)
    {
        RequestTracker_->SetUserRequestQueueSizeLimit(user, limit);
    }

    bool TryIncreaseRequestQueueSize(TUser* user)
    {
        return RequestTracker_->TryIncreaseRequestQueueSize(user);
    }

    void DecreaseRequestQueueSize(TUser* user)
    {
        RequestTracker_->DecreaseRequestQueueSize(user);
    }

private:
    friend class TAccountTypeHandler;
    friend class TUserTypeHandler;
    friend class TGroupTypeHandler;


    const TSecurityManagerConfigPtr Config_;

    const TRequestTrackerPtr RequestTracker_;

    TPeriodicExecutorPtr AccountStatisticsGossipExecutor_;
    TPeriodicExecutorPtr UserStatisticsGossipExecutor_;

    NHydra::TEntityMap<TAccount> AccountMap_;
    yhash_map<Stroka, TAccount*> AccountNameMap_;

    TAccountId SysAccountId_;
    TAccount* SysAccount_ = nullptr;

    TAccountId TmpAccountId_;
    TAccount* TmpAccount_ = nullptr;

    TAccountId IntermediateAccountId_;
    TAccount* IntermediateAccount_ = nullptr;

    NHydra::TEntityMap<TUser> UserMap_;
    yhash_map<Stroka, TUser*> UserNameMap_;
    yhash_map<Stroka, NProfiling::TTagId> UserNameToProfilingTagId_;

    TUserId RootUserId_;
    TUser* RootUser_ = nullptr;

    TUserId GuestUserId_;
    TUser* GuestUser_ = nullptr;

    TUserId JobUserId_;
    TUser* JobUser_ = nullptr;

    TUserId SchedulerUserId_;
    TUser* SchedulerUser_ = nullptr;

    NHydra::TEntityMap<TGroup> GroupMap_;
    yhash_map<Stroka, TGroup*> GroupNameMap_;

    TGroupId EveryoneGroupId_;
    TGroup* EveryoneGroup_ = nullptr;

    TGroupId UsersGroupId_;
    TGroup* UsersGroup_ = nullptr;

    TGroupId SuperusersGroupId_;
    TGroup* SuperusersGroup_ = nullptr;

    TUser* AuthenticatedUser_ = nullptr;

    bool SetInitialRequestQueueSizeLimits_ = false;


    void UpdateNodeCachedResourceUsage(TCypressNodeBase* node)
    {
        if (!node->IsExternal() && node->GetAccountingEnabled()) {
            auto cypressManager = Bootstrap_->GetCypressManager();
            auto handler = cypressManager->GetHandler(node);
            node->CachedResourceUsage() = handler->GetAccountingResourceUsage(node);
        } else {
            node->CachedResourceUsage() = TClusterResources();
        }
    }

    static void UpdateAccountResourceUsage(TCypressNodeBase* node, TAccount* account, int delta)
    {
        auto resourceUsage = node->CachedResourceUsage() * delta;

        account->ClusterStatistics().ResourceUsage += resourceUsage;
        account->LocalStatistics().ResourceUsage += resourceUsage;
        if (node->IsTrunk()) {
            account->ClusterStatistics().CommittedResourceUsage += resourceUsage;
            account->LocalStatistics().CommittedResourceUsage += resourceUsage;
        }

        auto* transactionUsage = FindTransactionAccountUsage(node);
        if (transactionUsage) {
            *transactionUsage += resourceUsage;
        }
    }

    static TClusterResources* FindTransactionAccountUsage(TCypressNodeBase* node)
    {
        auto* account = node->GetAccount();
        auto* transaction = node->GetTransaction();
        if (!transaction) {
            return nullptr;
        }

        return GetTransactionAccountUsage(transaction, account);
    }

    static TClusterResources* GetTransactionAccountUsage(TTransaction* transaction, TAccount* account)
    {
        auto it = transaction->AccountResourceUsage().find(account);
        if (it == transaction->AccountResourceUsage().end()) {
            auto pair = transaction->AccountResourceUsage().insert(std::make_pair(account, TClusterResources()));
            YCHECK(pair.second);
            return &pair.first->second;
        } else {
            return &it->second;
        }
    }


    TAccount* DoCreateAccount(const TAccountId& id, const Stroka& name)
    {
        auto accountHolder = std::make_unique<TAccount>(id);
        accountHolder->SetName(name);
        // Give some reasonable initial resource limits.
        accountHolder->ClusterResourceLimits().DiskSpace = (i64) 1024 * 1024 * 1024; // 1 GB
        accountHolder->ClusterResourceLimits().NodeCount = 1000;
        accountHolder->ClusterResourceLimits().ChunkCount = 100000;

        auto* account = AccountMap_.Insert(id, std::move(accountHolder));
        YCHECK(AccountNameMap_.insert(std::make_pair(account->GetName(), account)).second);

        InitializeAccountStatistics(account);

        // Make the fake reference.
        YCHECK(account->RefObject() == 1);

        return account;
    }

    TGroup* GetBuiltinGroupForUser(TUser* user)
    {
        // "guest" is a member of "everyone" group
        // "root", "job", and "scheduler" are members of "superusers" group
        // others are members of "users" group
        const auto& id = user->GetId();
        if (id == GuestUserId_) {
            return EveryoneGroup_;
        } else if (id == RootUserId_ || id == JobUserId_ || id == SchedulerUserId_) {
            return SuperusersGroup_;
        } else {
            return UsersGroup_;
        }
    }

    TUser* DoCreateUser(const TUserId& id, const Stroka& name)
    {
        auto userHolder = std::make_unique<TUser>(id);
        userHolder->SetName(name);

        auto* user = UserMap_.Insert(id, std::move(userHolder));
        YCHECK(UserNameMap_.insert(std::make_pair(user->GetName(), user)).second);

        InitializeUserStatistics(user);

        YCHECK(user->RefObject() == 1);
        DoAddMember(GetBuiltinGroupForUser(user), user);

        if (!IsRecovery()) {
            RequestTracker_->ReconfigureUserRequestRateThrottler(user);
        }

        return user;
    }

    NProfiling::TTagId GetProfilingTagForUser(TUser* user)
    {
        auto it = UserNameToProfilingTagId_.find(user->GetName());
        if (it != UserNameToProfilingTagId_.end()) {
            return it->second;
        }

        auto tagId = NProfiling::TProfileManager::Get()->RegisterTag("user", user->GetName());
        YCHECK(UserNameToProfilingTagId_.insert(std::make_pair(user->GetName(), tagId)).second);
        return tagId;
    }

    TGroup* DoCreateGroup(const TGroupId& id, const Stroka& name)
    {
        auto groupHolder = std::make_unique<TGroup>(id);
        groupHolder->SetName(name);

        auto* group = GroupMap_.Insert(id, std::move(groupHolder));
        YCHECK(GroupNameMap_.insert(std::make_pair(group->GetName(), group)).second);

        // Make the fake reference.
        YCHECK(group->RefObject() == 1);

        return group;
    }


    void PropagateRecursiveMemberOf(TSubject* subject, TGroup* ancestorGroup)
    {
        bool added = subject->RecursiveMemberOf().insert(ancestorGroup).second;
        if (added && subject->GetType() == EObjectType::Group) {
            auto* subjectGroup = subject->AsGroup();
            for (auto* member : subjectGroup->Members()) {
                PropagateRecursiveMemberOf(member, ancestorGroup);
            }
        }
    }

    void RecomputeMembershipClosure()
    {
        for (const auto& pair : UserMap_) {
            pair.second->RecursiveMemberOf().clear();
        }

        for (const auto& pair : GroupMap_) {
            pair.second->RecursiveMemberOf().clear();
        }

        for (const auto& pair : GroupMap_) {
            auto* group = pair.second;
            for (auto* member : group->Members()) {
                PropagateRecursiveMemberOf(member, group);
            }
        }
    }


    void DoAddMember(TGroup* group, TSubject* member)
    {
        YCHECK(group->Members().insert(member).second);
        YCHECK(member->MemberOf().insert(group).second);

        RecomputeMembershipClosure();
    }

    void DoRemoveMember(TGroup* group, TSubject* member)
    {
        YCHECK(group->Members().erase(member) == 1);
        YCHECK(member->MemberOf().erase(group) == 1);

        RecomputeMembershipClosure();
    }


    void ValidateMembershipUpdate(TGroup* group, TSubject* member)
    {
        if (group == EveryoneGroup_ || group == UsersGroup_) {
            THROW_ERROR_EXCEPTION("Cannot modify group");
        }

        ValidatePermission(group, EPermission::Write);
        ValidatePermission(member, EPermission::Write);
    }


    static bool CheckSubjectMatch(TSubject* subject, TUser* user)
    {
        switch (subject->GetType()) {
            case EObjectType::User:
                return subject == user;

            case EObjectType::Group: {
                auto* subjectGroup = subject->AsGroup();
                return user->RecursiveMemberOf().find(subjectGroup) != user->RecursiveMemberOf().end();
            }

            default:
                YUNREACHABLE();
        }
    }

    static bool CheckPermissionMatch(EPermissionSet permissions, EPermission requestedPermission)
    {
        return (permissions & requestedPermission) != NonePermissions;
    }


    void SaveKeys(NCellMaster::TSaveContext& context) const
    {
        AccountMap_.SaveKeys(context);
        UserMap_.SaveKeys(context);
        GroupMap_.SaveKeys(context);
    }

    void SaveValues(NCellMaster::TSaveContext& context) const
    {
        AccountMap_.SaveValues(context);
        UserMap_.SaveValues(context);
        GroupMap_.SaveValues(context);
    }


    void LoadKeys(NCellMaster::TLoadContext& context)
    {
        AccountMap_.LoadKeys(context);
        UserMap_.LoadKeys(context);
        GroupMap_.LoadKeys(context);
    }

    void LoadValues(NCellMaster::TLoadContext& context)
    {
        AccountMap_.LoadValues(context);
        UserMap_.LoadValues(context);
        GroupMap_.LoadValues(context);
        // COMPAT(babenko)
        SetInitialRequestQueueSizeLimits_ = (context.GetVersion() < 213);
    }

    virtual void OnAfterSnapshotLoaded() override
    {
        TMasterAutomatonPart::OnAfterSnapshotLoaded();

        AccountNameMap_.clear();
        for (const auto& pair : AccountMap_) {
            auto* account = pair.second;

            // Reconstruct account name map.
            YCHECK(AccountNameMap_.insert(std::make_pair(account->GetName(), account)).second);

            // Initialize statistics for this cell.
            // NB: This also provides the necessary data migration for pre-0.18 versions.
            InitializeAccountStatistics(account);
        }

        UserNameMap_.clear();
        for (const auto& pair : UserMap_) {
            auto* user = pair.second;

            // Reconstruct user name map.
            YCHECK(UserNameMap_.insert(std::make_pair(user->GetName(), user)).second);

            // Initialize statistics for this cell.
            // NB: This also provides the necessary data migration for pre-0.18 versions.
            InitializeUserStatistics(user);
        }

        GroupNameMap_.clear();
        for (const auto& pair : GroupMap_) {
            auto* group = pair.second;

            // Reconstruct group name map.
            YCHECK(GroupNameMap_.insert(std::make_pair(group->GetName(), group)).second);
        }

        InitBuiltins();
        ResetAuthenticatedUser();
    }

    virtual void Clear() override
    {
        TMasterAutomatonPart::Clear();

        AccountMap_.Clear();
        AccountNameMap_.clear();

        UserMap_.Clear();
        UserNameMap_.clear();

        GroupMap_.Clear();
        GroupNameMap_.clear();

        InitBuiltins();
        ResetAuthenticatedUser();
        InitDefaultSchemaAcds();
    }

    void InitDefaultSchemaAcds()
    {
        auto objectManager = Bootstrap_->GetObjectManager();
        for (auto type : objectManager->GetRegisteredTypes()) {
            if (HasSchema(type)) {
                auto* schema = objectManager->GetSchema(type);
                auto* acd = GetAcd(schema);
                if (!IsVersionedType(type)) {
                    acd->AddEntry(TAccessControlEntry(
                        ESecurityAction::Allow,
                        GetUsersGroup(),
                        EPermission::Remove));
                    acd->AddEntry(TAccessControlEntry(
                        ESecurityAction::Allow,
                        GetUsersGroup(),
                        EPermission::Write));
                    acd->AddEntry(TAccessControlEntry(
                        ESecurityAction::Allow,
                        GetEveryoneGroup(),
                        EPermission::Read));
                }
                if (IsUserType(type)) {
                    acd->AddEntry(TAccessControlEntry(
                        ESecurityAction::Allow,
                        GetUsersGroup(),
                        EPermission::Create));
                }
            }
        }
    }

    void InitBuiltins()
    {
        // Groups

        UsersGroup_ = FindGroup(UsersGroupId_);
        if (!UsersGroup_) {
            // users
            UsersGroup_ = DoCreateGroup(UsersGroupId_, UsersGroupName);
        }

        EveryoneGroup_ = FindGroup(EveryoneGroupId_);
        if (!EveryoneGroup_) {
            // everyone
            EveryoneGroup_ = DoCreateGroup(EveryoneGroupId_, EveryoneGroupName);
            DoAddMember(EveryoneGroup_, UsersGroup_);
        }

        SuperusersGroup_ = FindGroup(SuperusersGroupId_);
        if (!SuperusersGroup_) {
            // superusers
            SuperusersGroup_ = DoCreateGroup(SuperusersGroupId_, SuperusersGroupName);
            DoAddMember(UsersGroup_, SuperusersGroup_);
        }

        // Users

        RootUser_ = FindUser(RootUserId_);
        if (!RootUser_) {
            // root
            RootUser_ = DoCreateUser(RootUserId_, RootUserName);
            RootUser_->SetRequestRateLimit(1000000);
        }

        GuestUser_ = FindUser(GuestUserId_);
        if (!GuestUser_) {
            // guest
            GuestUser_ = DoCreateUser(GuestUserId_, GuestUserName);
        }

        JobUser_ = FindUser(JobUserId_);
        if (!JobUser_) {
            // job
            JobUser_ = DoCreateUser(JobUserId_, JobUserName);
            JobUser_->SetRequestRateLimit(1000000);
        }

        SchedulerUser_ = FindUser(SchedulerUserId_);
        if (!SchedulerUser_) {
            // scheduler
            SchedulerUser_ = DoCreateUser(SchedulerUserId_, SchedulerUserName);
            SchedulerUser_->SetRequestRateLimit(1000000);
        }

        // COMPAT(babenko)
        if (SetInitialRequestQueueSizeLimits_) {
            RootUser_->SetRequestQueueSizeLimit(1000000);
            JobUser_->SetRequestQueueSizeLimit(1000000);
            SchedulerUser_->SetRequestQueueSizeLimit(1000000);
        }

        // Accounts

        SysAccount_ = FindAccount(SysAccountId_);
        if (!SysAccount_) {
            // sys, 1 TB disk space, 100 000 nodes, 1 000 000 chunks allowed for: root
            SysAccount_ = DoCreateAccount(SysAccountId_, SysAccountName);
            SysAccount_->ClusterResourceLimits() = TClusterResources((i64) 1024 * 1024 * 1024 * 1024, 100000, 1000000000);
            SysAccount_->Acd().AddEntry(TAccessControlEntry(
                ESecurityAction::Allow,
                RootUser_,
                EPermission::Use));
        }

        TmpAccount_ = FindAccount(TmpAccountId_);
        if (!TmpAccount_) {
            // tmp, 1 TB disk space, 100 000 nodes, 1 000 000 chunks allowed for: users
            TmpAccount_ = DoCreateAccount(TmpAccountId_, TmpAccountName);
            TmpAccount_->ClusterResourceLimits() = TClusterResources((i64) 1024 * 1024 * 1024 * 1024, 100000, 1000000000);
            TmpAccount_->Acd().AddEntry(TAccessControlEntry(
                ESecurityAction::Allow,
                UsersGroup_,
                EPermission::Use));
        }

        IntermediateAccount_ = FindAccount(IntermediateAccountId_);
        if (!IntermediateAccount_) {
            // tmp, 1 TB disk space, 100 000 nodes, 1 000 000 chunks allowed for: users
            IntermediateAccount_ = DoCreateAccount(IntermediateAccountId_, IntermediateAccountName);
            IntermediateAccount_->ClusterResourceLimits() = TClusterResources((i64) 1024 * 1024 * 1024 * 1024, 100000, 1000000000);
            IntermediateAccount_->Acd().AddEntry(TAccessControlEntry(
                ESecurityAction::Allow,
                UsersGroup_,
                EPermission::Use));
        }
    }

    virtual void OnRecoveryComplete() override
    {
        TMasterAutomatonPart::OnRecoveryComplete();

        RequestTracker_->Start();
    }

    virtual void OnLeaderActive() override
    {
        TMasterAutomatonPart::OnLeaderActive();

        AccountStatisticsGossipExecutor_ = New<TPeriodicExecutor>(
            Bootstrap_->GetHydraFacade()->GetEpochAutomatonInvoker(),
            BIND(&TImpl::OnAccountStatisticsGossip, MakeWeak(this)),
            Config_->AccountStatisticsGossipPeriod);
        AccountStatisticsGossipExecutor_->Start();

        UserStatisticsGossipExecutor_ = New<TPeriodicExecutor>(
            Bootstrap_->GetHydraFacade()->GetEpochAutomatonInvoker(),
            BIND(&TImpl::OnUserStatisticsGossip, MakeWeak(this)),
            Config_->UserStatisticsGossipPeriod);
        UserStatisticsGossipExecutor_->Start();
    }

    virtual void OnStopLeading() override
    {
        TMasterAutomatonPart::OnStopLeading();

        RequestTracker_->Stop();

        if (AccountStatisticsGossipExecutor_) {
            AccountStatisticsGossipExecutor_->Stop();
            AccountStatisticsGossipExecutor_.Reset();
        }

        if (UserStatisticsGossipExecutor_) {
            UserStatisticsGossipExecutor_->Stop();
            UserStatisticsGossipExecutor_.Reset();
        }
    }

    virtual void OnStopFollowing() override
    {
        TMasterAutomatonPart::OnStopFollowing();

        RequestTracker_->Stop();
    }


    void InitializeAccountStatistics(TAccount* account)
    {
        auto cellTag = Bootstrap_->GetCellTag();
        const auto& secondaryCellTags = Bootstrap_->GetSecondaryCellTags();

        auto& multicellStatistics = account->MulticellStatistics();
        if (multicellStatistics.find(cellTag) == multicellStatistics.end()) {
            multicellStatistics[cellTag] = account->ClusterStatistics();
        }

        for (auto secondaryCellTag : secondaryCellTags) {
            multicellStatistics[secondaryCellTag];
        }

        account->SetLocalStatisticsPtr(&multicellStatistics[cellTag]);
    }

    void OnAccountStatisticsGossip()
    {
        auto multicellManager = Bootstrap_->GetMulticellManager();
        if (!multicellManager->IsLocalMasterCellRegistered()) {
            return;
        }

        LOG_INFO("Sending account statistics gossip message");

        NProto::TReqSetAccountStatistics request;
        request.set_cell_tag(Bootstrap_->GetCellTag());
        for (const auto& pair : AccountMap_) {
            auto* account = pair.second;
            if (!IsObjectAlive(account))
                continue;

            auto* entry = request.add_entries();
            ToProto(entry->mutable_account_id(), account->GetId());
            if (Bootstrap_->IsPrimaryMaster()) {
                ToProto(entry->mutable_statistics(), account->ClusterStatistics());
            } else {
                ToProto(entry->mutable_statistics(), account->LocalStatistics());
            }
        }

        if (Bootstrap_->IsPrimaryMaster()) {
            multicellManager->PostToSecondaryMasters(request, false);
        } else {
            multicellManager->PostToMaster(request, PrimaryMasterCellTag, false);
        }
    }

    void HydraSetAccountStatistics(NProto::TReqSetAccountStatistics* request)
    {
        auto cellTag = request->cell_tag();
        YCHECK(Bootstrap_->IsPrimaryMaster() || cellTag == Bootstrap_->GetPrimaryCellTag());

        auto multicellManager = Bootstrap_->GetMulticellManager();
        if (!multicellManager->IsRegisteredMasterCell(cellTag)) {
            LOG_ERROR_UNLESS(IsRecovery(), "Received account statistics gossip message from unknown cell (CellTag: %v)",
                cellTag);
            return;
        }

        LOG_INFO_UNLESS(IsRecovery(), "Received account statistics gossip message (CellTag: %v)",
            cellTag);

        for (const auto& entry : request->entries()) {
            auto accountId = FromProto<TAccountId>(entry.account_id());
            auto* account = FindAccount(accountId);
            if (!IsObjectAlive(account))
                continue;

            auto newStatistics = FromProto<TAccountStatistics>(entry.statistics());
            if (Bootstrap_->IsPrimaryMaster()) {
                *account->GetCellStatistics(cellTag) = newStatistics;
                account->ClusterStatistics() = TAccountStatistics();
                for (const auto& pair : account->MulticellStatistics()) {
                    account->ClusterStatistics() += pair.second;
                }
            } else {
                account->ClusterStatistics() = newStatistics;
            }
        }
    }


    void InitializeUserStatistics(TUser* user)
    {
        auto cellTag = Bootstrap_->GetCellTag();
        const auto& secondaryCellTags = Bootstrap_->GetSecondaryCellTags();

        auto& multicellStatistics = user->MulticellStatistics();
        if (multicellStatistics.find(cellTag) == multicellStatistics.end()) {
            multicellStatistics[cellTag] = user->ClusterStatistics();
        }

        for (auto secondaryCellTag : secondaryCellTags) {
            multicellStatistics[secondaryCellTag];
        }

        user->SetLocalStatisticsPtr(&multicellStatistics[cellTag]);
    }

    void OnUserStatisticsGossip()
    {
        auto multicellManager = Bootstrap_->GetMulticellManager();
        if (!multicellManager->IsLocalMasterCellRegistered()) {
            return;
        }

        LOG_INFO("Sending user statistics gossip message");

        NProto::TReqSetUserStatistics request;
        request.set_cell_tag(Bootstrap_->GetCellTag());
        for (const auto& pair : UserMap_) {
            auto* user = pair.second;
            if (!IsObjectAlive(user))
                continue;

            auto* entry = request.add_entries();
            ToProto(entry->mutable_user_id(), user->GetId());
            if (Bootstrap_->IsPrimaryMaster()) {
                ToProto(entry->mutable_statistics(), user->ClusterStatistics());
            } else {
                ToProto(entry->mutable_statistics(), user->LocalStatistics());
            }
        }

        if (Bootstrap_->IsPrimaryMaster()) {
            multicellManager->PostToSecondaryMasters(request, false);
        } else {
            multicellManager->PostToMaster(request, PrimaryMasterCellTag, false);
        }
    }

    void HydraIncreaseUserStatistics(NProto::TReqIncreaseUserStatistics* request)
    {
        for (const auto& entry : request->entries()) {
            auto userId = FromProto<TUserId>(entry.user_id());
            auto* user = FindUser(userId);
            if (!IsObjectAlive(user))
                continue;

            // Update access time.
            auto statisticsDelta = FromProto<TUserStatistics>(entry.statistics());
            user->LocalStatistics() += statisticsDelta;
            user->ClusterStatistics() += statisticsDelta;

            NProfiling::TTagIdList tagIds{
                GetProfilingTagForUser(user)
            };

            const auto& localStatistics = user->LocalStatistics();
            Profiler.Enqueue("/user_read_time", localStatistics.ReadRequestTime.MicroSeconds(), tagIds);
            Profiler.Enqueue("/user_write_time", localStatistics.WriteRequestTime.MicroSeconds(), tagIds);
            Profiler.Enqueue("/user_request_count", localStatistics.RequestCount, tagIds);
            Profiler.Enqueue("/user_request_queue_size", user->GetRequestQueueSize(), tagIds);
            // COMPAT(babenko)
            Profiler.Enqueue("/user_request_counter", localStatistics.RequestCount, tagIds);
        }
    }

    void HydraSetUserStatistics(NProto::TReqSetUserStatistics* request)
    {
        auto cellTag = request->cell_tag();
        YCHECK(Bootstrap_->IsPrimaryMaster() || cellTag == Bootstrap_->GetPrimaryCellTag());

        auto multicellManager = Bootstrap_->GetMulticellManager();
        if (!multicellManager->IsRegisteredMasterCell(cellTag)) {
            LOG_ERROR_UNLESS(IsRecovery(), "Received user statistics gossip message from unknown cell (CellTag: %v)",
                cellTag);
            return;
        }

        LOG_INFO_UNLESS(IsRecovery(), "Received user statistics gossip message (CellTag: %v)",
            cellTag);

        for (const auto& entry : request->entries()) {
            auto userId = FromProto<TAccountId>(entry.user_id());
            auto* user = FindUser(userId);
            if (!IsObjectAlive(user))
                continue;

            auto newStatistics = FromProto<TUserStatistics>(entry.statistics());
            if (Bootstrap_->IsPrimaryMaster()) {
                user->CellStatistics(cellTag) = newStatistics;
                user->ClusterStatistics() = TUserStatistics();
                for (const auto& pair : user->MulticellStatistics()) {
                    user->ClusterStatistics() += pair.second;
                }
            } else {
                user->ClusterStatistics() = newStatistics;
            }
        }
    }


    void OnReplicateKeysToSecondaryMaster(TCellTag cellTag)
    {
        auto objectManager = Bootstrap_->GetObjectManager();

        auto accounts = GetValuesSortedByKey(AccountMap_);
        for (auto* account : accounts) {
            objectManager->ReplicateObjectCreationToSecondaryMaster(account, cellTag);
        }

        auto users = GetValuesSortedByKey(UserMap_);
        for (auto* user : users) {
            objectManager->ReplicateObjectCreationToSecondaryMaster(user, cellTag);
        }

        auto groups = GetValuesSortedByKey(GroupMap_);
        for (auto* group : groups) {
            objectManager->ReplicateObjectCreationToSecondaryMaster(group, cellTag);
        }
    }

    void OnReplicateValuesToSecondaryMaster(TCellTag cellTag)
    {
        auto objectManager = Bootstrap_->GetObjectManager();

        auto accounts = GetValuesSortedByKey(AccountMap_);
        for (auto* account : accounts) {
            objectManager->ReplicateObjectAttributesToSecondaryMaster(account, cellTag);
        }

        auto users = GetValuesSortedByKey(UserMap_);
        for (auto* user : users) {
            objectManager->ReplicateObjectAttributesToSecondaryMaster(user, cellTag);
        }

        auto groups = GetValuesSortedByKey(GroupMap_);
        for (auto* group : groups) {
            objectManager->ReplicateObjectAttributesToSecondaryMaster(group, cellTag);
        }
        
        auto multicellManager = Bootstrap_->GetMulticellManager();
        auto replicateMembership = [&] (TSubject* subject) {
            if (subject->IsBuiltin())
                return;

            for (auto* group : subject->MemberOf()) {
                if (!group->IsBuiltin()) {
                    auto req = TGroupYPathProxy::AddMember(FromObjectId(group->GetId()));
                    req->set_name(subject->GetName());
                    multicellManager->PostToMaster(req, cellTag);
                }
            }
        };

        for (auto* user : users) {
            replicateMembership(user);
        }

        for (auto* group : groups) {
            replicateMembership(group);
        }
    }

};

DEFINE_ENTITY_MAP_ACCESSORS(TSecurityManager::TImpl, Account, TAccount, AccountMap_)
DEFINE_ENTITY_MAP_ACCESSORS(TSecurityManager::TImpl, User, TUser, UserMap_)
DEFINE_ENTITY_MAP_ACCESSORS(TSecurityManager::TImpl, Group, TGroup, GroupMap_)

///////////////////////////////////////////////////////////////////////////////

TSecurityManager::TAccountTypeHandler::TAccountTypeHandler(TImpl* owner)
    : TObjectTypeHandlerWithMapBase(owner->Bootstrap_, &owner->AccountMap_)
    , Owner_(owner)
{ }

TObjectBase* TSecurityManager::TAccountTypeHandler::CreateObject(
    const TObjectId& hintId,
    IAttributeDictionary* attributes,
    const NObjectClient::NProto::TObjectCreationExtensions& /*extensions*/)
{
    auto name = attributes->Get<Stroka>("name");
    attributes->Remove("name");

    return Owner_->CreateAccount(name, hintId);
}

IObjectProxyPtr TSecurityManager::TAccountTypeHandler::DoGetProxy(
    TAccount* account,
    TTransaction* /*transaction*/)
{
    return CreateAccountProxy(Owner_->Bootstrap_, &Metadata_, account);
}

void TSecurityManager::TAccountTypeHandler::DoZombifyObject(TAccount* account)
{
    TObjectTypeHandlerWithMapBase::DoZombifyObject(account);
    Owner_->DestroyAccount(account);
}

///////////////////////////////////////////////////////////////////////////////

TSecurityManager::TUserTypeHandler::TUserTypeHandler(TImpl* owner)
    : TObjectTypeHandlerWithMapBase(owner->Bootstrap_, &owner->UserMap_)
    , Owner_(owner)
{ }

TObjectBase* TSecurityManager::TUserTypeHandler::CreateObject(
    const TObjectId& hintId,
    IAttributeDictionary* attributes,
    const NObjectClient::NProto::TObjectCreationExtensions& /*extensions*/)
{
    auto name = attributes->Get<Stroka>("name");
    attributes->Remove("name");

    return Owner_->CreateUser(name, hintId);
}

IObjectProxyPtr TSecurityManager::TUserTypeHandler::DoGetProxy(
    TUser* user,
    TTransaction* /*transaction*/)
{
    return CreateUserProxy(Owner_->Bootstrap_, &Metadata_, user);
}

void TSecurityManager::TUserTypeHandler::DoZombifyObject(TUser* user)
{
    TObjectTypeHandlerWithMapBase::DoZombifyObject(user);
    Owner_->DestroyUser(user);
}

///////////////////////////////////////////////////////////////////////////////

TSecurityManager::TGroupTypeHandler::TGroupTypeHandler(TImpl* owner)
    : TObjectTypeHandlerWithMapBase(owner->Bootstrap_, &owner->GroupMap_)
    , Owner_(owner)
{ }

TObjectBase* TSecurityManager::TGroupTypeHandler::CreateObject(
    const TObjectId& hintId,
    IAttributeDictionary* attributes,
    const NObjectClient::NProto::TObjectCreationExtensions& /*extensions*/)
{
    auto name = attributes->Get<Stroka>("name");
    attributes->Remove("name");

    return Owner_->CreateGroup(name, hintId);
}

IObjectProxyPtr TSecurityManager::TGroupTypeHandler::DoGetProxy(
    TGroup* group,
    TTransaction* /*transaction*/)
{
    return CreateGroupProxy(Owner_->Bootstrap_, &Metadata_, group);
}

void TSecurityManager::TGroupTypeHandler::DoZombifyObject(TGroup* group)
{
    TObjectTypeHandlerWithMapBase::DoZombifyObject(group);
    Owner_->DestroyGroup(group);
}

///////////////////////////////////////////////////////////////////////////////

TSecurityManager::TSecurityManager(
    TSecurityManagerConfigPtr config,
    NCellMaster::TBootstrap* bootstrap)
    : Impl_(New<TImpl>(config, bootstrap))
{ }

TSecurityManager::~TSecurityManager() = default;

void TSecurityManager::Initialize()
{
    return Impl_->Initialize();
}

TAccount* TSecurityManager::FindAccountByName(const Stroka& name)
{
    return Impl_->FindAccountByName(name);
}

TAccount* TSecurityManager::GetAccountByNameOrThrow(const Stroka& name)
{
    return Impl_->GetAccountByNameOrThrow(name);
}

TAccount* TSecurityManager::GetSysAccount()
{
    return Impl_->GetSysAccount();
}

TAccount* TSecurityManager::GetTmpAccount()
{
    return Impl_->GetTmpAccount();
}

TAccount* TSecurityManager::GetIntermediateAccount()
{
    return Impl_->GetIntermediateAccount();
}

void TSecurityManager::SetAccount(TCypressNodeBase* node, TAccount* account)
{
    Impl_->SetAccount(node, account);
}

void TSecurityManager::ResetAccount(TCypressNodeBase* node)
{
    Impl_->ResetAccount(node);
}

void TSecurityManager::RenameAccount(TAccount* account, const Stroka& newName)
{
    Impl_->RenameAccount(account, newName);
}

void TSecurityManager::UpdateAccountNodeUsage(TCypressNodeBase* node)
{
    Impl_->UpdateAccountNodeUsage(node);
}

void TSecurityManager::SetNodeResourceAccounting(NCypressServer::TCypressNodeBase* node, bool enable)
{
    Impl_->SetNodeResourceAccounting(node, enable);
}

void TSecurityManager::UpdateAccountStagingUsage(
    TTransaction* transaction,
    TAccount* account,
    const TClusterResources& delta)
{
    Impl_->UpdateAccountStagingUsage(transaction, account, delta);
}

TUser* TSecurityManager::FindUserByName(const Stroka& name)
{
    return Impl_->FindUserByName(name);
}

TUser* TSecurityManager::GetUserByNameOrThrow(const Stroka& name)
{
    return Impl_->GetUserByNameOrThrow(name);
}

TUser* TSecurityManager::GetUserOrThrow(const TUserId& id)
{
    return Impl_->GetUserOrThrow(id);
}

TUser* TSecurityManager::GetRootUser()
{
    return Impl_->GetRootUser();
}

TUser* TSecurityManager::GetGuestUser()
{
    return Impl_->GetGuestUser();
}

TGroup* TSecurityManager::FindGroupByName(const Stroka& name)
{
    return Impl_->FindGroupByName(name);
}

TGroup* TSecurityManager::GetEveryoneGroup()
{
    return Impl_->GetEveryoneGroup();
}

TGroup* TSecurityManager::GetUsersGroup()
{
    return Impl_->GetUsersGroup();
}

TGroup* TSecurityManager::GetSuperusersGroup()
{
    return Impl_->GetSuperusersGroup();
}

TSubject* TSecurityManager::FindSubjectByName(const Stroka& name)
{
    return Impl_->FindSubjectByName(name);
}

TSubject* TSecurityManager::GetSubjectByNameOrThrow(const Stroka& name)
{
    return Impl_->GetSubjectByNameOrThrow(name);
}

void TSecurityManager::AddMember(TGroup* group, TSubject* member)
{
    Impl_->AddMember(group, member);
}

void TSecurityManager::RemoveMember(TGroup* group, TSubject* member)
{
    Impl_->RemoveMember(group, member);
}

void TSecurityManager::RenameSubject(TSubject* subject, const Stroka& newName)
{
    Impl_->RenameSubject(subject, newName);
}

EPermissionSet TSecurityManager::GetSupportedPermissions(TObjectBase* object)
{
    return Impl_->GetSupportedPermissions(object);
}

TAccessControlDescriptor* TSecurityManager::FindAcd(TObjectBase* object)
{
    return Impl_->FindAcd(object);
}

TAccessControlDescriptor* TSecurityManager::GetAcd(TObjectBase* object)
{
    return Impl_->GetAcd(object);
}

TAccessControlList TSecurityManager::GetEffectiveAcl(TObjectBase* object)
{
    return Impl_->GetEffectiveAcl(object);
}

void TSecurityManager::SetAuthenticatedUser(TUser* user)
{
    Impl_->SetAuthenticatedUser(user);
}

void TSecurityManager::ResetAuthenticatedUser()
{
    Impl_->ResetAuthenticatedUser();
}

TUser* TSecurityManager::GetAuthenticatedUser()
{
    return Impl_->GetAuthenticatedUser();
}

TPermissionCheckResult TSecurityManager::CheckPermission(
    TObjectBase* object,
    TUser* user,
    EPermission permission)
{
    return Impl_->CheckPermission(
        object,
        user,
        permission);
}

void TSecurityManager::ValidatePermission(
    TObjectBase* object,
    TUser* user,
    EPermission permission)
{
    Impl_->ValidatePermission(
        object,
        user,
        permission);
}

void TSecurityManager::ValidatePermission(
    TObjectBase* object,
    EPermission permission)
{
    Impl_->ValidatePermission(
        object,
        permission);
}

void TSecurityManager::SetUserBanned(TUser* user, bool banned)
{
    Impl_->SetUserBanned(user, banned);
}

void TSecurityManager::ValidateUserAccess(TUser* user)
{
    Impl_->ValidateUserAccess(user);
}

void TSecurityManager::ChargeUserRead(
    TUser* user,
    int requestCount,
    TDuration requestTime)
{
    Impl_->ChargeUserRead(user, requestCount, requestTime);
}

void TSecurityManager::ChargeUserWrite(
    TUser* user,
    int requestCount,
    TDuration requestTime)
{
    Impl_->ChargeUserWrite(user, requestCount, requestTime);
}

TFuture<void> TSecurityManager::ThrottleUser(TUser* user, int requestCount)
{
    return Impl_->ThrottleUser(user, requestCount);
}

void TSecurityManager::SetUserRequestRateLimit(TUser* user, int limit)
{
    Impl_->SetUserRequestRateLimit(user, limit);
}

void TSecurityManager::SetUserRequestQueueSizeLimit(TUser* user, int limit)
{
    Impl_->SetUserRequestQueueSizeLimit(user, limit);
}

bool TSecurityManager::TryIncreaseRequestQueueSize(TUser* user)
{
    return Impl_->TryIncreaseRequestQueueSize(user);
}

void TSecurityManager::DecreaseRequestQueueSize(TUser* user)
{
    Impl_->DecreaseRequestQueueSize(user);
}

DELEGATE_ENTITY_MAP_ACCESSORS(TSecurityManager, Account, TAccount, *Impl_)
DELEGATE_ENTITY_MAP_ACCESSORS(TSecurityManager, User, TUser, *Impl_)
DELEGATE_ENTITY_MAP_ACCESSORS(TSecurityManager, Group, TGroup, *Impl_)

///////////////////////////////////////////////////////////////////////////////

} // namespace NSecurityServer
} // namespace NYT<|MERGE_RESOLUTION|>--- conflicted
+++ resolved
@@ -824,14 +824,9 @@
             result.Action = ESecurityAction::Deny;
             return result;
         } else {
-<<<<<<< HEAD
-            YASSERT(result.Action == ESecurityAction::Allow);
+            Y_ASSERT(result.Action == ESecurityAction::Allow);
             LOG_TRACE_UNLESS(IsRecovery(), "Permission check succeeded: explicit allowing ACE found "
                 "(CheckObjectId: %v, Permission: %v, User: %v, AclObjectId: %v, AclSubject: %v)",
-=======
-            Y_ASSERT(result.Action == ESecurityAction::Allow);
-            LOG_TRACE_UNLESS(IsRecovery(), "Permission check succeeded: explicit allowing ACE found (CheckObjectId: %v, Permission: %v, User: %v, AclObjectId: %v, AclSubject: %v)",
->>>>>>> ce78efee
                 object->GetId(),
                 permission,
                 user->GetName(),
