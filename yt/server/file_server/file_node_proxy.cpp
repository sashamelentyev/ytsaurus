#include "stdafx.h"
#include "file_node_proxy.h"
#include "file_node.h"
#include "private.h"

#include <ytlib/chunk_client/chunk_meta_extensions.h>
#include <ytlib/chunk_client/chunk_meta.pb.h>
#include <ytlib/chunk_client/read_limit.h>

#include <server/chunk_server/chunk_owner_node_proxy.h>

namespace NYT {
namespace NFileServer {

using namespace NChunkServer;
using namespace NChunkClient;
using namespace NChunkClient::NProto;
using namespace NCypressServer;
using namespace NYTree;
using namespace NTransactionServer;
using namespace NCellMaster;

using NChunkClient::TChannel;
using NChunkClient::TReadLimit;

////////////////////////////////////////////////////////////////////////////////

class TFileNodeProxy
    : public TCypressNodeProxyBase<TChunkOwnerNodeProxy, IEntityNode, TFileNode>
{
public:
    TFileNodeProxy(
        INodeTypeHandlerPtr typeHandler,
        TBootstrap* bootstrap,
        TTransaction* transaction,
        TFileNode* trunkNode)
        : TBase(
            typeHandler,
            bootstrap,
            transaction,
            trunkNode)
    { }

private:
    typedef TCypressNodeProxyBase<TChunkOwnerNodeProxy, IEntityNode, TFileNode> TBase;

<<<<<<< HEAD
    virtual void ListSystemAttributes(std::vector<TAttributeInfo>* attributes) override
    {
        attributes->push_back(TAttributeInfo("executable", true, false, true));
        attributes->push_back(TAttributeInfo("file_name", true, false, true));
        TBase::ListSystemAttributes(attributes);
    }

    virtual void ValidateCustomAttributeUpdate(
=======
    virtual NLog::TLogger CreateLogger() const override
    {
        return FileServerLogger;
    }

    virtual void ValidateUserAttributeUpdate(
>>>>>>> 3aa99092
        const Stroka& key,
        const TNullable<TYsonString>& oldValue,
        const TNullable<TYsonString>& newValue) override
    {
        if (key == "executable" && newValue) {
            ConvertTo<bool>(*newValue);
            return;
        }

        if (key == "file_name" && newValue) {
            ConvertTo<Stroka>(*newValue);
            return;
        }

        TBase::ValidateCustomAttributeUpdate(key, oldValue, newValue);
    }

    virtual ELockMode GetLockMode(EUpdateMode updateMode) override
    {
        return ELockMode::Exclusive;
    }

    virtual void ValidateFetchParameters(
        const TChannel& channel,
        const TReadLimit& upperLimit,
        const TReadLimit& lowerLimit) override
    {
        if (!channel.IsUniversal()) {
            THROW_ERROR_EXCEPTION("Column selectors are not supported for files");
        }

        if (upperLimit.HasKey() || upperLimit.HasRowIndex() ||
            lowerLimit.HasKey() || lowerLimit.HasRowIndex())
        {
            THROW_ERROR_EXCEPTION("Row selectors are not supported for files");
        }
    }

};

////////////////////////////////////////////////////////////////////////////////

ICypressNodeProxyPtr CreateFileNodeProxy(
    INodeTypeHandlerPtr typeHandler,
    TBootstrap* bootstrap,
    TTransaction* transaction,
    TFileNode* trunkNode)
{

    return New<TFileNodeProxy>(
        typeHandler,
        bootstrap,
        transaction,
        trunkNode);
}

////////////////////////////////////////////////////////////////////////////////

} // namespace NFileServer
} // namespace NYT<|MERGE_RESOLUTION|>--- conflicted
+++ resolved
@@ -44,7 +44,11 @@
 private:
     typedef TCypressNodeProxyBase<TChunkOwnerNodeProxy, IEntityNode, TFileNode> TBase;
 
-<<<<<<< HEAD
+    virtual NLog::TLogger CreateLogger() const override
+    {
+        return FileServerLogger;
+    }
+
     virtual void ListSystemAttributes(std::vector<TAttributeInfo>* attributes) override
     {
         attributes->push_back(TAttributeInfo("executable", true, false, true));
@@ -53,14 +57,6 @@
     }
 
     virtual void ValidateCustomAttributeUpdate(
-=======
-    virtual NLog::TLogger CreateLogger() const override
-    {
-        return FileServerLogger;
-    }
-
-    virtual void ValidateUserAttributeUpdate(
->>>>>>> 3aa99092
         const Stroka& key,
         const TNullable<TYsonString>& oldValue,
         const TNullable<TYsonString>& newValue) override
