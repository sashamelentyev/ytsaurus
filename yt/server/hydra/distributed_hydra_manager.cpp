#include "distributed_hydra_manager.h"
#include "private.h"
#include "automaton.h"
#include "changelog.h"
#include "checkpointer.h"
#include "config.h"
#include "decorated_automaton.h"
#include "hydra_manager.h"
#include "hydra_service.h"
#include "lease_tracker.h"
#include "mutation_committer.h"
#include "mutation_context.h"
#include "recovery.h"
#include "snapshot.h"
#include "snapshot_discovery.h"

#include <yt/server/election/election_manager.h>

#include <yt/ytlib/election/cell_manager.h>

#include <yt/ytlib/hydra/hydra_service_proxy.h>

#include <yt/core/concurrency/scheduler.h>
#include <yt/core/concurrency/thread_affinity.h>

#include <yt/core/logging/log.h>

#include <yt/core/profiling/profile_manager.h>

#include <yt/core/rpc/response_keeper.h>
#include <yt/core/rpc/server.h>
#include <yt/core/rpc/service_detail.h>

#include <yt/core/ytree/fluent.h>

#include <atomic>

namespace NYT {
namespace NHydra {

using namespace NElection;
using namespace NRpc;
using namespace NYTree;
using namespace NYson;
using namespace NConcurrency;

////////////////////////////////////////////////////////////////////////////////

static const auto& Profiler = HydraProfiler;
static const auto PostponeBackoffTime = TDuration::MilliSeconds(100);

////////////////////////////////////////////////////////////////////////////////

DECLARE_REFCOUNTED_CLASS(TDistributedHydraManager)

class TDistributedHydraManager
    : public THydraServiceBase
    , public IHydraManager
{
public:
    class TElectionCallbacks
        : public IElectionCallbacks
    {
    public:
        explicit TElectionCallbacks(TDistributedHydraManagerPtr owner)
            : Owner_(owner)
            , CancelableControlInvoker_(owner->CancelableControlInvoker_)
        { }

        virtual void OnStartLeading(NElection::TEpochContextPtr epochContext) override
        {
            CancelableControlInvoker_->Invoke(BIND(
                &TDistributedHydraManager::OnElectionStartLeading,
                Owner_,
                epochContext));
        }

        virtual void OnStopLeading() override
        {
            CancelableControlInvoker_->Invoke(BIND(
                &TDistributedHydraManager::OnElectionStopLeading,
                Owner_));
        }

        virtual void OnStartFollowing(NElection::TEpochContextPtr epochContext) override
        {
            CancelableControlInvoker_->Invoke(BIND(
                &TDistributedHydraManager::OnElectionStartFollowing,
                Owner_,
                epochContext));
        }

        virtual void OnStopFollowing() override
        {
            CancelableControlInvoker_->Invoke(BIND(
                &TDistributedHydraManager::OnElectionStopFollowing,
                Owner_));
        }

        virtual TPeerPriority GetPriority() override
        {
            auto owner = Owner_.Lock();
            if (!owner) {
                THROW_ERROR_EXCEPTION("Election priority is not available");
            }
            return owner->GetElectionPriority();
        }

        virtual TString FormatPriority(TPeerPriority priority) override
        {
            auto version = TVersion::FromRevision(priority);
            return ToString(version);
        }

    private:
        const TWeakPtr<TDistributedHydraManager> Owner_;
        const IInvokerPtr CancelableControlInvoker_;

    };

    TDistributedHydraManager(
        TDistributedHydraManagerConfigPtr config,
        IInvokerPtr controlInvoker,
        IInvokerPtr automatonInvoker,
        IAutomatonPtr automaton,
        IServerPtr rpcServer,
        IElectionManagerPtr electionManager,
        TCellManagerPtr cellManager,
        IChangelogStoreFactoryPtr changelogStoreFactory,
        ISnapshotStorePtr snapshotStore,
        const TDistributedHydraManagerOptions& options)
        : THydraServiceBase(
            controlInvoker,
            THydraServiceProxy::GetDescriptor(),
            NLogging::TLogger(HydraLogger)
                .AddTag("CellId: %v", cellManager->GetCellId()),
            cellManager->GetCellId())
        , Config_(config)
        , RpcServer_(rpcServer)
        , ElectionManager_(electionManager)
        , CellManager_(cellManager)
        , ControlInvoker_(controlInvoker)
        , CancelableControlInvoker_(CancelableContext_->CreateInvoker(ControlInvoker_))
        , AutomatonInvoker_(automatonInvoker)
        , ChangelogStoreFactory_(changelogStoreFactory)
        , SnapshotStore_(snapshotStore)
        , Options_(options)
        , ElectionCallbacks_(New<TElectionCallbacks>(this))
    {
        VERIFY_INVOKER_THREAD_AFFINITY(ControlInvoker_, ControlThread);
        VERIFY_INVOKER_THREAD_AFFINITY(AutomatonInvoker_, AutomatonThread);

        DecoratedAutomaton_ = New<TDecoratedAutomaton>(
            Config_,
            Options_,
            CellManager_,
            automaton,
            AutomatonInvoker_,
            ControlInvoker_,
            SnapshotStore_);

        RegisterMethod(RPC_SERVICE_METHOD_DESC(LookupChangelog));
        RegisterMethod(RPC_SERVICE_METHOD_DESC(ReadChangeLog)
            .SetCancelable(true));
        RegisterMethod(RPC_SERVICE_METHOD_DESC(AcceptMutations));
        RegisterMethod(RPC_SERVICE_METHOD_DESC(BuildSnapshot));
        RegisterMethod(RPC_SERVICE_METHOD_DESC(ForceBuildSnapshot)
            .SetInvoker(DecoratedAutomaton_->GetDefaultGuardedUserInvoker()));
        RegisterMethod(RPC_SERVICE_METHOD_DESC(RotateChangelog));
        RegisterMethod(RPC_SERVICE_METHOD_DESC(PingFollower));
        RegisterMethod(RPC_SERVICE_METHOD_DESC(SyncWithLeader));
        RegisterMethod(RPC_SERVICE_METHOD_DESC(CommitMutation)
            .SetInvoker(DecoratedAutomaton_->GetDefaultGuardedUserInvoker()));
    }

    virtual void Initialize() override
    {
        VERIFY_THREAD_AFFINITY(ControlThread);

        if (ControlState_ != EPeerState::None)
            return;

        DecoratedAutomaton_->Initialize();

        RpcServer_->RegisterService(this);

        LOG_INFO("Hydra instance initialized (SelfAddress: %v, SelfId: %v)",
            CellManager_->GetSelfConfig(),
            CellManager_->GetSelfPeerId());

        ControlState_ = EPeerState::Elections;

        IncrementRestartCounter("Initialization");

        Participate();
    }

    virtual TFuture<void> Finalize() override
    {
        VERIFY_THREAD_AFFINITY(ControlThread);

        if (ControlState_ == EPeerState::Stopped) {
            return VoidFuture;
        }

        LOG_INFO("Hydra instance is finalizing");

        CancelableContext_->Cancel();

        ElectionManager_->Abandon();

        if (ControlState_ != EPeerState::None) {
            RpcServer_->UnregisterService(this);
        }

        if (ControlEpochContext_) {
            StopEpoch();
        }

        ControlState_ = EPeerState::Stopped;

        LeaderLease_->Invalidate();
        LeaderRecovered_ = false;
        FollowerRecovered_ = false;

        return BIND(&TDistributedHydraManager::DoFinalize, MakeStrong(this))
            .AsyncVia(AutomatonInvoker_)
            .Run();
    }

    virtual IElectionCallbacksPtr GetElectionCallbacks() override
    {
        VERIFY_THREAD_AFFINITY_ANY();

        return ElectionCallbacks_;
    }

    virtual EPeerState GetControlState() const override
    {
        VERIFY_THREAD_AFFINITY(ControlThread);

        return ControlState_;
    }

    virtual EPeerState GetAutomatonState() const override
    {
        VERIFY_THREAD_AFFINITY(AutomatonThread);

        return DecoratedAutomaton_->GetState();
    }

    virtual TVersion GetAutomatonVersion() const override
    {
        VERIFY_THREAD_AFFINITY(AutomatonThread);

        return DecoratedAutomaton_->GetAutomatonVersion();
    }

    virtual IInvokerPtr CreateGuardedAutomatonInvoker(IInvokerPtr underlyingInvoker) override
    {
        VERIFY_THREAD_AFFINITY_ANY();

        return DecoratedAutomaton_->CreateGuardedUserInvoker(underlyingInvoker);
    }

    virtual bool IsActiveLeader() const override
    {
        VERIFY_THREAD_AFFINITY_ANY();

        return LeaderRecovered_ && LeaderLease_->IsValid();
    }

    virtual bool IsActiveFollower() const override
    {
        VERIFY_THREAD_AFFINITY_ANY();

        return FollowerRecovered_;
    }

    virtual TCancelableContextPtr GetControlCancelableContext() const override
    {
        VERIFY_THREAD_AFFINITY(ControlThread);

        return ControlEpochContext_ ? ControlEpochContext_->CancelableContext : nullptr;
    }

    virtual TCancelableContextPtr GetAutomatonCancelableContext() const override
    {
        VERIFY_THREAD_AFFINITY(AutomatonThread);

        return AutomatonEpochContext_ ? AutomatonEpochContext_->CancelableContext : nullptr;
    }

    virtual TFuture<int> BuildSnapshot(bool setReadOnly) override
    {
        VERIFY_THREAD_AFFINITY(AutomatonThread);

        auto epochContext = AutomatonEpochContext_;

        if (!epochContext || !IsActiveLeader()) {
            return MakeFuture<int>(TError(
                NRpc::EErrorCode::Unavailable,
                "Not an active leader"));
        }

        if (!epochContext->Checkpointer->CanBuildSnapshot()) {
            return MakeFuture<int>(TError(
                NRpc::EErrorCode::Unavailable,
                "Cannot build a snapshot at the moment"));
        }

        SetReadOnly(setReadOnly);

        return BuildSnapshotAndWatch(epochContext, setReadOnly).Apply(
            BIND([] (const TRemoteSnapshotParams& params) {
                return params.SnapshotId;
            }));
    }

    virtual TYsonProducer GetMonitoringProducer() override
    {
        VERIFY_THREAD_AFFINITY_ANY();

        return BIND([=, this_ = MakeStrong(this)] (IYsonConsumer* consumer) {
            VERIFY_THREAD_AFFINITY_ANY();
            BuildYsonFluently(consumer)
                .BeginMap()
                    .Item("state").Value(ControlState_)
                    .Item("voting").Value(CellManager_->GetSelfConfig().Voting)
                    .Item("committed_version").Value(ToString(DecoratedAutomaton_->GetCommittedVersion()))
                    .Item("automaton_version").Value(ToString(DecoratedAutomaton_->GetAutomatonVersion()))
                    .Item("logged_version").Value(ToString(DecoratedAutomaton_->GetLoggedVersion()))
                    .Item("active_leader").Value(IsActiveLeader())
                    .Item("active_follower").Value(IsActiveFollower())
                    .Item("read_only").Value(GetReadOnly())
                    .Item("warming_up").Value(Options_.ResponseKeeper ? Options_.ResponseKeeper->IsWarmingUp() : false)
                .EndMap();
        });
    }

    virtual TFuture<void> SyncWithUpstream() override
    {
        VERIFY_THREAD_AFFINITY(AutomatonThread);
        YCHECK(!HasMutationContext());

        auto epochContext = AutomatonEpochContext_;
        if (!epochContext || !IsActiveLeader() && !IsActiveFollower()) {
            return MakeFuture(TError(
                NRpc::EErrorCode::Unavailable,
                "Not an active peer"));
        }

        if (GetAutomatonState() == EPeerState::Leading && UpstreamSync_.Empty()) {
            return VoidFuture;
        }

        if (!epochContext->PendingUpstreamSyncPromise) {
            epochContext->PendingUpstreamSyncPromise = NewPromise<void>();
            TDelayedExecutor::Submit(
                BIND(&TDistributedHydraManager::OnUpsteamSyncDeadlineReached, MakeStrong(this), epochContext)
                    .Via(epochContext->EpochUserAutomatonInvoker),
                Config_->UpstreamSyncDelay);
        }

        return epochContext->PendingUpstreamSyncPromise;
    }

    virtual TFuture<TMutationResponse> CommitMutation(TMutationRequest&& request) override
    {
        VERIFY_THREAD_AFFINITY(AutomatonThread);

        if (ReadOnly_) {
            return MakeFuture<TMutationResponse>(TError(
                NRpc::EErrorCode::Unavailable,
                "Read-only mode is active"));
        }

        auto epochContext = AutomatonEpochContext_;
        if (epochContext && epochContext->Restarting) {
            return MakeFuture<TMutationResponse>(TError(
                NRpc::EErrorCode::Unavailable,
                "Peer is restarting"));
        }

        auto state = GetAutomatonState();
        switch (state) {
            case EPeerState::Leading:
                if (!LeaderRecovered_) {
                    return MakeFuture<TMutationResponse>(TError(
                        NRpc::EErrorCode::Unavailable,
                        "Leader has not yet recovered"));
                }

                if (!LeaderLease_->IsValid()) {
                    auto error = TError(
                        NRpc::EErrorCode::Unavailable,
                        "Leader lease is no longer valid");
                    Restart(epochContext, error);
                    return MakeFuture<TMutationResponse>(error);
                }

                return epochContext->LeaderCommitter->Commit(std::move(request));

            case EPeerState::Following:
                if (!FollowerRecovered_) {
                    return MakeFuture<TMutationResponse>(TError(
                        NRpc::EErrorCode::Unavailable,
                        "Follower has not yet recovered"));
                }

                if (!request.AllowLeaderForwarding) {
                    return MakeFuture<TMutationResponse>(TError(
                        NRpc::EErrorCode::Unavailable,
                        "Leader mutation forwarding is not allowed"));
                }

                return epochContext->FollowerCommitter->Forward(std::move(request));

            default:
                return MakeFuture<TMutationResponse>(TError(
                    NRpc::EErrorCode::Unavailable,
                    "Peer is in %Qlv state",
                    state));
        }
    }

    DEFINE_SIGNAL(void(), StartLeading);
    DEFINE_SIGNAL(void(), LeaderRecoveryComplete);
    DEFINE_SIGNAL(void(), LeaderActive);
    DEFINE_SIGNAL(void(), StopLeading);

    DEFINE_SIGNAL(void(), StartFollowing);
    DEFINE_SIGNAL(void(), FollowerRecoveryComplete);
    DEFINE_SIGNAL(void(), StopFollowing);

    DEFINE_SIGNAL(TFuture<void>(), LeaderLeaseCheck);
    DEFINE_SIGNAL(TFuture<void>(), UpstreamSync);

private:
    const TCancelableContextPtr CancelableContext_ = New<TCancelableContext>();

    const TDistributedHydraManagerConfigPtr Config_;
    const IServerPtr RpcServer_;
    const IElectionManagerPtr ElectionManager_;
    const TCellManagerPtr CellManager_;
    const IInvokerPtr ControlInvoker_;
    const IInvokerPtr CancelableControlInvoker_;
    const IInvokerPtr AutomatonInvoker_;
    const IChangelogStoreFactoryPtr ChangelogStoreFactory_;
    const ISnapshotStorePtr SnapshotStore_;
    const TDistributedHydraManagerOptions Options_;

    const IElectionCallbacksPtr ElectionCallbacks_;

    std::atomic<bool> ReadOnly_ = {false};
    const TLeaderLeasePtr LeaderLease_ = New<TLeaderLease>();
    std::atomic<bool> LeaderRecovered_ = {false};
    std::atomic<bool> FollowerRecovered_ = {false};
    EPeerState ControlState_ = EPeerState::None;
    TSystemLockGuard SystemLockGuard_;

    IChangelogStorePtr ChangelogStore_;
    TNullable<TVersion> ReachableVersion_;

    TDecoratedAutomatonPtr DecoratedAutomaton_;

    TEpochContextPtr ControlEpochContext_;
    TEpochContextPtr AutomatonEpochContext_;

<<<<<<< HEAD
    NConcurrency::TPeriodicExecutorPtr HeartbeatMutationCommitExecutor_;

    THashMap<TString, NProfiling::TSimpleCounter> RestartCounters_;
=======
    yhash<TString, NProfiling::TSimpleCounter> RestartCounters_;
>>>>>>> 3d19a3ba

    DECLARE_RPC_SERVICE_METHOD(NProto, LookupChangelog)
    {
        VERIFY_THREAD_AFFINITY(ControlThread);

        int changelogId = request->changelog_id();

        context->SetRequestInfo("ChangelogId: %v", changelogId);

        auto changelog = OpenChangelogOrThrow(changelogId);
        int recordCount = changelog->GetRecordCount();
        response->set_record_count(recordCount);

        context->SetResponseInfo("RecordCount: %v", recordCount);
        context->Reply();
    }

    DECLARE_RPC_SERVICE_METHOD(NProto, ReadChangeLog)
    {
        VERIFY_THREAD_AFFINITY(ControlThread);

        int changelogId = request->changelog_id();
        int startRecordId = request->start_record_id();
        int recordCount = request->record_count();

        context->SetRequestInfo("ChangelogId: %v, StartRecordId: %v, RecordCount: %v",
            changelogId,
            startRecordId,
            recordCount);

        YCHECK(startRecordId >= 0);
        YCHECK(recordCount >= 0);

        auto changelog = OpenChangelogOrThrow(changelogId);

        auto asyncRecordsData = changelog->Read(
            startRecordId,
            recordCount,
            Config_->MaxChangelogBytesPerRequest);
        auto recordsData = WaitFor(asyncRecordsData)
            .ValueOrThrow();

        // Pack refs to minimize allocations.
        response->Attachments().push_back(PackRefs(recordsData));

        context->SetResponseInfo("RecordCount: %v", recordsData.size());
        context->Reply();
    }

    DECLARE_RPC_SERVICE_METHOD(NProto, AcceptMutations)
    {
        auto epochId = FromProto<TEpochId>(request->epoch_id());
        auto startVersion = TVersion::FromRevision(request->start_revision());
        auto committedVersion = TVersion::FromRevision(request->committed_revision());
        auto mutationCount = request->Attachments().size();

        context->SetRequestInfo("StartVersion: %v, CommittedVersion: %v, EpochId: %v, MutationCount: %v",
            startVersion,
            committedVersion,
            epochId,
            mutationCount);

        bool again;
        do {
            again = false;

            // AcceptMutations and RotateChangelog handling must start in Control Thread
            // since during recovery Automaton Thread may be busy for prolonged periods of time
            // and we must still be able to capture and postpone the relevant mutations.
            //
            // Additionally, it is vital for AcceptMutations, BuildSnapshot, and RotateChangelog handlers
            // to follow the same thread transition pattern (start in ControlThread, then switch to
            // Automaton Thread) to ensure consistent callbacks ordering.
            //
            // E.g. BuildSnapshot and RotateChangelog calls rely on the fact than all mutations
            // that were previously sent via AcceptMutations are accepted (and the logged version is
            // propagated appropriately).
            VERIFY_THREAD_AFFINITY(ControlThread);

            if (ControlState_ != EPeerState::Following && ControlState_ != EPeerState::FollowerRecovery) {
                THROW_ERROR_EXCEPTION(
                    NRpc::EErrorCode::Unavailable,
                    "Cannot accept mutations in %Qlv state",
                    ControlState_);
            }

            auto epochContext = GetEpochContext(epochId);

            switch (ControlState_) {
                case EPeerState::Following: {
                    SwitchTo(epochContext->EpochUserAutomatonInvoker);
                    VERIFY_THREAD_AFFINITY(AutomatonThread);

                    CommitMutationsAtFollower(epochContext, committedVersion);

                    try {
                        auto asyncResult = epochContext->FollowerCommitter->AcceptMutations(
                            startVersion,
                            request->Attachments());
                        WaitFor(asyncResult)
                            .ThrowOnError();
                        response->set_logged(Options_.WriteChangelogsAtFollowers);
                    } catch (const std::exception& ex) {
                        auto error = TError("Error logging mutations")
                            << ex;
                        Restart(epochContext, error);
                        THROW_ERROR error;
                    }
                    break;
                }

                case EPeerState::FollowerRecovery: {
                    try {
                        CheckForInitialPing(startVersion);
                        auto followerRecovery = epochContext->FollowerRecovery;
                        if (followerRecovery) {
                            if (!followerRecovery->PostponeMutations(startVersion, request->Attachments())) {
                                BackoffPostpone();
                                again = true;
                                continue;
                            }
                            followerRecovery->SetCommittedVersion(committedVersion);
                        }
                        response->set_logged(false);
                    } catch (const std::exception& ex) {
                        auto error = TError("Error postponing mutations during recovery")
                            << ex;
                        Restart(epochContext, error);
                        THROW_ERROR error;
                    }
                    break;
                }

                default:
                    Y_UNREACHABLE();
            }
        } while (again);

        context->Reply();
    }

    DECLARE_RPC_SERVICE_METHOD(NProto, PingFollower)
    {
        VERIFY_THREAD_AFFINITY(ControlThread);

        auto epochId = FromProto<TEpochId>(request->epoch_id());
        auto pingVersion = TVersion::FromRevision(request->ping_revision());
        auto committedVersion = TVersion::FromRevision(request->committed_revision());

        context->SetRequestInfo("PingVersion: %v, CommittedVersion: %v, EpochId: %v",
            pingVersion,
            committedVersion,
            epochId);

        if (ControlState_ != EPeerState::Following && ControlState_ != EPeerState::FollowerRecovery) {
            THROW_ERROR_EXCEPTION(
                NRpc::EErrorCode::Unavailable,
                "Cannot handle follower ping in %Qlv state",
                ControlState_);
        }

        auto epochContext = GetEpochContext(epochId);

        switch (ControlState_) {
            case EPeerState::Following:
                epochContext->EpochUserAutomatonInvoker->Invoke(
                    BIND(&TDecoratedAutomaton::CommitMutations, DecoratedAutomaton_, committedVersion, true));
                break;

            case EPeerState::FollowerRecovery: {
                CheckForInitialPing(pingVersion);
                auto followerRecovery = epochContext->FollowerRecovery;
                if (followerRecovery) {
                    followerRecovery->SetCommittedVersion(committedVersion);
                }
                break;
            }

            default:
                Y_UNREACHABLE();
        }

        response->set_state(static_cast<int>(ControlState_));

        // Reply with OK in any case.
        context->Reply();
    }

    DECLARE_RPC_SERVICE_METHOD(NProto, BuildSnapshot)
    {
        VERIFY_THREAD_AFFINITY(ControlThread);
        Y_UNUSED(response);

        auto epochId = FromProto<TEpochId>(request->epoch_id());
        auto version = TVersion::FromRevision(request->revision());
        bool setReadOnly = request->set_read_only();

        context->SetRequestInfo("EpochId: %v, Version: %v, SetReadOnly: %v",
            epochId,
            version,
            setReadOnly);

        if (ControlState_ != EPeerState::Following) {
            THROW_ERROR_EXCEPTION(
                NRpc::EErrorCode::Unavailable,
                "Cannot build snapshot in %Qlv state",
                ControlState_);
        }

        if (!Options_.WriteSnapshotsAtFollowers) {
            THROW_ERROR_EXCEPTION("Cannot build snapshot at follower");
        }

        auto epochContext = GetEpochContext(epochId);

        SwitchTo(epochContext->EpochUserAutomatonInvoker);
        VERIFY_THREAD_AFFINITY(AutomatonThread);

        if (DecoratedAutomaton_->GetLoggedVersion() != version) {
            auto error = TError(
                NHydra::EErrorCode::InvalidVersion,
                "Invalid logged version")
                << TErrorAttribute("expected_version", ToString(version))
                << TErrorAttribute("actual_version", ToString(DecoratedAutomaton_->GetLoggedVersion()));
            Restart(epochContext, error);
            context->Reply(error);
            return;
        }

        SetReadOnly(setReadOnly);

        auto result = WaitFor(DecoratedAutomaton_->BuildSnapshot())
            .ValueOrThrow();

        response->set_checksum(result.Checksum);

        context->Reply();
    }

    DECLARE_RPC_SERVICE_METHOD(NProto, ForceBuildSnapshot)
    {
        VERIFY_THREAD_AFFINITY(AutomatonThread);

        bool setReadOnly = request->set_read_only();

        context->SetRequestInfo("SetReadOnly: %v",
            setReadOnly);

        int snapshotId = WaitFor(BuildSnapshot(setReadOnly))
            .ValueOrThrow();

        context->SetResponseInfo("SnapshotId: %v",
            snapshotId);

        response->set_snapshot_id(snapshotId);

        context->Reply();
    }

    DECLARE_RPC_SERVICE_METHOD(NProto, RotateChangelog)
    {
        Y_UNUSED(response);

        auto epochId = FromProto<TEpochId>(request->epoch_id());
        auto version = TVersion::FromRevision(request->revision());

        context->SetRequestInfo("EpochId: %v, Version: %v",
            epochId,
            version);

        bool again;
        do {
            again = false;

            // See AcceptMutations.
            VERIFY_THREAD_AFFINITY(ControlThread);

            if (ControlState_ != EPeerState::Following && ControlState_  != EPeerState::FollowerRecovery) {
                THROW_ERROR_EXCEPTION(
                    NRpc::EErrorCode::Unavailable,
                    "Cannot rotate changelog while in %Qlv state",
                    ControlState_);
            }

            auto epochContext = GetEpochContext(epochId);

            switch (ControlState_) {
                case EPeerState::Following: {
                    SwitchTo(epochContext->EpochUserAutomatonInvoker);
                    VERIFY_THREAD_AFFINITY(AutomatonThread);

                    try {
                        if (DecoratedAutomaton_->GetLoggedVersion() != version) {
                            THROW_ERROR_EXCEPTION(
                                NHydra::EErrorCode::InvalidVersion,
                                "Invalid logged version: expected %v, actual %v",
                                version,
                                DecoratedAutomaton_->GetLoggedVersion());
                        }

                        auto followerCommitter = epochContext->FollowerCommitter;
                        if (followerCommitter->IsLoggingSuspended()) {
                            THROW_ERROR_EXCEPTION(
                                NRpc::EErrorCode::Unavailable,
                                "Changelog is already being rotated");
                        }

                        followerCommitter->SuspendLogging();

                        WaitFor(DecoratedAutomaton_->RotateChangelog())
                            .ThrowOnError();

                        followerCommitter->ResumeLogging();
                    } catch (const std::exception& ex) {
                        auto error = TError("Error rotating changelog")
                            << ex;
                        Restart(epochContext, error);
                        THROW_ERROR error;
                    }

                    break;
                }

                case EPeerState::FollowerRecovery: {
                    auto followerRecovery = epochContext->FollowerRecovery;
                    if (!followerRecovery) {
                        // NB: No restart.
                        THROW_ERROR_EXCEPTION(
                            NRpc::EErrorCode::Unavailable,
                            "Initial ping is not received yet");
                    }

                    try {
                        if (!followerRecovery->PostponeChangelogRotation(version)) {
                            BackoffPostpone();
                            again = true;
                            continue;
                        }
                    } catch (const std::exception& ex) {
                        auto error = TError("Error postponing changelog rotation during recovery")
                            << ex;
                        Restart(epochContext, error);
                        THROW_ERROR error;
                    }

                    break;
                }

                default:
                    Y_UNREACHABLE();
            }
        } while (again);

        context->Reply();
    }

    DECLARE_RPC_SERVICE_METHOD(NProto, SyncWithLeader)
    {
        VERIFY_THREAD_AFFINITY(ControlThread);

        auto epochId = FromProto<TEpochId>(request->epoch_id());
        context->SetRequestInfo("EpochId: %v",
            epochId);

        if (!IsActiveLeader()) {
            THROW_ERROR_EXCEPTION(
                NRpc::EErrorCode::Unavailable,
                "Not an active leader");
        }

        // Validate epoch id.
        GetEpochContext(epochId);

        auto version = DecoratedAutomaton_->GetCommittedVersion();

        context->SetResponseInfo("CommittedVersion: %v",
            version);

        response->set_committed_revision(version.ToRevision());
        context->Reply();
    }

    DECLARE_RPC_SERVICE_METHOD(NProto, CommitMutation)
    {
        VERIFY_THREAD_AFFINITY(AutomatonThread);

        TMutationRequest mutationRequest;
        mutationRequest.Type = request->type();
        if (request->has_mutation_id()) {
            mutationRequest.MutationId = FromProto<TMutationId>(request->mutation_id());
            mutationRequest.Retry = request->retry();
        }
        mutationRequest.Data = request->Attachments()[0];

        context->SetRequestInfo("MutationType: %v, MutationId: %v, Retry: %v",
            mutationRequest.Type,
            mutationRequest.MutationId,
            mutationRequest.Retry);

        CommitMutation(std::move(mutationRequest))
            .Subscribe(BIND([=] (const TErrorOr<TMutationResponse>& result) {
                if (!result.IsOK()) {
                    context->Reply(result);
                    return;
                }

                const auto& mutationResponse = result.Value();
                response->Attachments() = mutationResponse.Data.ToVector();
                context->Reply();
            }));
    }


    i64 GetElectionPriority()
    {
        VERIFY_THREAD_AFFINITY(ControlThread);

        if (!ReachableVersion_) {
            THROW_ERROR_EXCEPTION("Election priority is not available");
        }

        auto version = ControlState_ == EPeerState::Leading || ControlState_ == EPeerState::Following
            ? DecoratedAutomaton_->GetAutomatonVersion()
            : *ReachableVersion_;

        return version.ToRevision();
    }


    void Participate()
    {
        VERIFY_THREAD_AFFINITY_ANY();

        CancelableControlInvoker_->Invoke(
            BIND(&TDistributedHydraManager::DoParticipate, MakeStrong(this)));
    }

    void IncrementRestartCounter(const TString& message)
    {
        auto it = RestartCounters_.find(message);
        if (it == RestartCounters_.end()) {
            auto tagIds = NProfiling::TTagIdList{
                NProfiling::TProfileManager::Get()->RegisterTag("cell_id", CellManager_->GetCellId()),
                NProfiling::TProfileManager::Get()->RegisterTag("reason", message)};
            auto counter = NProfiling::TSimpleCounter("/restart_count", tagIds);
            it = RestartCounters_.insert(std::make_pair(message, counter)).first;
        }

        Profiler.Increment(it->second);
    }

    void Restart(TEpochContextPtr epochContext, const TError& error)
    {
        VERIFY_THREAD_AFFINITY_ANY();

        bool expected = false;
        if (!epochContext->Restarting.compare_exchange_strong(expected, true)) {
            return;
        }

        LOG_WARNING(error, "Restarting Hydra instance");

        IncrementRestartCounter(error.GetMessage());

        CancelableControlInvoker_->Invoke(BIND(
            &TDistributedHydraManager::DoRestart,
            MakeWeak(this),
            epochContext));
    }


    void DoRestart(TEpochContextPtr epochContext)
    {
        VERIFY_THREAD_AFFINITY(ControlThread);

        ElectionManager_->Abandon();
    }

    void DoParticipate()
    {
        VERIFY_THREAD_AFFINITY(ControlThread);

        LOG_INFO("Initializing persistent stores");

        while (true) {
            try {
                auto asyncMaxSnapshotId = SnapshotStore_->GetLatestSnapshotId();
                int maxSnapshotId = WaitFor(asyncMaxSnapshotId)
                    .ValueOrThrow();

                if (maxSnapshotId == InvalidSegmentId) {
                    LOG_INFO("No snapshots found");
                    // Let's pretend we have snapshot 0.
                    maxSnapshotId = 0;
                } else {
                    LOG_INFO("The latest snapshot is %v", maxSnapshotId);
                }

                auto asyncChangelogStore = ChangelogStoreFactory_->Lock();
                ChangelogStore_ = WaitFor(asyncChangelogStore)
                    .ValueOrThrow();

                auto changelogVersion = ChangelogStore_->GetReachableVersion();
                LOG_INFO("The latest changelog version is %v", changelogVersion);

                ReachableVersion_ = changelogVersion.SegmentId < maxSnapshotId
                    ? TVersion(maxSnapshotId, 0)
                    : changelogVersion;

                break;
            } catch (const std::exception& ex) {
                LOG_WARNING(ex, "Error initializing persistent stores, backing off and retrying");
                TDelayedExecutor::WaitForDuration(Config_->RestartBackoffTime);
            }
        }

        LOG_INFO("Reachable version is %v", ReachableVersion_);

        ElectionManager_->Participate();
    }

    void DoFinalize()
    {
        VERIFY_THREAD_AFFINITY(AutomatonThread);

        // NB: Epoch invokers are already canceled so we don't expect any more callbacks to
        // go through the automaton invoker.

        switch (GetAutomatonState()) {
            case EPeerState::Leading:
            case EPeerState::LeaderRecovery:
                DecoratedAutomaton_->OnStopLeading();
                StopLeading_.Fire();
                break;

            case EPeerState::Following:
            case EPeerState::FollowerRecovery:
                DecoratedAutomaton_->OnStopFollowing();
                StopFollowing_.Fire();
                break;

            default:
                break;
        }

        AutomatonEpochContext_.Reset();

        LOG_INFO("Hydra instance finalized");
    }


    IChangelogPtr OpenChangelogOrThrow(int id)
    {
        if (!ChangelogStore_) {
            THROW_ERROR_EXCEPTION("Changelog store is not currently available");
        }
        return WaitFor(ChangelogStore_->OpenChangelog(id))
            .ValueOrThrow();
    }


    void OnCheckpointNeeded(const TWeakPtr<TEpochContext>& epochContext_, bool snapshotIsMandatory)
    {
        VERIFY_THREAD_AFFINITY(AutomatonThread);

        auto epochContext = epochContext_.Lock();
        if (!epochContext || !IsActiveLeader()) {
            return;
        }

        const auto& checkpointer = epochContext->Checkpointer;
        if (checkpointer->CanBuildSnapshot()) {
            BuildSnapshotAndWatch(epochContext, false);
        } else if (checkpointer->CanRotateChangelogs() && !snapshotIsMandatory) {
            LOG_WARNING("Cannot build a snapshot, just rotating changlogs");
            RotateChangelogAndWatch(epochContext);
        }
    }

    void OnCommitFailed(const TWeakPtr<TEpochContext>& epochContext_, const TError& error)
    {
        VERIFY_THREAD_AFFINITY(AutomatonThread);

        auto epochContext = epochContext_.Lock();
        if (!epochContext) {
            return;
        }

        auto wrappedError = TError("Error committing mutation")
            << error;
        Restart(epochContext, wrappedError);
    }

    void OnLeaderLeaseLost(const TWeakPtr<TEpochContext>& epochContext_, const TError& error)
    {
        VERIFY_THREAD_AFFINITY_ANY();

        auto epochContext = epochContext_.Lock();
        if (!epochContext) {
            return;
        }

        auto wrappedError = TError("Leader lease is lost")
            << error;
        Restart(epochContext, wrappedError);
    }


    void RotateChangelogAndWatch(TEpochContextPtr epochContext)
    {
        auto changelogResult = epochContext->Checkpointer->RotateChangelog();
        WatchChangelogRotation(epochContext, changelogResult);
    }

    TFuture<TRemoteSnapshotParams> BuildSnapshotAndWatch(TEpochContextPtr epochContext, bool setReadOnly)
    {
        TFuture<void> changelogResult;
        TFuture<TRemoteSnapshotParams> snapshotResult;
        std::tie(changelogResult, snapshotResult) = epochContext->Checkpointer->BuildSnapshot(setReadOnly);
        WatchChangelogRotation(epochContext, changelogResult);
        return snapshotResult;
    }

    void WatchChangelogRotation(TEpochContextPtr epochContext, TFuture<void> result)
    {
        result.Subscribe(BIND(
            &TDistributedHydraManager::OnChangelogRotated,
            MakeWeak(this),
            MakeWeak(epochContext)));
    }

    void OnChangelogRotated(const TWeakPtr<TEpochContext>& epochContext_, const TError& error)
    {
        VERIFY_THREAD_AFFINITY_ANY();

        auto epochContext = epochContext_.Lock();
        if (!epochContext) {
            return;
        }

        if (!error.IsOK()) {
            auto wrappedError = TError("Distributed changelog rotation failed")
                << error;
            Restart(epochContext, wrappedError);
            return;
        }

        LOG_INFO("Distributed changelog rotation succeeded");
    }


    void OnElectionStartLeading(NElection::TEpochContextPtr electionEpochContext)
    {
        VERIFY_THREAD_AFFINITY(ControlThread);

        LOG_INFO("Starting leader recovery");

        YCHECK(ControlState_ == EPeerState::Elections);
        ControlState_ = EPeerState::LeaderRecovery;

        auto epochContext = StartEpoch(electionEpochContext);

        epochContext->LeaseTracker = New<TLeaseTracker>(
            Config_,
            CellManager_,
            DecoratedAutomaton_,
            epochContext.Get(),
            LeaderLease_,
            LeaderLeaseCheck_.ToVector());
        epochContext->LeaseTracker->GetLeaseLost().Subscribe(
            BIND(&TDistributedHydraManager::OnLeaderLeaseLost, MakeWeak(this), MakeWeak(epochContext)));

        epochContext->LeaderCommitter = New<TLeaderCommitter>(
            Config_,
            Options_,
            CellManager_,
            DecoratedAutomaton_,
            ChangelogStore_,
            epochContext.Get());
        epochContext->LeaderCommitter->SubscribeCheckpointNeeded(
            BIND(&TDistributedHydraManager::OnCheckpointNeeded, MakeWeak(this), MakeWeak(epochContext)));
        epochContext->LeaderCommitter->SubscribeCommitFailed(
            BIND(&TDistributedHydraManager::OnCommitFailed, MakeWeak(this), MakeWeak(epochContext)));

        epochContext->Checkpointer = New<TCheckpointer>(
            Config_,
            Options_,
            CellManager_,
            DecoratedAutomaton_,
            epochContext->LeaderCommitter,
            SnapshotStore_,
            epochContext.Get());

        SwitchTo(DecoratedAutomaton_->GetSystemInvoker());
        VERIFY_THREAD_AFFINITY(AutomatonThread);

        AutomatonEpochContext_ = epochContext;
        DecoratedAutomaton_->OnStartLeading(epochContext);
        StartLeading_.Fire();
        epochContext->LeaseTracker->Start();

        SwitchTo(epochContext->EpochControlInvoker);
        VERIFY_THREAD_AFFINITY(ControlThread);

        RecoverLeader();
    }

    void RecoverLeader()
    {
        VERIFY_THREAD_AFFINITY(ControlThread);

        auto epochContext = ControlEpochContext_;

        try {
            epochContext->LeaderRecovery = New<TLeaderRecovery>(
                Config_,
                Options_,
                CellManager_,
                DecoratedAutomaton_,
                ChangelogStore_,
                SnapshotStore_,
                Options_.ResponseKeeper,
                epochContext.Get());

            SwitchTo(epochContext->EpochSystemAutomatonInvoker);
            VERIFY_THREAD_AFFINITY(AutomatonThread);

            auto asyncRecoveryResult = epochContext->LeaderRecovery->Run();
            WaitFor(asyncRecoveryResult)
                .ThrowOnError();

            DecoratedAutomaton_->OnLeaderRecoveryComplete();
            LeaderRecoveryComplete_.Fire();

            SwitchTo(epochContext->EpochControlInvoker);
            VERIFY_THREAD_AFFINITY(ControlThread);

            YCHECK(ControlState_ == EPeerState::LeaderRecovery);
            ControlState_ = EPeerState::Leading;

            LOG_INFO("Leader recovery completed");

            LOG_INFO("Waiting for leader lease");

            WaitFor(epochContext->LeaseTracker->GetLeaseAcquired())
                .ThrowOnError();

            LOG_INFO("Leader lease acquired");

            SwitchTo(epochContext->EpochSystemAutomatonInvoker);
            VERIFY_THREAD_AFFINITY(AutomatonThread);

            WaitFor(epochContext->Checkpointer->RotateChangelog())
                .ThrowOnError();

            LOG_INFO("Initial changelog rotated");

            LeaderRecovered_ = true;
            if (Options_.ResponseKeeper) {
                Options_.ResponseKeeper->Start();
            }
            LeaderActive_.Fire();

            epochContext->HeartbeatMutationCommitExecutor->Start();

            SwitchTo(epochContext->EpochControlInvoker);
            VERIFY_THREAD_AFFINITY(ControlThread);

            SystemLockGuard_.Release();
        } catch (const std::exception& ex) {
            LOG_WARNING(ex, "Leader recovery failed, backing off");
            TDelayedExecutor::WaitForDuration(Config_->RestartBackoffTime);
            Restart(epochContext, ex);
        }
    }

    void OnElectionStopLeading()
    {
        VERIFY_THREAD_AFFINITY(ControlThread);

        LOG_INFO("Stopped leading");

        // Save for later to respect the thread affinity.
        auto leaderCommitter = ControlEpochContext_->LeaderCommitter;

        StopEpoch();

        YCHECK(ControlState_ == EPeerState::Leading || ControlState_ == EPeerState::LeaderRecovery);
        ControlState_ = EPeerState::Elections;

        SwitchTo(DecoratedAutomaton_->GetSystemInvoker());
        VERIFY_THREAD_AFFINITY(AutomatonThread);

        AutomatonEpochContext_.Reset();
        leaderCommitter->Stop();
        DecoratedAutomaton_->OnStopLeading();
        StopLeading_.Fire();

        Participate();
    }


    void OnElectionStartFollowing(NElection::TEpochContextPtr electionEpochContext)
    {
        VERIFY_THREAD_AFFINITY(ControlThread);

        LOG_INFO("Starting follower recovery");

        YCHECK(ControlState_ == EPeerState::Elections);
        ControlState_ = EPeerState::FollowerRecovery;

        auto epochContext = StartEpoch(electionEpochContext);

        epochContext->FollowerCommitter = New<TFollowerCommitter>(
            Config_,
            Options_,
            CellManager_,
            DecoratedAutomaton_,
            epochContext.Get());

        SwitchTo(DecoratedAutomaton_->GetSystemInvoker());
        VERIFY_THREAD_AFFINITY(AutomatonThread);

        AutomatonEpochContext_ = epochContext;
        DecoratedAutomaton_->OnStartFollowing(epochContext);
        StartFollowing_.Fire();
    }

    void RecoverFollower()
    {
        VERIFY_THREAD_AFFINITY(ControlThread);

        auto epochContext = ControlEpochContext_;

        try {
            SwitchTo(epochContext->EpochSystemAutomatonInvoker);
            VERIFY_THREAD_AFFINITY(AutomatonThread);

            auto asyncRecoveryResult = epochContext->FollowerRecovery->Run();
            WaitFor(asyncRecoveryResult)
                .ThrowOnError();

            SwitchTo(epochContext->EpochControlInvoker);
            VERIFY_THREAD_AFFINITY(ControlThread);

            YCHECK(ControlState_ == EPeerState::FollowerRecovery);
            ControlState_ = EPeerState::Following;

            SwitchTo(epochContext->EpochSystemAutomatonInvoker);
            VERIFY_THREAD_AFFINITY(AutomatonThread);

            LOG_INFO("Follower recovery completed");

            DecoratedAutomaton_->OnFollowerRecoveryComplete();
            FollowerRecoveryComplete_.Fire();

            FollowerRecovered_ = true;
            if (Options_.ResponseKeeper) {
                Options_.ResponseKeeper->Start();
            }

            SwitchTo(epochContext->EpochControlInvoker);
            VERIFY_THREAD_AFFINITY(ControlThread);

            SystemLockGuard_.Release();
        } catch (const std::exception& ex) {
            LOG_WARNING(ex, "Follower recovery failed, backing off");
            TDelayedExecutor::WaitForDuration(Config_->RestartBackoffTime);
            Restart(epochContext, ex);
        }
    }

    void OnElectionStopFollowing()
    {
        VERIFY_THREAD_AFFINITY(ControlThread);

        LOG_INFO("Stopped following");

        StopEpoch();

        YCHECK(ControlState_ == EPeerState::Following || ControlState_ == EPeerState::FollowerRecovery);
        ControlState_ = EPeerState::Elections;

        SwitchTo(DecoratedAutomaton_->GetSystemInvoker());
        VERIFY_THREAD_AFFINITY(AutomatonThread);

        AutomatonEpochContext_.Reset();
        DecoratedAutomaton_->OnStopFollowing();
        StopFollowing_.Fire();

        Participate();

        SystemLockGuard_.Release();
    }

    void CheckForInitialPing(TVersion pingVersion)
    {
        VERIFY_THREAD_AFFINITY(ControlThread);
        YCHECK(ControlState_ == EPeerState::FollowerRecovery);

        auto epochContext = ControlEpochContext_;

        // Check if initial ping is already received.
        if (epochContext->FollowerRecovery) {
            return;
        }

        // Check if the logged version at leader is lower than our reachable (logged) version.
        // This is a rare case but could happen at least in the following two scenarios:
        // 1) When a follower restarts rapid enough and appears
        // (for some limited time frame) ahead of the leader w.r.t. the current changelog.
        // 2) When the quorum gets broken during changelog rotation
        // and some follower joins the a newly established (and still recovering!) quorum
        // with an empty changelog that nobody else has.
        auto reachableVersion = epochContext->ReachableVersion;
        if (pingVersion < reachableVersion) {
            LOG_DEBUG("Received initial ping from leader with a stale version; ignored (LeaderVersion: %v, ReachableVersion: %v)",
                pingVersion,
                epochContext->ReachableVersion);
            return;
        }

        LOG_INFO("Received initial ping from leader (LeaderVersion: %v)",
            pingVersion);

        epochContext->FollowerRecovery = New<TFollowerRecovery>(
            Config_,
            Options_,
            CellManager_,
            DecoratedAutomaton_,
            ChangelogStore_,
            SnapshotStore_,
            Options_.ResponseKeeper,
            epochContext.Get(),
            pingVersion);

        epochContext->EpochControlInvoker->Invoke(
            BIND(&TDistributedHydraManager::RecoverFollower, MakeStrong(this)));
    }


    TEpochContextPtr StartEpoch(NElection::TEpochContextPtr electionEpochContext)
    {
        VERIFY_THREAD_AFFINITY(ControlThread);

        auto epochContext = New<TEpochContext>();
        epochContext->ChangelogStore = ChangelogStore_;
        epochContext->ReachableVersion = *ReachableVersion_;
        epochContext->LeaderId = electionEpochContext->LeaderId;
        epochContext->EpochId = electionEpochContext->EpochId;
        epochContext->CancelableContext = electionEpochContext->CancelableContext;
        epochContext->EpochControlInvoker = epochContext->CancelableContext->CreateInvoker(CancelableControlInvoker_);
        epochContext->EpochSystemAutomatonInvoker = epochContext->CancelableContext->CreateInvoker(DecoratedAutomaton_->GetSystemInvoker());
        epochContext->EpochUserAutomatonInvoker = epochContext->CancelableContext->CreateInvoker(AutomatonInvoker_);
        epochContext->HeartbeatMutationCommitExecutor = New<TPeriodicExecutor>(
            epochContext->EpochUserAutomatonInvoker,
            BIND(&TDistributedHydraManager::OnHeartbeatMutationCommit, MakeWeak(this)),
            Config_->HeartbeatMutationPeriod);

        YCHECK(!ControlEpochContext_);
        ControlEpochContext_ = epochContext;

        SystemLockGuard_ = TSystemLockGuard::Acquire(DecoratedAutomaton_);

        return ControlEpochContext_;
    }

    void StopEpoch()
    {
        VERIFY_THREAD_AFFINITY(ControlThread);

        YCHECK(ControlEpochContext_);
        ControlEpochContext_->CancelableContext->Cancel();
        ControlEpochContext_.Reset();

        LeaderLease_->Invalidate();

        LeaderRecovered_ = false;
        FollowerRecovered_ = false;

        SystemLockGuard_.Release();

        ChangelogStore_.Reset();
        ReachableVersion_.Reset();
    }

    TEpochContextPtr GetEpochContext(const TEpochId& epochId)
    {
        VERIFY_THREAD_AFFINITY(ControlThread);

        auto currentEpochId = ControlEpochContext_->EpochId;
        if (epochId != currentEpochId) {
            THROW_ERROR_EXCEPTION(
                NHydra::EErrorCode::InvalidEpoch,
                "Invalid epoch: expected %v, received %v",
                currentEpochId,
                epochId);
        }
        return ControlEpochContext_;
    }


    void OnUpsteamSyncDeadlineReached(TEpochContextPtr epochContext)
    {
        VERIFY_THREAD_AFFINITY(AutomatonThread);

        epochContext->UpstreamSyncDeadlineReached = true;

        if (!epochContext->ActiveUpstreamSyncPromise) {
            DoSyncWithUpstream(epochContext);
        }
    }

    void DoSyncWithUpstream(TEpochContextPtr epochContext)
    {
        VERIFY_THREAD_AFFINITY(AutomatonThread);

        LOG_DEBUG("Synchronizing with upstream");

        epochContext->UpstreamSyncDeadlineReached = false;
        epochContext->UpstreamSyncStartTime = NProfiling::GetCpuInstant();

        YCHECK(!epochContext->ActiveUpstreamSyncPromise);
        swap(epochContext->ActiveUpstreamSyncPromise, epochContext->PendingUpstreamSyncPromise);

        std::vector<TFuture<void>> asyncResults;
        if (GetAutomatonState() == EPeerState::Following) {
            asyncResults.push_back(DoSyncWithLeader(epochContext));
        }
        for (const auto& callback : UpstreamSync_.ToVector()) {
            asyncResults.push_back(callback.Run());
        }

        CombineAll(asyncResults).Subscribe(
            BIND(&TDistributedHydraManager::OnUpstreamSyncReached, MakeStrong(this), MakeWeak(epochContext))
                .Via(epochContext->EpochUserAutomatonInvoker));
    }

    void OnUpstreamSyncReached(const TWeakPtr<TEpochContext>& epochContext_, const TErrorOr<std::vector<TError>>& resultsOrError)
    {
        VERIFY_THREAD_AFFINITY(AutomatonThread);

        auto epochContext = epochContext_.Lock();
        if (!epochContext) {
            return;
        }

        TError combinedError;
        if (resultsOrError.IsOK()) {
            for (const auto& error : resultsOrError.Value()) {
                if (!error.IsOK()) {
                    if (combinedError.IsOK()) {
                        combinedError = TError(
                            NRpc::EErrorCode::Unavailable,
                            "Error synchronizing with upstream");
                    }
                    combinedError.InnerErrors().push_back(error);
                }
            }
        } else {
            combinedError = resultsOrError;
        }

        if (combinedError.IsOK()) {
            LOG_DEBUG("Upstream synchronization complete");
            auto syncTime = NProfiling::CpuDurationToDuration(
                NProfiling::GetCpuInstant() -
                epochContext->UpstreamSyncStartTime);
            Profiler.Enqueue("/upstream_sync_time", syncTime.MilliSeconds(), NProfiling::EMetricType::Gauge);
        }

        epochContext->ActiveUpstreamSyncPromise.Set(combinedError);
        epochContext->ActiveUpstreamSyncPromise.Reset();

        if (epochContext->UpstreamSyncDeadlineReached) {
            DoSyncWithUpstream(epochContext);
        }
    }

    TFuture<void> DoSyncWithLeader(TEpochContextPtr epochContext)
    {
        LOG_DEBUG("Synchronizing with leader");

        YCHECK(!epochContext->LeaderSyncPromise);
        epochContext->LeaderSyncPromise = NewPromise<void>();

        auto channel = CellManager_->GetPeerChannel(epochContext->LeaderId);
        YCHECK(channel);

        THydraServiceProxy proxy(channel);
        proxy.SetDefaultTimeout(Config_->ControlRpcTimeout);

        auto req = proxy.SyncWithLeader();
        ToProto(req->mutable_epoch_id(), epochContext->EpochId);

        req->Invoke().Subscribe(
            BIND(
                &TDistributedHydraManager::OnSyncWithLeaderResponse,
                MakeStrong(this),
                epochContext)
            .Via(epochContext->EpochUserAutomatonInvoker));

        return epochContext->LeaderSyncPromise;
    }

    void OnSyncWithLeaderResponse(
        TEpochContextPtr epochContext,
        const THydraServiceProxy::TErrorOrRspSyncWithLeaderPtr& rspOrError)
    {
        VERIFY_THREAD_AFFINITY(AutomatonThread);

        if (!rspOrError.IsOK()) {
            epochContext->LeaderSyncPromise.Set(TError(
                NRpc::EErrorCode::Unavailable,
                "Failed to synchronize with leader")
                << rspOrError);
            epochContext->LeaderSyncPromise.Reset();
            return;
        }

        const auto& rsp = rspOrError.Value();
        auto committedVersion = TVersion::FromRevision(rsp->committed_revision());

        LOG_DEBUG("Received synchronization response from leader (CommittedVersion: %v)",
            committedVersion);

        YCHECK(!epochContext->LeaderSyncVersion);
        epochContext->LeaderSyncVersion = committedVersion;
        DecoratedAutomaton_->CommitMutations(committedVersion, true);
        CheckForPendingLeaderSync(epochContext);
    }

    void CheckForPendingLeaderSync(TEpochContextPtr epochContext)
    {
        VERIFY_THREAD_AFFINITY(AutomatonThread);

        if (!epochContext->LeaderSyncPromise || !epochContext->LeaderSyncVersion)
            return;

        auto neededCommittedVersion = *epochContext->LeaderSyncVersion;
        auto actualCommittedVersion = DecoratedAutomaton_->GetAutomatonVersion();
        if (neededCommittedVersion > actualCommittedVersion)
            return;

        LOG_DEBUG("Leader synchronization complete (NeededCommittedVersion: %v, ActualCommittedVersion: %v)",
            neededCommittedVersion,
            actualCommittedVersion);

        epochContext->LeaderSyncPromise.Set();
        epochContext->LeaderSyncPromise.Reset();
        epochContext->LeaderSyncVersion.Reset();
    }


    void CommitMutationsAtFollower(TEpochContextPtr epochContext, TVersion committedVersion)
    {
        VERIFY_THREAD_AFFINITY(AutomatonThread);

        DecoratedAutomaton_->CommitMutations(committedVersion, true);
        CheckForPendingLeaderSync(std::move(epochContext));
    }


    void OnHeartbeatMutationCommit()
    {
        VERIFY_THREAD_AFFINITY(AutomatonThread);

        LOG_DEBUG("Committing heartbeat mutation");

        // Fire-and-forget.
        CommitMutation(TMutationRequest());
    }


    bool GetReadOnly() const
    {
        VERIFY_THREAD_AFFINITY_ANY();

        return ReadOnly_;
    }

    void SetReadOnly(bool value)
    {
        VERIFY_THREAD_AFFINITY_ANY();

        if (!value) {
            return;
        }

        bool expected = false;
        if (ReadOnly_.compare_exchange_strong(expected, true)) {
            LOG_INFO("Read-only mode activated");
        }
    }


    void BackoffPostpone()
    {
        LOG_DEBUG("Cannot postpone more actions at the moment; backing off and retrying");
        TDelayedExecutor::WaitForDuration(PostponeBackoffTime);
        SwitchTo(ControlInvoker_);
    }


    // THydraServiceBase overrides.
    virtual IHydraManagerPtr GetHydraManager() override
    {
        return this;
    }


    DECLARE_THREAD_AFFINITY_SLOT(ControlThread);
    DECLARE_THREAD_AFFINITY_SLOT(AutomatonThread);

};

DEFINE_REFCOUNTED_TYPE(TDistributedHydraManager)

////////////////////////////////////////////////////////////////////////////////

IHydraManagerPtr CreateDistributedHydraManager(
    TDistributedHydraManagerConfigPtr config,
    IInvokerPtr controlInvoker,
    IInvokerPtr automatonInvoker,
    IAutomatonPtr automaton,
    IServerPtr rpcServer,
    IElectionManagerPtr electionManager,
    TCellManagerPtr cellManager,
    IChangelogStoreFactoryPtr changelogStoreFactory,
    ISnapshotStorePtr snapshotStore,
    const TDistributedHydraManagerOptions& options)
{
    YCHECK(config);
    YCHECK(controlInvoker);
    YCHECK(automatonInvoker);
    YCHECK(automaton);
    YCHECK(rpcServer);
    YCHECK(electionManager);
    YCHECK(cellManager);
    YCHECK(changelogStoreFactory);
    YCHECK(snapshotStore);

    return New<TDistributedHydraManager>(
        config,
        controlInvoker,
        automatonInvoker,
        automaton,
        rpcServer,
        electionManager,
        cellManager,
        changelogStoreFactory,
        snapshotStore,
        options);
}

////////////////////////////////////////////////////////////////////////////////

} // namespace NHydra
} // namespace NYT<|MERGE_RESOLUTION|>--- conflicted
+++ resolved
@@ -467,13 +467,7 @@
     TEpochContextPtr ControlEpochContext_;
     TEpochContextPtr AutomatonEpochContext_;
 
-<<<<<<< HEAD
-    NConcurrency::TPeriodicExecutorPtr HeartbeatMutationCommitExecutor_;
-
     THashMap<TString, NProfiling::TSimpleCounter> RestartCounters_;
-=======
-    yhash<TString, NProfiling::TSimpleCounter> RestartCounters_;
->>>>>>> 3d19a3ba
 
     DECLARE_RPC_SERVICE_METHOD(NProto, LookupChangelog)
     {
