#include "stdafx.h"
#include "decorated_automaton.h"
#include "config.h"
#include "snapshot.h"
#include "changelog.h"
#include "automaton.h"
#include "serialize.h"
#include "mutation_context.h"
#include "snapshot_discovery.h"

#include <core/misc/proc.h>
#include <core/misc/blob.h>

#include <core/actions/invoker_detail.h>

#include <core/concurrency/scheduler.h>

#include <core/pipes/async_reader.h>
#include <core/pipes/pipe.h>

#include <ytlib/election/cell_manager.h>

#include <ytlib/hydra/hydra_service.pb.h>
#include <ytlib/hydra/hydra_manager.pb.h>

#include <server/misc/fork_snapshot_builder.h>

#include <util/random/random.h>

#include <util/system/file.h>
#include <core/profiling/scoped_timer.h>

namespace NYT {
namespace NHydra {

using namespace NConcurrency;
using namespace NElection;
using namespace NRpc;
using namespace NHydra::NProto;
using namespace NPipes;

////////////////////////////////////////////////////////////////////////////////

static const i64 SnapshotTransferBlockSize = (i64) 1024 * 1024;
static const auto& Profiler = HydraProfiler;

////////////////////////////////////////////////////////////////////////////////

TSystemLockGuard::TSystemLockGuard()
{ }

TSystemLockGuard::TSystemLockGuard(TSystemLockGuard&& other)
    : Automaton_(std::move(other.Automaton_))
{ }

TSystemLockGuard::~TSystemLockGuard()
{
    Release();
}

TSystemLockGuard& TSystemLockGuard::operator=(TSystemLockGuard&& other)
{
    Release();
    Automaton_ = std::move(other.Automaton_);
    return *this;
}

void TSystemLockGuard::Release()
{
    if (Automaton_) {
        Automaton_->ReleaseSystemLock();
        Automaton_.Reset();
    }
}

TSystemLockGuard::operator bool() const
{
    return static_cast<bool>(Automaton_);
}

TSystemLockGuard TSystemLockGuard::Acquire(TDecoratedAutomatonPtr automaton)
{
    automaton->AcquireSystemLock();
    return TSystemLockGuard(std::move(automaton));
}

TSystemLockGuard::TSystemLockGuard(TDecoratedAutomatonPtr automaton)
    : Automaton_(std::move(automaton))
{ }

////////////////////////////////////////////////////////////////////////////////

TUserLockGuard::TUserLockGuard()
{ }

TUserLockGuard::TUserLockGuard(TUserLockGuard&& other)
    : Automaton_(std::move(other.Automaton_))
{ }

TUserLockGuard::~TUserLockGuard()
{
    Release();
}

TUserLockGuard& TUserLockGuard::operator=(TUserLockGuard&& other)
{
    Release();
    Automaton_ = std::move(other.Automaton_);
    return *this;
}

void TUserLockGuard::Release()
{
    if (Automaton_) {
        Automaton_->ReleaseUserLock();
        Automaton_.Reset();
    }
}

TUserLockGuard::operator bool() const
{
    return static_cast<bool>(Automaton_);
}

TUserLockGuard TUserLockGuard::TryAcquire(TDecoratedAutomatonPtr automaton)
{
    return automaton->TryAcquireUserLock()
        ? TUserLockGuard(std::move(automaton))
        : TUserLockGuard();
}

TUserLockGuard::TUserLockGuard(TDecoratedAutomatonPtr automaton)
    : Automaton_(std::move(automaton))
{ }

////////////////////////////////////////////////////////////////////////////////

class TDecoratedAutomaton::TSystemInvoker
    : public TInvokerWrapper
{
public:
    explicit TSystemInvoker(TDecoratedAutomaton* decoratedAutomaton)
        : TInvokerWrapper(decoratedAutomaton->AutomatonInvoker_)
        , Owner_(decoratedAutomaton)
    { }

    virtual void Invoke(const TClosure& callback) override
    {
        auto lockGuard = TSystemLockGuard::Acquire(Owner_);

        auto doInvoke = [=, this_ = MakeStrong(this)] (TSystemLockGuard /*lockGuard*/) {
            TCurrentInvokerGuard currentInvokerGuard(this_);
            callback.Run();
        };

        Owner_->AutomatonInvoker_->Invoke(BIND(doInvoke, Passed(std::move(lockGuard))));
    }

private:
    TDecoratedAutomaton* const Owner_;

};

////////////////////////////////////////////////////////////////////////////////

class TDecoratedAutomaton::TGuardedUserInvoker
    : public TInvokerWrapper
{
public:
    TGuardedUserInvoker(
        TDecoratedAutomatonPtr decoratedAutomaton,
        IInvokerPtr underlyingInvoker)
        : TInvokerWrapper(std::move(underlyingInvoker))
        , Owner_(decoratedAutomaton)
    { }

    virtual void Invoke(const TClosure& callback) override
    {
        auto lockGuard = TUserLockGuard::TryAcquire(Owner_);
        if (!lockGuard)
            return;

        auto doInvoke = [=, this_ = MakeStrong(this)] () {
            if (Owner_->GetState() != EPeerState::Leading &&
                Owner_->GetState() != EPeerState::Following)
                return;

            TCurrentInvokerGuard guard(this_);
            callback.Run();
        };

        UnderlyingInvoker_->Invoke(BIND(doInvoke));
    }

private:
    const TDecoratedAutomatonPtr Owner_;

};

////////////////////////////////////////////////////////////////////////////////

class TDecoratedAutomaton::TSnapshotBuilderBase
    : public virtual TRefCounted
{
public:
    TSnapshotBuilderBase(
        TDecoratedAutomatonPtr owner,
        TVersion snapshotVersion)
        : Owner_(owner)
          , SnapshotVersion_(snapshotVersion)
          , SnapshotId_(SnapshotVersion_.SegmentId + 1)
    { }

    ~TSnapshotBuilderBase()
    {
        ReleaseLock();
    }

    TFuture<TRemoteSnapshotParams> Run()
    {
        VERIFY_THREAD_AFFINITY(Owner_->AutomatonThread);

        auto* logger = GetLogger();
        *logger = Owner_->Logger;
        logger->AddTag("SnapshotId: %v", SnapshotId_);

        try {
            TryAcquireLock();

            TSnapshotMeta meta;
            meta.set_prev_record_count(SnapshotVersion_.RecordId);

            SnapshotWriter_ = Owner_->SnapshotStore_->CreateWriter(SnapshotId_, meta);

            return DoRun().Apply(
                BIND(&TSnapshotBuilderBase::OnFinished, MakeStrong(this))
                    .AsyncVia(GetHydraIOInvoker()));
        } catch (const std::exception& ex) {
            ReleaseLock();
            return MakeFuture<TRemoteSnapshotParams>(TError(ex));
        }
    }

protected:
    const TDecoratedAutomatonPtr Owner_;
    const TVersion SnapshotVersion_;
    const int SnapshotId_;

    ISnapshotWriterPtr SnapshotWriter_;


    virtual TFuture<void> DoRun() = 0;
    virtual NLogging::TLogger* GetLogger() = 0;

    void TryAcquireLock()
    {
        if (Owner_->BuildingSnapshot_.test_and_set()) {
            THROW_ERROR_EXCEPTION("Cannot start building snapshot %v since another snapshot is still being constructed",
                SnapshotId_);
        }
        LockAcquired_ = true;
    }

    void ReleaseLock()
    {
        if (LockAcquired_) {
            Owner_->BuildingSnapshot_.clear();
            LockAcquired_ = false;
        }
    }

private:
    bool LockAcquired_ = false;


    TRemoteSnapshotParams OnFinished(const TError& error)
    {
        ReleaseLock();

        error.ThrowOnError();

        const auto& params = SnapshotWriter_->GetParams();

        TRemoteSnapshotParams remoteParams;
        remoteParams.PeerId = Owner_->CellManager_->GetSelfPeerId();
        remoteParams.SnapshotId = SnapshotId_;
        static_cast<TSnapshotParams&>(remoteParams) = params;
        return remoteParams;
    }

};

////////////////////////////////////////////////////////////////////////////////

class TDecoratedAutomaton::TForkSnapshotBuilder
    : public TSnapshotBuilderBase
    , public TForkSnapshotBuilderBase
{
public:
    TForkSnapshotBuilder(
        TDecoratedAutomatonPtr owner,
        TVersion snapshotVersion)
        : TDecoratedAutomaton::TSnapshotBuilderBase(owner, snapshotVersion)
    { }

private:
    TAsyncReaderPtr InputStream_;
    std::unique_ptr<TFile> OutputFile_;

    TFuture<void> AsyncTransferResult_;


    virtual TFuture<void> DoRun() override
    {
        VERIFY_THREAD_AFFINITY(Owner_->AutomatonThread);

        auto pipe = TPipeFactory().Create();
        LOG_INFO("Snapshot transfer pipe opened (Pipe: {%v})",
            pipe);

        InputStream_ = pipe.CreateAsyncReader();
        OutputFile_ = std::make_unique<TFile>(FHANDLE(pipe.ReleaseWriteFD()));

        AsyncTransferResult_ = BIND(&TForkSnapshotBuilder::TransferLoop, MakeStrong(this))
            .AsyncVia(GetWatchdogInvoker())
            .Run();

        return Fork().Apply(
            BIND(&TForkSnapshotBuilder::OnFinished, MakeStrong(this))
                .AsyncVia(GetHydraIOInvoker()));
    }

    virtual NLogging::TLogger* GetLogger() override
    {
        return &Logger;
    }

    virtual TDuration GetTimeout() const override
    {
        return Owner_->Config_->SnapshotBuildTimeout;
    }

    virtual void RunChild() override
    {
        CloseAllDescriptors({
            2, // stderr
            int(OutputFile_->GetHandle())
        });
        TFileOutput output(*OutputFile_);
        auto writer = CreateAsyncAdapter(&output);
        Owner_->SaveSnapshot(writer)
            .Get()
            .ThrowOnError();
        OutputFile_->Close();
    }

    virtual void RunParent() override
    {
        OutputFile_->Close();
    }

    virtual void Cleanup() override
    {
        ReleaseLock();
    }

    void TransferLoop()
    {
        LOG_INFO("Snapshot transfer loop started");

        WaitFor(SnapshotWriter_->Open())
            .ThrowOnError();

        auto zeroCopyReader = CreateZeroCopyAdapter(InputStream_, SnapshotTransferBlockSize);
        auto zeroCopyWriter = CreateZeroCopyAdapter(SnapshotWriter_);

        TFuture<void> lastWriteResult;
        i64 size = 0;

        while (true) {
            auto block = WaitFor(zeroCopyReader->Read())
                .ValueOrThrow();

            if (!block)
                break;

            size += block.Size();
            lastWriteResult = zeroCopyWriter->Write(block);
        }

        if (lastWriteResult) {
            WaitFor(lastWriteResult)
                .ThrowOnError();
        }

        LOG_INFO("Snapshot transfer loop completed (Size: %v)",
            size);
    }

    void OnFinished()
    {
        WaitFor(AsyncTransferResult_)
            .ThrowOnError();

        WaitFor(SnapshotWriter_->Close())
            .ThrowOnError();
    }

};

////////////////////////////////////////////////////////////////////////////////

/*!
 *  The stream goes through the following sequence of states:
 *  1. initially it is created in sync mode
 *  2. then it is suspended
 *  3. then it is resumed in async mode
 *
 */
class TDecoratedAutomaton::TSwitchableSnapshotWriter
    : public IAsyncOutputStream
{
public:
    explicit TSwitchableSnapshotWriter(const NLogging::TLogger& logger)
        : Logger(logger)
    { }

    void Suspend()
    {
        TGuard<TSpinLock> guard(SpinLock_);
        SuspendedPromise_ = NewPromise<void>();
    }

    void ResumeAsAsync(IAsyncOutputStreamPtr underlyingStream)
    {
        TGuard<TSpinLock> guard(SpinLock_);
        auto suspendedPromise = SuspendedPromise_;
        SuspendedPromise_.Reset();
        UnderlyingStream_ = CreateZeroCopyAdapter(underlyingStream);
        for (const auto& syncBlock : SyncBlocks_) {
            ForwardBlock(syncBlock);
        }
        guard.Release();
        suspendedPromise.Set();
    }

    TFuture<void> Finish()
    {
        TGuard<TSpinLock> guard(SpinLock_);
        return LastForwardResult_;
    }

    virtual TFuture<void> Write(const TSharedRef& block) override
    {
        struct TBlockTag { };
        auto blockCopy = TSharedRef::MakeCopy<TBlockTag>(block);

        TGuard<TSpinLock> guard(SpinLock_);
        if (UnderlyingStream_) {
            LOG_TRACE("Got async snapshot block (Size: %v)", blockCopy.Size());
            AsyncSize_ += block.Size();
            return ForwardBlock(blockCopy);
        } else {
            LOG_TRACE("Got sync snapshot block (Size: %v)", blockCopy.Size());
            SyncBlocks_.push_back(blockCopy);
            SyncSize_ += block.Size();
            return SuspendedPromise_ ? SuspendedPromise_.ToFuture() : VoidFuture;
        }
    }

    i64 GetSyncSize() const
    {
        YCHECK(UnderlyingStream_);
        return SyncSize_;
    }

    i64 GetAsyncSize() const
    {
        YCHECK(UnderlyingStream_);
        return AsyncSize_;
    }

private:
    const NLogging::TLogger Logger;

    TSpinLock SpinLock_;
    TPromise<void> SuspendedPromise_;
    i64 SyncSize_ = 0;
    i64 AsyncSize_ = 0;
    IAsyncZeroCopyOutputStreamPtr UnderlyingStream_;
    std::vector<TSharedRef> SyncBlocks_;
    TFuture<void> LastForwardResult_ = VoidFuture;


    TFuture<void> ForwardBlock(const TSharedRef& block)
    {
        return LastForwardResult_ = UnderlyingStream_->Write(block);
    }

};

////////////////////////////////////////////////////////////////////////////////

class TDecoratedAutomaton::TNoForkSnapshotBuilder
    : public TSnapshotBuilderBase
{
public:
    TNoForkSnapshotBuilder(
        TDecoratedAutomatonPtr owner,
        TVersion snapshotVersion)
        : TDecoratedAutomaton::TSnapshotBuilderBase(owner, snapshotVersion)
    { }

private:
    NLogging::TLogger Logger;

    TPromise<void> RunPromise_ = NewPromise<void>();
    TIntrusivePtr<TSwitchableSnapshotWriter> SwitchableSnapshotWriter_;

    TFuture<void> AsyncSnapshotResult_;


    virtual TFuture<void> DoRun() override
    {
        VERIFY_THREAD_AFFINITY(Owner_->AutomatonThread);

        SwitchableSnapshotWriter_ = New<TSwitchableSnapshotWriter>(Logger);

        auto asyncOpenResult = SnapshotWriter_->Open();

        LOG_INFO("Snapshot sync phase started");

        AsyncSnapshotResult_ = Owner_->SaveSnapshot(SwitchableSnapshotWriter_);

        LOG_INFO("Snapshot sync phase completed");

        SwitchableSnapshotWriter_->Suspend();

        // NB: Only switch to async writer when the sync phase is complete.
        asyncOpenResult.Subscribe(
            BIND(&TNoForkSnapshotBuilder::OnWriterOpened, MakeStrong(this))
                .Via(GetHydraIOInvoker()));

        return RunPromise_;
    }

    virtual NLogging::TLogger* GetLogger() override
    {
        return &Logger;
    }

    void OnWriterOpened(const TError& error)
    {
        try {
            error.ThrowOnError();

            LOG_INFO("Switching to async snapshot writer");

            SwitchableSnapshotWriter_->ResumeAsAsync(SnapshotWriter_);

            AsyncSnapshotResult_.Subscribe(
                BIND(&TNoForkSnapshotBuilder::OnSnapshotSaved, MakeStrong(this))
                    .Via(GetHydraIOInvoker()));
        } catch (const std::exception& ex) {
            RunPromise_.TrySet(TError(ex));
        }
    }

    void OnSnapshotSaved(const TError& error)
    {
        try {
            error.ThrowOnError();

            LOG_INFO("Snapshot async phase completed (SyncSize: %v, AsyncSize: %v)",
                SwitchableSnapshotWriter_->GetSyncSize(),
                SwitchableSnapshotWriter_->GetAsyncSize());

            WaitFor(SwitchableSnapshotWriter_->Finish())
                .ThrowOnError();

            WaitFor(SnapshotWriter_->Close())
                .ThrowOnError();

            RunPromise_.TrySet();
        } catch (const std::exception& ex) {
            RunPromise_.TrySet(TError(ex));
        }
    }

};

////////////////////////////////////////////////////////////////////////////////

TDecoratedAutomaton::TDecoratedAutomaton(
    TDistributedHydraManagerConfigPtr config,
    TCellManagerPtr cellManager,
    IAutomatonPtr automaton,
    IInvokerPtr automatonInvoker,
    IInvokerPtr controlInvoker,
    ISnapshotStorePtr snapshotStore,
    IChangelogStorePtr changelogStore,
    const TDistributedHydraManagerOptions& options)
    : State_(EPeerState::Stopped)
    , Config_(config)
    , CellManager_(cellManager)
    , Automaton_(automaton)
    , AutomatonInvoker_(automatonInvoker)
    , DefaultGuardedUserInvoker_(CreateGuardedUserInvoker(AutomatonInvoker_))
    , ControlInvoker_(controlInvoker)
    , SystemInvoker_(New<TSystemInvoker>(this))
    , SnapshotStore_(snapshotStore)
    , ChangelogStore_(changelogStore)
    , Options_(options)
    , BatchCommitTimeCounter_("/batch_commit_time")
    , Logger(HydraLogger)
{
    YCHECK(Config_);
    YCHECK(CellManager_);
    YCHECK(Automaton_);
    YCHECK(ControlInvoker_);
    YCHECK(SnapshotStore_);
    YCHECK(ChangelogStore_);

    VERIFY_INVOKER_THREAD_AFFINITY(AutomatonInvoker_, AutomatonThread);
    VERIFY_INVOKER_THREAD_AFFINITY(ControlInvoker_, ControlThread);

    Logger.AddTag("CellId: %v", CellManager_->GetCellId());

    BuildingSnapshot_.clear();
    Reset();
}

void TDecoratedAutomaton::OnStartLeading()
{
    YCHECK(State_ == EPeerState::Stopped);
    State_ = EPeerState::LeaderRecovery;
}

void TDecoratedAutomaton::OnLeaderRecoveryComplete()
{
    YCHECK(State_ == EPeerState::LeaderRecovery);
    State_ = EPeerState::Leading;
    LastSnapshotTime_ = TInstant::Now();
}

void TDecoratedAutomaton::OnStopLeading()
{
    YCHECK(State_ == EPeerState::Leading || State_ == EPeerState::LeaderRecovery);
    State_ = EPeerState::Stopped;
    Reset();
}

void TDecoratedAutomaton::OnStartFollowing()
{
    YCHECK(State_ == EPeerState::Stopped);
    State_ = EPeerState::FollowerRecovery;
}

void TDecoratedAutomaton::OnFollowerRecoveryComplete()
{
    YCHECK(State_ == EPeerState::FollowerRecovery);
    State_ = EPeerState::Following;
    LastSnapshotTime_ = TInstant::Now();
}

void TDecoratedAutomaton::OnStopFollowing()
{
    YCHECK(State_ == EPeerState::Following || State_ == EPeerState::FollowerRecovery);
    State_ = EPeerState::Stopped;
    Reset();
}

IInvokerPtr TDecoratedAutomaton::CreateGuardedUserInvoker(IInvokerPtr underlyingInvoker)
{
    VERIFY_THREAD_AFFINITY_ANY();

    return New<TGuardedUserInvoker>(this, underlyingInvoker);
}

IInvokerPtr TDecoratedAutomaton::GetDefaultGuardedUserInvoker()
{
    VERIFY_THREAD_AFFINITY_ANY();

    return DefaultGuardedUserInvoker_;
}

IInvokerPtr TDecoratedAutomaton::GetSystemInvoker()
{
    VERIFY_THREAD_AFFINITY_ANY();

    return SystemInvoker_;
}

void TDecoratedAutomaton::Clear()
{
    VERIFY_THREAD_AFFINITY(AutomatonThread);

    Automaton_->Clear();
    Reset();
<<<<<<< HEAD
    CommittedVersion_ = TVersion();
=======
    AutomatonVersion_ = TVersion();
    CommittedVersion_ = TVersion();
    ApplyPendingMutationsScheduled_ = false;
>>>>>>> 0d85b427
}

TFuture<void> TDecoratedAutomaton::SaveSnapshot(IAsyncOutputStreamPtr writer)
{
    VERIFY_THREAD_AFFINITY(AutomatonThread);

    TContextSwitchedGuard guard(BIND([] () {
        // Context switches are not allowed during sync phase.
        YUNREACHABLE();
    }));

    return Automaton_->SaveSnapshot(writer);
}

void TDecoratedAutomaton::LoadSnapshot(TVersion version, IAsyncZeroCopyInputStreamPtr reader)
{
    VERIFY_THREAD_AFFINITY(AutomatonThread);

    LOG_INFO("Started loading snapshot %v to reach version %v",
        version.SegmentId + 1,
        version);

    Changelog_.Reset();

    PROFILE_TIMING ("/snapshot_load_time") {
        Automaton_->Clear();
        try {
            Automaton_->LoadSnapshot(reader);
        } catch (...) {
            // Don't leave the state corrupted.
            Automaton_->Clear();
            throw;
        }
    }

    LOG_INFO("Finished loading snapshot");

    CommittedVersion_ = version;
}

void TDecoratedAutomaton::ApplyMutationDuringRecovery(const TSharedRef& recordData)
{
    VERIFY_THREAD_AFFINITY(AutomatonThread);

    TMutationHeader header;
    TSharedRef requestData;
    DeserializeMutationRecord(recordData, &header, &requestData);

    auto mutationVersion = TVersion(header.segment_id(), header.record_id());
    RotateAutomatonVersionIfNeeded(mutationVersion);

    TMutationRequest request(header.mutation_type(), requestData);

    TMutationContext context(
        CommittedVersion_,
        request,
        TInstant(header.timestamp()),
        header.random_seed());

    DoApplyMutation(&context, true);
}

void TDecoratedAutomaton::LogLeaderMutation(
    const TMutationRequest& request,
    TSharedRef* recordData,
    TFuture<void>* localFlushResult,
    TFuture<TMutationResponse>* commitResult)
{
    VERIFY_THREAD_AFFINITY(AutomatonThread);
    YASSERT(recordData);
    YASSERT(localFlushResult);
    YASSERT(commitResult);

    TPendingMutation pendingMutation;
    pendingMutation.Version = LoggedVersion_;
    pendingMutation.Request = request;
    pendingMutation.Timestamp = TInstant::Now();
    pendingMutation.RandomSeed  = RandomNumber<ui64>();
    pendingMutation.CommitPromise = NewPromise<TMutationResponse>();
    PendingMutations_.push(pendingMutation);

    MutationHeader_.Clear(); // don't forget to cleanup the pooled instance
    MutationHeader_.set_mutation_type(request.Type);
    MutationHeader_.set_timestamp(pendingMutation.Timestamp.GetValue());
    MutationHeader_.set_random_seed(pendingMutation.RandomSeed);
    MutationHeader_.set_segment_id(pendingMutation.Version.SegmentId);
    MutationHeader_.set_record_id(pendingMutation.Version.RecordId);

    *recordData = SerializeMutationRecord(MutationHeader_, request.Data);
    *localFlushResult = Changelog_->Append(*recordData);
    *commitResult = pendingMutation.CommitPromise;

    LoggedVersion_ = pendingMutation.Version.Advance();
}

void TDecoratedAutomaton::CancelPendingLeaderMutations(const TError& error)
{
    VERIFY_THREAD_AFFINITY(AutomatonThread);

    while (!PendingMutations_.empty()) {
        auto& pendingMutation = PendingMutations_.front();
        pendingMutation.CommitPromise.Set(error);
        PendingMutations_.pop();
    }
}

void TDecoratedAutomaton::LogFollowerMutation(
    const TSharedRef& recordData,
    TFuture<void>* logResult)
{
    VERIFY_THREAD_AFFINITY(AutomatonThread);

    TSharedRef mutationData;
    DeserializeMutationRecord(recordData, &MutationHeader_, &mutationData);

    TPendingMutation pendingMutation;
    pendingMutation.Version = LoggedVersion_;
    pendingMutation.Request.Type = MutationHeader_.mutation_type();
    pendingMutation.Request.Data = mutationData;
    pendingMutation.Timestamp = TInstant(MutationHeader_.timestamp());
    pendingMutation.RandomSeed  = MutationHeader_.random_seed();
    PendingMutations_.push(pendingMutation);

    auto actualLogResult = Changelog_->Append(recordData);
    if (logResult) {
        *logResult = std::move(actualLogResult);
    }

    LoggedVersion_ = pendingMutation.Version.Advance();
}

TFuture<TRemoteSnapshotParams> TDecoratedAutomaton::BuildSnapshot()
{
    VERIFY_THREAD_AFFINITY(AutomatonThread);

    auto loggedVersion = GetLoggedVersion();

    LOG_INFO("Scheduled snapshot at version %v",
        loggedVersion);

    LastSnapshotTime_ = TInstant::Now();
    SnapshotVersion_ = loggedVersion;

    if (SnapshotParamsPromise_) {
        SnapshotParamsPromise_.ToFuture().Cancel();
    }
    SnapshotParamsPromise_ = NewPromise<TRemoteSnapshotParams>();

    MaybeStartSnapshotBuilder();

    return SnapshotParamsPromise_;
}

TFuture<void> TDecoratedAutomaton::RotateChangelog(TEpochContextPtr epochContext)
{
    VERIFY_THREAD_AFFINITY(AutomatonThread);

    auto loggedVersion = GetLoggedVersion();

    LOG_INFO("Rotating changelog at version %v",
        loggedVersion);

    return BIND(&TDecoratedAutomaton::DoRotateChangelog, MakeStrong(this))
        .AsyncVia(epochContext->EpochUserAutomatonInvoker)
        .Run();
}

void TDecoratedAutomaton::DoRotateChangelog()
{
    VERIFY_THREAD_AFFINITY(AutomatonThread);

    WaitFor(Changelog_->Flush())
        .ThrowOnError();

    TChangelogMeta meta;
    meta.set_prev_record_count(Changelog_->GetRecordCount());

    auto loggedVersion = GetLoggedVersion();
    auto asyncNewChangelog = ChangelogStore_->CreateChangelog(
        loggedVersion.SegmentId + 1,
        meta);
    Changelog_ = WaitFor(asyncNewChangelog)
        .ValueOrThrow();
    LoggedVersion_ = loggedVersion.Rotate();

    LOG_INFO("Changelog rotated");
}

void TDecoratedAutomaton::CommitMutations(TEpochContextPtr epochContext, TVersion version)
{
    VERIFY_THREAD_AFFINITY(AutomatonThread);

    if (version < CommittedVersion_)
        return;

    CommittedVersion_ = version;

    LOG_DEBUG("Committed version promoted to %v",
        version);

    if (!ApplyPendingMutationsScheduled_) {
        ApplyPendingMutations(std::move(epochContext));
    }
}

void TDecoratedAutomaton::ApplyPendingMutations(TEpochContextPtr epochContext)
{
    ApplyPendingMutationsScheduled_ = false;

    NProfiling::TScopedTimer timer;
    PROFILE_AGGREGATED_TIMING (BatchCommitTimeCounter_) {
        while (!PendingMutations_.empty()) {
            auto& pendingMutation = PendingMutations_.front();
            if (pendingMutation.Version >= CommittedVersion_)
                break;

            if (timer.GetElapsed() > Config_->MaxCommitBatchDuration) {
                ApplyPendingMutationsScheduled_ = true;
                epochContext->EpochUserAutomatonInvoker->Invoke(
                    BIND(&TDecoratedAutomaton::ApplyPendingMutations, MakeStrong(this), epochContext));
                break;
            }

            RotateAutomatonVersionIfNeeded(pendingMutation.Version);

            TMutationContext context(
                CommittedVersion_,
                pendingMutation.Request,
                pendingMutation.Timestamp,
                pendingMutation.RandomSeed);

            DoApplyMutation(&context, false);

            if (pendingMutation.CommitPromise) {
                pendingMutation.CommitPromise.Set(context.Response());
            }

            PendingMutations_.pop();

            MaybeStartSnapshotBuilder();
        }
    }
}

void TDecoratedAutomaton::RotateAutomatonVersionIfNeeded(TVersion mutationVersion)
{
    auto automatonVersion = GetCommittedVersion();
    if (mutationVersion.SegmentId == automatonVersion.SegmentId) {
        YCHECK(mutationVersion.RecordId == automatonVersion.RecordId);
    } else {
        YCHECK(mutationVersion.SegmentId > automatonVersion.SegmentId);
        YCHECK(mutationVersion.RecordId == 0);
        RotateAutomatonVersion(mutationVersion.SegmentId);
    }
}

void TDecoratedAutomaton::DoApplyMutation(TMutationContext* context, bool recovery)
{
    VERIFY_THREAD_AFFINITY(AutomatonThread);

    const auto& request = context->Request();
    auto automatonVersion = GetCommittedVersion();

    LOG_DEBUG_UNLESS(recovery, "Applying mutation (Version: %v, MutationType: %v)",
        automatonVersion,
        request.Type);

    TMutationContextGuard contextGuard(context);

    if (request.Action) {
        request.Action.Run(context);
    } else {
        Automaton_->ApplyMutation(context);
    }

    CommittedVersion_ = automatonVersion.Advance();
}

TVersion TDecoratedAutomaton::GetLoggedVersion() const
{
    VERIFY_THREAD_AFFINITY_ANY();

    return LoggedVersion_;
}

void TDecoratedAutomaton::SetChangelog(IChangelogPtr changelog)
{
    VERIFY_THREAD_AFFINITY(AutomatonThread);

    Changelog_ = changelog;
}

void TDecoratedAutomaton::SetLoggedVersion(TVersion version)
{
    VERIFY_THREAD_AFFINITY_ANY();

    LoggedVersion_ = version;
}

i64 TDecoratedAutomaton::GetLoggedDataSize() const
{
    VERIFY_THREAD_AFFINITY(AutomatonThread);

    return Changelog_->GetDataSize();
}

TInstant TDecoratedAutomaton::GetLastSnapshotTime() const
{
    VERIFY_THREAD_AFFINITY(AutomatonThread);

    return LastSnapshotTime_;
}

TVersion TDecoratedAutomaton::GetCommittedVersion() const
{
    VERIFY_THREAD_AFFINITY_ANY();

    return CommittedVersion_;
}

void TDecoratedAutomaton::RotateAutomatonVersion(int segmentId)
{
    VERIFY_THREAD_AFFINITY_ANY();

    auto automatonVersion = GetCommittedVersion();
    YCHECK(automatonVersion.SegmentId < segmentId);
    automatonVersion = TVersion(segmentId, 0);
    CommittedVersion_ = automatonVersion;

    LOG_INFO("Automaton version is rotated to %v",
        automatonVersion);
}

bool TDecoratedAutomaton::TryAcquireUserLock()
{
    if (SystemLock_.load() != 0) {
        return false;
    }
    ++UserLock_;
    if (SystemLock_.load() != 0) {
        --UserLock_;
        return false;
    }
    return true;
}

void TDecoratedAutomaton::ReleaseUserLock()
{
    --UserLock_;
}

void TDecoratedAutomaton::AcquireSystemLock()
{
    int result = ++SystemLock_;
    while (UserLock_.load() != 0) {
        SpinLockPause();
    }
    LOG_DEBUG("System lock acquired (Lock: %v)",
        result);
}

void TDecoratedAutomaton::ReleaseSystemLock()
{
    int result = --SystemLock_;
    LOG_DEBUG("System lock released (Lock: %v)",
        result);
}

void TDecoratedAutomaton::Reset()
{
    PendingMutations_.clear();
    Changelog_.Reset();
    SnapshotVersion_ = TVersion();
    if (SnapshotParamsPromise_) {
        SnapshotParamsPromise_.ToFuture().Cancel();
        SnapshotParamsPromise_.Reset();
    }
}

void TDecoratedAutomaton::MaybeStartSnapshotBuilder()
{
    if (GetCommittedVersion() != SnapshotVersion_)
        return;

    auto builder = Options_.UseFork
       ? TIntrusivePtr<TSnapshotBuilderBase>(New<TForkSnapshotBuilder>(this, SnapshotVersion_))
       : TIntrusivePtr<TSnapshotBuilderBase>(New<TNoForkSnapshotBuilder>(this, SnapshotVersion_));
    SnapshotParamsPromise_.SetFrom(builder->Run());
}

////////////////////////////////////////////////////////////////////////////////

} // namespace NHydra
} // namespace NYT<|MERGE_RESOLUTION|>--- conflicted
+++ resolved
@@ -697,13 +697,9 @@
 
     Automaton_->Clear();
     Reset();
-<<<<<<< HEAD
-    CommittedVersion_ = TVersion();
-=======
     AutomatonVersion_ = TVersion();
     CommittedVersion_ = TVersion();
     ApplyPendingMutationsScheduled_ = false;
->>>>>>> 0d85b427
 }
 
 TFuture<void> TDecoratedAutomaton::SaveSnapshot(IAsyncOutputStreamPtr writer)
