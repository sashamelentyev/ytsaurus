--- conflicted
+++ resolved
@@ -307,11 +307,7 @@
 
         if (key == "exports") {
             auto multicellManager = Bootstrap_->GetMulticellManager();
-<<<<<<< HEAD
-            auto cellTags = multicellManager->GetRegisteredMasterCellTags();
-=======
             const auto& cellTags = multicellManager->GetRegisteredMasterCellTags();
->>>>>>> 4c21d8c5
             BuildYsonFluently(consumer)
                 .DoMapFor(0, static_cast<int>(cellTags.size()) - 1, [&] (TFluentMap fluent, int index) {
                     auto cellTag = cellTags[index];
@@ -320,11 +316,8 @@
                         fluent
                             .Item(ToString(cellTag)).BeginMap()
                                 .Item("ref_counter").Value(exportData.RefCounter)
-<<<<<<< HEAD
-=======
                                 .Item("vital").Value(exportData.Vital)
                                 .Item("replication_factor").Value(exportData.ReplicationFactor)
->>>>>>> 4c21d8c5
                             .EndMap();
                     }
                 });
