#pragma once

#include "public.h"
#include "chunk_tree.h"
#include "chunk_replica.h"

#include <core/misc/property.h>
#include <core/misc/small_vector.h>
#include <core/misc/ref_tracked.h>
#include <core/misc/nullable.h>

#include <core/erasure/public.h>

#include <ytlib/chunk_client/chunk_meta.pb.h>
#include <ytlib/chunk_client/chunk_info.pb.h>

#include <ytlib/table_client/table_chunk_meta.pb.h>

#include <server/cell_master/public.h>

#include <server/security_server/cluster_resources.h>

namespace NYT {
namespace NChunkServer {

////////////////////////////////////////////////////////////////////////////////

struct TChunkProperties
{
    int ReplicationFactor = 0;
    bool Vital = false;
};

bool operator== (const TChunkProperties& lhs, const TChunkProperties& rhs);
bool operator!= (const TChunkProperties& lhs, const TChunkProperties& rhs);

////////////////////////////////////////////////////////////////////////////////

class TChunk
    : public TChunkTree
    , public TRefTracked<TChunk>
{
public:
    DEFINE_BYREF_RW_PROPERTY(NChunkClient::NProto::TChunkMeta, ChunkMeta);
    DEFINE_BYREF_RW_PROPERTY(NChunkClient::NProto::TChunkInfo, ChunkInfo);
    DEFINE_BYREF_RW_PROPERTY(NChunkClient::NProto::TMiscExt, MiscExt);

    typedef SmallVector<TChunkList*, TypicalChunkParentCount> TParents;
    DEFINE_BYREF_RW_PROPERTY(TParents, Parents);

    // This is usually small, e.g. has the length of 3.
    typedef TNodePtrWithIndexList TStoredReplicas;
    DEFINE_BYREF_RO_PROPERTY(TStoredReplicas, StoredReplicas);

    // This list is usually empty.
    // Keeping a holder is very space efficient (takes just 8 bytes).
    typedef std::unique_ptr<yhash_set<TNodePtrWithIndex>> TCachedReplicas;
    DEFINE_BYREF_RO_PROPERTY(TCachedReplicas, CachedReplicas);

    //! Contains a valid iterator for those chunks belonging to the repair queue
    //! and |Null| for others.
    DEFINE_BYVAL_RW_PROPERTY(TNullable<TChunkRepairQueueIterator>, RepairQueueIterator);

public:
    explicit TChunk(const TChunkId& id);

    TChunkTreeStatistics GetStatistics() const;
    NSecurityServer::TClusterResources GetResourceUsage() const;

    void Save(NCellMaster::TSaveContext& context) const;
    void Load(NCellMaster::TLoadContext& context);

    void AddReplica(TNodePtrWithIndex replica, bool cached);
    void RemoveReplica(TNodePtrWithIndex replica, bool cached);
    TNodePtrWithIndexList GetReplicas() const;

    void ApproveReplica(TNodePtrWithIndex replica);

<<<<<<< HEAD
=======
    bool ValidateChunkInfo(const NChunkClient::NProto::TChunkInfo& chunkInfo) const;
    
    void Confirm(
        NChunkClient::NProto::TChunkInfo* chunkInfo,
        NChunkClient::NProto::TChunkMeta* chunkMeta);
>>>>>>> 341b22ee
    bool IsConfirmed() const;
    void ValidateConfirmed();

    bool GetMovable() const;
    void SetMovable(bool value);

    bool GetVital() const;
    void SetVital(bool value);

    bool GetRefreshScheduled() const;
    void SetRefreshScheduled(bool value);

    bool GetPropertiesUpdateScheduled() const;
    void SetPropertiesUpdateScheduled(bool value);

    bool GetSealScheduled() const;
    void SetSealScheduled(bool value);

    int GetReplicationFactor() const;
    void SetReplicationFactor(int value);

    int GetReadQuorum() const;
    void SetReadQuorum(int value);

    int GetWriteQuorum() const;
    void SetWriteQuorum(int value);

    NErasure::ECodec GetErasureCodec() const;
    void SetErasureCodec(NErasure::ECodec value);

    //! Returns |true| iff this is an erasure chunk.
    bool IsErasure() const;

    //! Returns |true| iff this is a journal chunk.
    bool IsJournal() const;
    
    //! Returns |true| iff this is a regular chunk.
    bool IsRegular() const;

    //! Returns |true| iff the chunk can be read immediately, i.e. without repair.
    /*!
     *  For regular (non-erasure) chunk this is equivalent to the existence of any replica.
     *  For erasure chunks this is equivalent to the existence of replicas for all data parts.
     */
    bool IsAvailable() const;

    //! Returns |true| iff this is a sealed journal chunk.
    //! For blob chunks always returns |true|.
    bool IsSealed() const;

    //! Returns the number of rows in a sealed chunk.
    i64 GetSealedRowCount() const;

    //! Marks the chunk as sealed, i.e. sets its ultimate row count, data size etc.
    void Seal(const NChunkClient::NProto::TMiscExt& info);

    TChunkProperties GetChunkProperties() const;

    //! Returns the maximum number of replicas that can be stored in the same
    //! rack without violating the avilability guarantees.
    int GetMaxReplicasPerRack() const;

private:
    struct {
        bool Movable : 1;
        bool Vital : 1;
        bool RefreshScheduled : 1;
        bool PropertiesUpdateScheduled : 1;
        bool SealScheduled : 1;
    } Flags_;

    i8 ReplicationFactor_;
    i8 ReadQuorum_;
    i8 WriteQuorum_;
    i8 ErasureCodec_;

};

////////////////////////////////////////////////////////////////////////////////

} // namespace NChunkServer
} // namespace NYT<|MERGE_RESOLUTION|>--- conflicted
+++ resolved
@@ -76,14 +76,10 @@
 
     void ApproveReplica(TNodePtrWithIndex replica);
 
-<<<<<<< HEAD
-=======
-    bool ValidateChunkInfo(const NChunkClient::NProto::TChunkInfo& chunkInfo) const;
-    
     void Confirm(
         NChunkClient::NProto::TChunkInfo* chunkInfo,
         NChunkClient::NProto::TChunkMeta* chunkMeta);
->>>>>>> 341b22ee
+
     bool IsConfirmed() const;
     void ValidateConfirmed();
 
