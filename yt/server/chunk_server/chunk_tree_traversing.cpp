#include "stdafx.h"
#include "chunk_tree_traversing.h"
#include "chunk_list.h"
#include "chunk.h"
#include "chunk_manager.h"

#include <core/misc/singleton.h>

#include <ytlib/object_client/public.h>

#include <ytlib/table_client/chunk_meta_extensions.h>
#include <ytlib/new_table_client/chunk_meta_extensions.h>

#include <server/cell_master/bootstrap.h>
#include <server/cell_master/hydra_facade.h>

namespace NYT {
namespace NChunkServer {

using namespace NCellMaster;
using namespace NObjectClient;
using namespace NChunkClient;
using namespace NTableClient::NProto;
using namespace NVersionedTableClient;

using NVersionedTableClient::NProto::TBoundaryKeysExt;

////////////////////////////////////////////////////////////////////////////////

static const int MaxChunksPerStep = 1000;

////////////////////////////////////////////////////////////////////////////////

TOwningKey GetMaxKey(const TChunk* chunk);
TOwningKey GetMaxKey(const TChunkList* chunkList);
TOwningKey GetMaxKey(const TChunkTree* chunkTree);

TOwningKey GetMinKey(const TChunk* chunk);
TOwningKey GetMinKey(const TChunkList* chunkList);
TOwningKey GetMinKey(const TChunkTree* chunkTree);

TOwningKey GetMaxKey(const TChunk* chunk)
{
    TOwningKey key;
    auto chunkFormat = ETableChunkFormat(chunk->ChunkMeta().version());
    if (chunkFormat == ETableChunkFormat::Old) {
        // Deprecated chunks.
        auto boundaryKeysExt = GetProtoExtension<TOldBoundaryKeysExt>(
            chunk->ChunkMeta().extensions());
        FromProto(&key, boundaryKeysExt.end());
    } else {
        auto boundaryKeysExt = GetProtoExtension<TBoundaryKeysExt>(
            chunk->ChunkMeta().extensions());
        FromProto(&key, boundaryKeysExt.max());
    }

    return GetKeySuccessor(key.Get());
}

TOwningKey GetMaxKey(const TChunkList* chunkList)
{
    const auto& children = chunkList->Children();
    YASSERT(!children.empty());
    return GetMaxKey(children.back());
}

TOwningKey GetMaxKey(const TChunkTree* chunkTree)
{
    switch (chunkTree->GetType()) {
        case EObjectType::Chunk:
        case EObjectType::ErasureChunk:
            return GetMaxKey(chunkTree->AsChunk());

        case EObjectType::ChunkList:
            return GetMaxKey(chunkTree->AsChunkList());

        default:
            YUNREACHABLE();
    }
}

TOwningKey GetMinKey(const TChunk* chunk)
{
    TOwningKey key;
    auto chunkFormat = ETableChunkFormat(chunk->ChunkMeta().version());
    if (chunkFormat == ETableChunkFormat::Old) {
        // Deprecated chunks.
        auto boundaryKeysExt = GetProtoExtension<TOldBoundaryKeysExt>(
            chunk->ChunkMeta().extensions());
        FromProto(&key, boundaryKeysExt.start());
    } else {
        auto boundaryKeysExt = GetProtoExtension<TBoundaryKeysExt>(
            chunk->ChunkMeta().extensions());
        FromProto(&key, boundaryKeysExt.min());
    }

    return key;
}

TOwningKey GetMinKey(const TChunkList* chunkList)
{
    const auto& children = chunkList->Children();
    YASSERT(!children.empty());
    return GetMinKey(children.front());
}

TOwningKey GetMinKey(const TChunkTree* chunkTree)
{
    switch (chunkTree->GetType()) {
        case EObjectType::Chunk:
        case EObjectType::ErasureChunk:
            return GetMinKey(chunkTree->AsChunk());

        case EObjectType::ChunkList:
            return GetMinKey(chunkTree->AsChunkList());

        default:
            YUNREACHABLE();
    }
}

////////////////////////////////////////////////////////////////////////////////

class TChunkTreeTraverser
    : public TRefCounted
{
protected:
    struct TStackEntry
    {
        TChunkList* ChunkList;
        int ChunkListVersion;
        int ChildIndex;
        i64 RowIndex;
        TReadLimit LowerBound;
        TReadLimit UpperBound;

        TStackEntry(
            TChunkList* chunkList,
            int childIndex,
            i64 rowIndex,
            const TReadLimit& lowerBound,
            const TReadLimit& upperBound)
            : ChunkList(chunkList)
            , ChunkListVersion(chunkList->GetVersion())
            , ChildIndex(childIndex)
            , RowIndex(rowIndex)
            , LowerBound(lowerBound)
            , UpperBound(upperBound)
        { }
    };

    void DoTraverse()
    {
        int visitedChunkCount = 0;
        while (visitedChunkCount < MaxChunksPerStep || !Callbacks_->IsPreemptable()) {
            if (IsStackEmpty()) {
                Shutdown();
                Visitor_->OnFinish();
                return;
            }

            auto& entry = PeekStack();
            auto* chunkList = entry.ChunkList;

            if (chunkList->GetVersion() != entry.ChunkListVersion) {
                Shutdown();
                Visitor_->OnError(TError(
                    NRpc::EErrorCode::Unavailable,
                    "Optimistic locking failed for chunk list %v",
                    chunkList->GetId()));
                return;
            }

            if (entry.ChildIndex == chunkList->Children().size()) {
                PopStack();
                continue;
            }

            const auto& statistics = chunkList->Statistics();
            auto* child = chunkList->Children()[entry.ChildIndex];

            TReadLimit childLowerBound;
            TReadLimit childUpperBound;

            auto fetchPrevSum = [&] (const std::vector<i64>& sums) -> i64 {
                return entry.ChildIndex == 0
                    ? 0
                    : sums[entry.ChildIndex - 1];
            };

            auto fetchCurrentSum = [&] (const std::vector<i64>& sums, i64 fallback) {
                return entry.ChildIndex == chunkList->Children().size() - 1
                    ? fallback
                    : sums[entry.ChildIndex];
            };

            // Row index
            i64 rowIndex;
            {
                i64 childLimit = fetchPrevSum(chunkList->RowCountSums());
                rowIndex =  entry.RowIndex + childLimit;
                if (entry.UpperBound.HasRowIndex()) {
                    if (entry.UpperBound.GetRowIndex() <= childLimit) {
                        PopStack();
                        continue;
                    }
                    childLowerBound.SetRowIndex(childLimit);
                    i64 totalRowCount = statistics.Sealed ? statistics.RowCount : std::numeric_limits<i64>::max();
                    childUpperBound.SetRowIndex(fetchCurrentSum(chunkList->RowCountSums(), totalRowCount));
                } else if (entry.LowerBound.HasRowIndex()) {
                    childLowerBound.SetRowIndex(childLimit);
                }
            }

            // Chunk index
            {
                i64 childLimit = fetchPrevSum(chunkList->ChunkCountSums());
                if (entry.UpperBound.HasChunkIndex()) {
                    if (entry.UpperBound.GetChunkIndex() <= childLimit) {
                        PopStack();
                        continue;
                    }
                    childLowerBound.SetChunkIndex(childLimit);
                    childUpperBound.SetChunkIndex(fetchCurrentSum(chunkList->ChunkCountSums(), statistics.ChunkCount));
                } else if (entry.LowerBound.HasChunkIndex()) {
                    childLowerBound.SetChunkIndex(childLimit);
                }
            }

            // Offset
            {
                i64 childLimit = fetchPrevSum(chunkList->DataSizeSums());
                if (entry.UpperBound.HasOffset()) {
                    if (entry.UpperBound.GetOffset() <= childLimit) {
                        PopStack();
                        continue;
                    }
                    childLowerBound.SetOffset(childLimit);
                    childUpperBound.SetOffset(fetchCurrentSum(chunkList->DataSizeSums(), statistics.UncompressedDataSize));
                } else if (entry.LowerBound.HasOffset()) {
                    childLowerBound.SetOffset(childLimit);
                }
            }

            // Key
            {
                if (entry.UpperBound.HasKey()) {
                    childLowerBound.SetKey(GetMinKey(child));
                    if (entry.UpperBound.GetKey() <= childLowerBound.GetKey()) {
                        PopStack();
                        continue;
                    }
                    childUpperBound.SetKey(GetMaxKey(child));
                } else if (entry.LowerBound.HasKey()) {
                    childLowerBound.SetKey(GetMinKey(child));
                }
            }

            ++entry.ChildIndex;

            TReadLimit subtreeStartLimit;
            TReadLimit subtreeEndLimit;
            GetInducedSubtreeLimits(
                entry,
                childLowerBound,
                childUpperBound,
                &subtreeStartLimit,
                &subtreeEndLimit);

            switch (child->GetType()) {
                case EObjectType::ChunkList: {
                    auto* childChunkList = child->AsChunkList();
                    int childIndex = GetStartChildIndex(childChunkList, subtreeStartLimit);
                    PushStack(TStackEntry(
                        childChunkList,
                        childIndex,
                        rowIndex,
                        subtreeStartLimit,
                        subtreeEndLimit));
                    break;
                }

                case EObjectType::Chunk:
                case EObjectType::ErasureChunk: 
                case EObjectType::JournalChunk: {
                    auto* childChunk = child->AsChunk();
                    if (!Visitor_->OnChunk(childChunk, rowIndex, subtreeStartLimit, subtreeEndLimit)) {
                        Shutdown();
                        return;
                    }
                    ++visitedChunkCount;
                    break;
                 }

                default:
                    YUNREACHABLE();
            }
        }

        // Schedule continuation.
        Callbacks_
            ->GetInvoker()
            ->Invoke(BIND(&TChunkTreeTraverser::DoTraverse, MakeStrong(this)));
    }

    static int GetStartChildIndex(
        const TChunkList* chunkList,
        const TReadLimit& lowerBound)
    {
        if (chunkList->Children().empty()) {
            return 0;
        }

        int result = 0;
        const auto& statistics = chunkList->Statistics();

        auto adjustResult = [&] (i64 limit, i64 total, const std::vector<i64>& sums) {
            if (limit < total) {
                auto it = std::upper_bound(
                    sums.begin(),
                    sums.end(),
                    limit);
                result = std::max(result, static_cast<int>(it - sums.begin()));
            } else {
                result = chunkList->Children().size();
            }
        };

        // Row Index
        if (lowerBound.HasRowIndex()) {
            i64 totalRowCount = statistics.Sealed ? statistics.RowCount : std::numeric_limits<i64>::max();
            adjustResult(lowerBound.GetRowIndex(), totalRowCount, chunkList->RowCountSums());
        }

        // Chunk index
        if (lowerBound.HasChunkIndex()) {
            adjustResult(lowerBound.GetChunkIndex(), statistics.ChunkCount, chunkList->ChunkCountSums());
        }

        // Offset
        if (lowerBound.HasOffset()) {
            adjustResult(lowerBound.GetOffset(), statistics.UncompressedDataSize, chunkList->DataSizeSums());
        }

        // Key
        if (lowerBound.HasKey()) {
            typedef std::vector<TChunkTree*>::const_iterator TChildrenIterator;
            std::reverse_iterator<TChildrenIterator> rbegin(chunkList->Children().end());
            std::reverse_iterator<TChildrenIterator> rend(chunkList->Children().begin());
            auto it = std::upper_bound(
                rbegin,
                rend,
                lowerBound.GetKey(),
                [] (const TOwningKey& key, const TChunkTree* chunkTree) {
                    return key > GetMaxKey(chunkTree);
                });
            result = std::max(result, static_cast<int>(rend - it));
        }

        return result;
    }

    static void GetInducedSubtreeLimits(
        const TStackEntry& stackEntry,
        const TReadLimit& childLowerBound,
        const TReadLimit& childUpperBound,
        TReadLimit* startLimit,
        TReadLimit* endLimit)
    {
        // Row index
        if (stackEntry.LowerBound.HasRowIndex()) {
            i64 newLowerBound = stackEntry.LowerBound.GetRowIndex() - childLowerBound.GetRowIndex();
            if (newLowerBound > 0) {
                startLimit->SetRowIndex(newLowerBound);
            }
        }
        if (stackEntry.UpperBound.HasRowIndex() &&
            stackEntry.UpperBound.GetRowIndex() < childUpperBound.GetRowIndex())
        {
            i64 newUpperBound = stackEntry.UpperBound.GetRowIndex() - childLowerBound.GetRowIndex();
            YASSERT(newUpperBound > 0);
            endLimit->SetRowIndex(newUpperBound);
        }

<<<<<<< HEAD
        // Chunk index
        if (stackEntry.LowerBound.HasChunkIndex()) {
            i64 newLowerBound = stackEntry.LowerBound.GetChunkIndex() - childLowerBound.GetChunkIndex();
=======
        if (stackEntry.LowerBound.has_chunk_index()) {
            int newLowerBound = stackEntry.LowerBound.chunk_index() - childLowerBound.chunk_index();
            if (newLowerBound > 0) {
                startLimit->set_chunk_index(newLowerBound);
            }
        }

        if (stackEntry.UpperBound.has_chunk_index() &&
            stackEntry.UpperBound.chunk_index() < childUpperBound.chunk_index())
        {
            int newUpperBound = stackEntry.UpperBound.chunk_index() - childLowerBound.chunk_index();
            YCHECK(newUpperBound > 0);
            endLimit->set_chunk_index(newUpperBound);
        }

        if (stackEntry.LowerBound.has_offset()) {
            i64 newLowerBound = stackEntry.LowerBound.offset() - childLowerBound.offset();
>>>>>>> 3ae0222f
            if (newLowerBound > 0) {
                startLimit->SetChunkIndex(newLowerBound);
            }
        }
        if (stackEntry.UpperBound.HasChunkIndex() &&
            stackEntry.UpperBound.GetChunkIndex() < childUpperBound.GetChunkIndex())
        {
            i64 newUpperBound = stackEntry.UpperBound.GetChunkIndex() - childLowerBound.GetChunkIndex();
            YASSERT(newUpperBound > 0);
            endLimit->SetChunkIndex(newUpperBound);
        }

        // Offset
        if (stackEntry.LowerBound.HasOffset()) {
            i64 newLowerBound = stackEntry.LowerBound.GetOffset() - childLowerBound.GetOffset();
            if (newLowerBound > 0) {
                startLimit->SetOffset(newLowerBound);
            }
        }
        if (stackEntry.UpperBound.HasOffset() &&
            stackEntry.UpperBound.GetOffset() < childUpperBound.GetOffset())
        {
            i64 newUpperBound = stackEntry.UpperBound.GetOffset() - childLowerBound.GetOffset();
            YASSERT(newUpperBound > 0);
            endLimit->SetOffset(newUpperBound);
        }

        // Key
        if (stackEntry.LowerBound.HasKey() &&
            stackEntry.LowerBound.GetKey() > childLowerBound.GetKey())
        {
            startLimit->SetKey(stackEntry.LowerBound.GetKey());
        }
        if (stackEntry.UpperBound.HasKey() &&
            stackEntry.UpperBound.GetKey() < childUpperBound.GetKey())
        {
            endLimit->SetKey(stackEntry.UpperBound.GetKey());
        }
    }

    bool IsStackEmpty()
    {
        return Stack_.empty();
    }

    void PushStack(const TStackEntry& newEntry)
    {
        Callbacks_->OnPush(newEntry.ChunkList);
        Stack_.push_back(newEntry);
    }

    TStackEntry& PeekStack()
    {
        return Stack_.back();
    }

    void PopStack()
    {
        auto& entry = Stack_.back();
        Callbacks_->OnPop(entry.ChunkList);
        Stack_.pop_back();
    }

    void Shutdown()
    {
        std::vector<TChunkTree*> nodes;
        for (const auto& entry : Stack_) {
            nodes.push_back(entry.ChunkList);
        }
        Callbacks_->OnShutdown(nodes);
        Stack_.clear();
    }

    const IChunkTraverserCallbacksPtr Callbacks_;
    const IChunkVisitorPtr Visitor_;

    std::vector<TStackEntry> Stack_;

public:
    TChunkTreeTraverser(
        IChunkTraverserCallbacksPtr callbacks,
        IChunkVisitorPtr visitor)
        : Callbacks_(callbacks)
        , Visitor_(visitor)
    { }

    void Run(
        TChunkList* chunkList,
        const TReadLimit& lowerBound,
        const TReadLimit& upperBound)
    {
        int childIndex = GetStartChildIndex(chunkList, lowerBound);
        PushStack(TStackEntry(
            chunkList,
            childIndex,
            0,
            lowerBound,
            upperBound));

        // Run first iteration synchronously.
        DoTraverse();
    }

};

void TraverseChunkTree(
    IChunkTraverserCallbacksPtr traverserCallbacks,
    IChunkVisitorPtr visitor,
    TChunkList* root,
    const TReadLimit& lowerLimit,
    const TReadLimit& upperLimit)
{
    auto traverser = New<TChunkTreeTraverser>(
        std::move(traverserCallbacks),
        std::move(visitor));
    traverser->Run(root, lowerLimit, upperLimit);
}

////////////////////////////////////////////////////////////////////////////////

class TPreemptableChunkTraverserCallbacks
    : public IChunkTraverserCallbacks
{
public:
    explicit TPreemptableChunkTraverserCallbacks(NCellMaster::TBootstrap* bootstrap)
        : Bootstrap_(bootstrap)
    { }

    virtual bool IsPreemptable() const override
    {
        return true;
    }

    virtual IInvokerPtr GetInvoker() const override
    {
        return Bootstrap_->GetHydraFacade()->GetEpochAutomatonInvoker(EAutomatonThreadQueue::ChunkTraverser);
    }

    virtual void OnPop(TChunkTree* node) override
    {
        auto objectManager = Bootstrap_->GetObjectManager();
        objectManager->WeakUnrefObject(node);
    }

    virtual void OnPush(TChunkTree* node) override
    {
        auto objectManager = Bootstrap_->GetObjectManager();
        objectManager->WeakRefObject(node);
    }

    virtual void OnShutdown(const std::vector<TChunkTree*>& nodes) override
    {
        auto objectManager = Bootstrap_->GetObjectManager();
        for (const auto& node : nodes) {
            objectManager->WeakUnrefObject(node);
        }
    }

private:
    NCellMaster::TBootstrap* const Bootstrap_;

};

IChunkTraverserCallbacksPtr CreatePreemptableChunkTraverserCallbacks(
    NCellMaster::TBootstrap* bootstrap)
{
    return New<TPreemptableChunkTraverserCallbacks>(bootstrap);
}

////////////////////////////////////////////////////////////////////////////////

class TNonpreemptableChunkTraverserCallbacks
    : public IChunkTraverserCallbacks
{
public:
    virtual bool IsPreemptable() const override
    {
        return false;
    }

    virtual IInvokerPtr GetInvoker() const override
    {
        return GetSyncInvoker();
    }

    virtual void OnPop(TChunkTree* /*node*/) override
    { }

    virtual void OnPush(TChunkTree* /*node*/) override
    { }

    virtual void OnShutdown(const std::vector<TChunkTree*>& /*nodes*/) override
    { }

};

IChunkTraverserCallbacksPtr GetNonpreemptableChunkTraverserCallbacks()
{
    return RefCountedSingleton<TNonpreemptableChunkTraverserCallbacks>();
}

////////////////////////////////////////////////////////////////////////////////

class TEnumeratingChunkVisitor
    : public IChunkVisitor
{
public:
    explicit TEnumeratingChunkVisitor(std::vector<TChunk*>* chunks)
        : Chunks_(chunks)
    { }

    virtual bool OnChunk(
        TChunk* chunk,
        i64 /*rowIndex*/,
        const NChunkClient::TReadLimit& /*startLimit*/,
        const NChunkClient::TReadLimit& /*endLimit*/) override
    {
        Chunks_->push_back(chunk);
        return true;
    }

    virtual void OnError(const TError& /*error*/) override
    {
        YUNREACHABLE();
    }

    virtual void OnFinish() override
    { }

private:
    std::vector<TChunk*>* const Chunks_;

};

void EnumerateChunksInChunkTree(
    TChunkList* root,
    std::vector<TChunk*>* chunks,
    const NChunkClient::TReadLimit& lowerLimit,
    const NChunkClient::TReadLimit& upperLimit)
{
    auto visitor = New<TEnumeratingChunkVisitor>(chunks);
    TraverseChunkTree(
        GetNonpreemptableChunkTraverserCallbacks(),
        visitor,
        root,
        lowerLimit,
        upperLimit);
}

std::vector<TChunk*> EnumerateChunksInChunkTree(
    TChunkList* root,
    const NChunkClient::TReadLimit& lowerLimit,
    const NChunkClient::TReadLimit& upperLimit)
{
    std::vector<TChunk*> chunks;
    EnumerateChunksInChunkTree(
        root,
        &chunks,
        lowerLimit,
        upperLimit);
    return chunks;
}

////////////////////////////////////////////////////////////////////////////////

} // namespace NChunkServer
} // namespace NYT<|MERGE_RESOLUTION|>--- conflicted
+++ resolved
@@ -382,29 +382,9 @@
             endLimit->SetRowIndex(newUpperBound);
         }
 
-<<<<<<< HEAD
         // Chunk index
         if (stackEntry.LowerBound.HasChunkIndex()) {
             i64 newLowerBound = stackEntry.LowerBound.GetChunkIndex() - childLowerBound.GetChunkIndex();
-=======
-        if (stackEntry.LowerBound.has_chunk_index()) {
-            int newLowerBound = stackEntry.LowerBound.chunk_index() - childLowerBound.chunk_index();
-            if (newLowerBound > 0) {
-                startLimit->set_chunk_index(newLowerBound);
-            }
-        }
-
-        if (stackEntry.UpperBound.has_chunk_index() &&
-            stackEntry.UpperBound.chunk_index() < childUpperBound.chunk_index())
-        {
-            int newUpperBound = stackEntry.UpperBound.chunk_index() - childLowerBound.chunk_index();
-            YCHECK(newUpperBound > 0);
-            endLimit->set_chunk_index(newUpperBound);
-        }
-
-        if (stackEntry.LowerBound.has_offset()) {
-            i64 newLowerBound = stackEntry.LowerBound.offset() - childLowerBound.offset();
->>>>>>> 3ae0222f
             if (newLowerBound > 0) {
                 startLimit->SetChunkIndex(newLowerBound);
             }
@@ -413,7 +393,7 @@
             stackEntry.UpperBound.GetChunkIndex() < childUpperBound.GetChunkIndex())
         {
             i64 newUpperBound = stackEntry.UpperBound.GetChunkIndex() - childLowerBound.GetChunkIndex();
-            YASSERT(newUpperBound > 0);
+            YCHECK(newUpperBound > 0);
             endLimit->SetChunkIndex(newUpperBound);
         }
 
