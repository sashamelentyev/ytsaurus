#include "stdafx.h"
#include "chunk_holder_server.h"

#include <yt/ytlib/bus/nl_server.h>

#include <yt/ytlib/ytree/tree_builder.h>
#include <yt/ytlib/ytree/ephemeral.h>
#include <yt/ytlib/ytree/virtual.h>

#include <yt/ytlib/orchid/orchid_service.h>

#include <yt/ytlib/monitoring/monitoring_manager.h>
#include <yt/ytlib/monitoring/ytree_integration.h>
#include <yt/ytlib/monitoring/http_server.h>
#include <yt/ytlib/monitoring/http_integration.h>
#include <yt/ytlib/monitoring/statlog.h>

#include <yt/ytlib/ytree/yson_file_service.h>

#include <yt/ytlib/chunk_holder/chunk_holder_service.h>
#include <yt/ytlib/chunk_holder/reader_cache.h>
#include <yt/ytlib/chunk_holder/session_manager.h>
#include <yt/ytlib/chunk_holder/block_store.h>
#include <yt/ytlib/chunk_holder/chunk_store.h>
#include <yt/ytlib/chunk_holder/chunk_cache.h>
#include <yt/ytlib/chunk_holder/master_connector.h>
#include <yt/ytlib/chunk_holder/ytree_integration.h>

namespace NYT {

static NLog::TLogger Logger("Server");

using NBus::IBusServer;
using NBus::TNLBusServerConfig;
using NBus::CreateNLBusServer;

using NRpc::IRpcServer;
using NRpc::CreateRpcServer;

using NYTree::IYPathService;

using NMonitoring::TMonitoringManager;
using NMonitoring::GetYPathHttpHandler;
using NMonitoring::CreateMonitoringProvider;

using NOrchid::TOrchidService;

using NChunkHolder::TReaderCache;
using NChunkHolder::TChunkStore;
using NChunkHolder::TChunkCache;
using NChunkHolder::TBlockStore;
using NChunkHolder::TSessionManager;
using NChunkHolder::TReplicator;
using NChunkHolder::TChunkHolderService;
using NChunkHolder::TMasterConnector;
using NChunkHolder::CreateChunkMapService;

////////////////////////////////////////////////////////////////////////////////

TChunkHolderServer::TChunkHolderServer(
    const Stroka& configFileName,
    TConfig* config)
    : ConfigFileName(configFileName)
    , Config(config)
{ }

void TChunkHolderServer::Run()
{
    LOG_INFO("Starting chunk holder");

    // Explicitly instrumentation thread creation.
    NSTAT::EnableStatlog(true);

    auto controlQueue = New<TActionQueue>("Control");

    auto busServer = CreateNLBusServer(~New<TNLBusServerConfig>(Config->RpcPort));

    auto rpcServer = CreateRpcServer(~busServer);

    auto readerCache = New<TReaderCache>(~Config);

    auto chunkStore = New<TChunkStore>(
        ~Config,
        ~readerCache);

    auto chunkCache = New<TChunkCache>(
        Config,
        ~readerCache);

    auto blockStore = New<TBlockStore>(
        ~Config,
        ~chunkStore,
        ~chunkCache,
        ~readerCache);

    auto sessionManager = New<TSessionManager>(
        ~Config,
        ~blockStore,
        ~chunkStore,
        ~controlQueue->GetInvoker());

    auto replicator = New<TReplicator>(
        ~chunkStore,
        ~blockStore,
        ~controlQueue->GetInvoker());

<<<<<<< HEAD
    TMasterConnector::TPtr masterConnector;
    if (!Config->Masters->Addresses.empty()) {
        masterConnector = New<TMasterConnector>(
            ~Config,
=======
    auto masterConnector = New<TMasterConnector>(
            Config,
>>>>>>> e8531740
            ~chunkStore,
            ~chunkCache,
            ~sessionManager,
            ~replicator,
            ~controlQueue->GetInvoker());
<<<<<<< HEAD
    } else {
        LOG_INFO("Running in standalone mode");
    }

    auto chunkCache = New<TChunkCache>(
        ~Config,
        ~readerCache,
        ~masterConnector);
=======
>>>>>>> e8531740

    auto chunkHolderService = New<TChunkHolderService>(
        ~Config,
        ~controlQueue->GetInvoker(),
        ~rpcServer,
        ~chunkStore,
        ~chunkCache,
        ~readerCache,
        ~blockStore,
        ~sessionManager);

    auto monitoringManager = New<TMonitoringManager>();
    monitoringManager->Register(
        "/ref_counted",
        FromMethod(&TRefCountedTracker::GetMonitoringInfo));
    monitoringManager->Register(
        "/bus_server",
        FromMethod(&IBusServer::GetMonitoringInfo, busServer));
    monitoringManager->Register(
        "/rpc_server",
        FromMethod(&IRpcServer::GetMonitoringInfo, rpcServer));
    monitoringManager->Start();

    // TODO: refactor
    auto orchidFactory = NYTree::GetEphemeralNodeFactory();
    auto orchidRoot = orchidFactory->CreateMap();  
    YVERIFY(orchidRoot->AddChild(
        NYTree::CreateVirtualNode(
            ~CreateMonitoringProvider(~monitoringManager),
            orchidFactory),
        "monitoring"));
    YVERIFY(orchidRoot->AddChild(
        NYTree::CreateVirtualNode(
            ~CreateChunkMapService(~chunkStore),
            orchidFactory),
        "chunks"));
    YVERIFY(orchidRoot->AddChild(
        NYTree::CreateVirtualNode(
            ~NYTree::CreateYsonFileProvider(ConfigFileName),
            orchidFactory),
        "config"));

    auto orchidService = New<TOrchidService>(
        ~orchidRoot,
        ~rpcServer,
        ~controlQueue->GetInvoker());

    // TODO: fix memory leaking
<<<<<<< HEAD
    auto httpServer = new THttpTreeServer(Config->MonitoringPort);
=======
    auto httpServer = new NHTTP::TServer(Config.MonitoringPort);
>>>>>>> e8531740
    auto orchidPathService = ToFuture(IYPathService::FromNode(~orchidRoot));
    httpServer->Register(
        "/statistics",
        NMonitoring::GetProfilingHttpHandler()
        );
    httpServer->Register(
        "/orchid",
        GetYPathHttpHandler(
            FromFunctor([=] () -> TFuture<IYPathService::TPtr>::TPtr
                {
                    return orchidPathService;
                })));

<<<<<<< HEAD
    LOG_INFO("Listening for HTTP monitoring requests on port %d", Config->MonitoringPort);
=======
    LOG_INFO("Listening for HTTP requests on port %d", Config.MonitoringPort);
>>>>>>> e8531740
    httpServer->Start();

    LOG_INFO("Listening for RPC requests on port %d", Config->RpcPort);
    rpcServer->Start();

    Sleep(TDuration::Max());
}

////////////////////////////////////////////////////////////////////////////////

} // namespace NYT<|MERGE_RESOLUTION|>--- conflicted
+++ resolved
@@ -104,31 +104,13 @@
         ~blockStore,
         ~controlQueue->GetInvoker());
 
-<<<<<<< HEAD
-    TMasterConnector::TPtr masterConnector;
-    if (!Config->Masters->Addresses.empty()) {
-        masterConnector = New<TMasterConnector>(
+    auto masterConnector = New<TMasterConnector>(
             ~Config,
-=======
-    auto masterConnector = New<TMasterConnector>(
-            Config,
->>>>>>> e8531740
             ~chunkStore,
             ~chunkCache,
             ~sessionManager,
             ~replicator,
             ~controlQueue->GetInvoker());
-<<<<<<< HEAD
-    } else {
-        LOG_INFO("Running in standalone mode");
-    }
-
-    auto chunkCache = New<TChunkCache>(
-        ~Config,
-        ~readerCache,
-        ~masterConnector);
-=======
->>>>>>> e8531740
 
     auto chunkHolderService = New<TChunkHolderService>(
         ~Config,
@@ -177,11 +159,7 @@
         ~controlQueue->GetInvoker());
 
     // TODO: fix memory leaking
-<<<<<<< HEAD
-    auto httpServer = new THttpTreeServer(Config->MonitoringPort);
-=======
-    auto httpServer = new NHTTP::TServer(Config.MonitoringPort);
->>>>>>> e8531740
+    auto httpServer = new NHTTP::TServer(Config->MonitoringPort);
     auto orchidPathService = ToFuture(IYPathService::FromNode(~orchidRoot));
     httpServer->Register(
         "/statistics",
@@ -195,11 +173,7 @@
                     return orchidPathService;
                 })));
 
-<<<<<<< HEAD
-    LOG_INFO("Listening for HTTP monitoring requests on port %d", Config->MonitoringPort);
-=======
-    LOG_INFO("Listening for HTTP requests on port %d", Config.MonitoringPort);
->>>>>>> e8531740
+    LOG_INFO("Listening for HTTP requests on port %d", Config->MonitoringPort);
     httpServer->Start();
 
     LOG_INFO("Listening for RPC requests on port %d", Config->RpcPort);
