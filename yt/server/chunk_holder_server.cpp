#include "stdafx.h"
#include "chunk_holder_server.h"

#include <yt/ytlib/ytree/tree_builder.h>
#include <yt/ytlib/ytree/ephemeral.h>
#include <yt/ytlib/ytree/virtual.h>

#include <yt/ytlib/orchid/orchid_service.h>

#include <yt/ytlib/monitoring/monitoring_manager.h>
#include <yt/ytlib/monitoring/ytree_integration.h>
#include <yt/ytlib/monitoring/http_tree_server.h>

#include <yt/ytlib/ytree/yson_file_service.h>

<<<<<<< HEAD
#include <yt/ytlib/bus/nl_server.h>
=======
#include <yt/ytlib/chunk_holder/chunk_holder.h>
#include <yt/ytlib/chunk_holder/session.h>
#include <yt/ytlib/chunk_holder/block_store.h>
#include <yt/ytlib/chunk_holder/chunk_store.h>
#include <yt/ytlib/chunk_holder/master_connector.h>
#include <yt/ytlib/chunk_holder/ytree_integration.h>
>>>>>>> 7f5f45a6

namespace NYT {

static NLog::TLogger Logger("ChunkHolder");

using NBus::IBusServer;
using NBus::TNLBusServerConfig;
using NBus::CreateNLBusServer;

using NRpc::IRpcServer;
using NRpc::CreateRpcServer;

using NYTree::IYPathService;

using NMonitoring::TMonitoringManager;
using NMonitoring::THttpTreeServer;
using NMonitoring::GetYPathHttpHandler;
using NMonitoring::CreateMonitoringProvider;

using NOrchid::TOrchidService;

<<<<<<< HEAD
using NChunkHolder::TChunkHolderService;

=======
using NChunkHolder::TChunkStore;
using NChunkHolder::TBlockStore;
using NChunkHolder::TSessionManager;
using NChunkHolder::TReplicator;
using NChunkHolder::TChunkHolder;
using NChunkHolder::TMasterConnector;
using NChunkHolder::CreateChunkMapService;
>>>>>>> 7f5f45a6

////////////////////////////////////////////////////////////////////////////////

TChunkHolderServer::TChunkHolderServer(const TConfig &config)
    : Config(config)
{ }

void TChunkHolderServer::Run()
{
    LOG_INFO("Starting chunk holder");

    auto controlQueue = New<TActionQueue>();

    auto busServer = CreateNLBusServer(TNLBusServerConfig(Config.RpcPort));

    auto rpcServer = CreateRpcServer(~busServer);

    auto chunkStore = New<TChunkStore>(Config);
    auto blockStore = New<TBlockStore>(Config, chunkStore);

    auto sessionManager = New<TSessionManager>(
        Config,
        blockStore,
        chunkStore,
        ~controlQueue->GetInvoker());

    auto replicator = New<TReplicator>(
        chunkStore,
        blockStore,
        ~controlQueue->GetInvoker());

    if (!Config.Masters.Addresses.empty()) {
        auto masterConnector = New<TMasterConnector>(
            Config,
            chunkStore,
            sessionManager,
            replicator,
            ~controlQueue->GetInvoker());
    } else {
        LOG_INFO("Running in standalone mode");
    }

    auto chunkHolder = New<TChunkHolder>(
        Config,
        ~controlQueue->GetInvoker(),
        ~rpcServer,
        ~chunkStore,
        ~blockStore,
        ~sessionManager);

    auto monitoringManager = New<TMonitoringManager>();
    monitoringManager->Register(
        "/ref_counted",
        FromMethod(&TRefCountedTracker::GetMonitoringInfo));
    monitoringManager->Register(
        "/bus_server",
        FromMethod(&IBusServer::GetMonitoringInfo, busServer));
    monitoringManager->Register(
        "/rpc_server",
        FromMethod(&IRpcServer::GetMonitoringInfo, rpcServer));
    monitoringManager->Start();

    // TODO: refactor
    auto orchidFactory = NYTree::GetEphemeralNodeFactory();
    auto orchidRoot = orchidFactory->CreateMap();  
    orchidRoot->AddChild(
        NYTree::CreateVirtualNode(
            ~CreateMonitoringProvider(~monitoringManager),
            orchidFactory),
        "monitoring");
    orchidRoot->AddChild(
        NYTree::CreateVirtualNode(
            ~CreateChunkMapService(~chunkStore),
            orchidFactory),
        "chunks");
    if (!Config.NewConfigFileName.empty()) {
        orchidRoot->AddChild(
            NYTree::CreateVirtualNode(
                ~NYTree::CreateYsonFileProvider(Config.NewConfigFileName),
                orchidFactory),
            "config");
    }

    auto orchidService = New<TOrchidService>(
        ~orchidRoot,
        ~rpcServer,
        ~controlQueue->GetInvoker());

<<<<<<< HEAD
    auto chunkHolder = New<TChunkHolderService>(
        Config,
        ~controlQueue->GetInvoker(),
        ~rpcServer);

=======
    // TODO: fix memory leaking
    auto httpServer = new THttpTreeServer(Config.MonitoringPort);
    auto orchidPathService = ToFuture(IYPathService::FromNode(~orchidRoot));
    httpServer->Register(
        "orchid",
        GetYPathHttpHandler(
            ~FromFunctor([=] () -> TFuture<IYPathService::TPtr>::TPtr
                {
                    return orchidPathService;
                })));

    LOG_INFO("Listening for HTTP monitoring requests on port %d", Config.MonitoringPort);
    httpServer->Start();

    LOG_INFO("Listening for RPC requests on port %d", Config.RpcPort);
>>>>>>> 7f5f45a6
    rpcServer->Start();

    Sleep(TDuration::Max());
}

////////////////////////////////////////////////////////////////////////////////

} // namespace NYT<|MERGE_RESOLUTION|>--- conflicted
+++ resolved
@@ -1,5 +1,7 @@
 #include "stdafx.h"
 #include "chunk_holder_server.h"
+
+#include <yt/ytlib/bus/nl_server.h>
 
 #include <yt/ytlib/ytree/tree_builder.h>
 #include <yt/ytlib/ytree/ephemeral.h>
@@ -13,16 +15,12 @@
 
 #include <yt/ytlib/ytree/yson_file_service.h>
 
-<<<<<<< HEAD
-#include <yt/ytlib/bus/nl_server.h>
-=======
-#include <yt/ytlib/chunk_holder/chunk_holder.h>
-#include <yt/ytlib/chunk_holder/session.h>
+#include <yt/ytlib/chunk_holder/chunk_holder_service.h>
+#include <yt/ytlib/chunk_holder/session_manager.h>
 #include <yt/ytlib/chunk_holder/block_store.h>
 #include <yt/ytlib/chunk_holder/chunk_store.h>
 #include <yt/ytlib/chunk_holder/master_connector.h>
 #include <yt/ytlib/chunk_holder/ytree_integration.h>
->>>>>>> 7f5f45a6
 
 namespace NYT {
 
@@ -44,18 +42,13 @@
 
 using NOrchid::TOrchidService;
 
-<<<<<<< HEAD
-using NChunkHolder::TChunkHolderService;
-
-=======
 using NChunkHolder::TChunkStore;
 using NChunkHolder::TBlockStore;
 using NChunkHolder::TSessionManager;
 using NChunkHolder::TReplicator;
-using NChunkHolder::TChunkHolder;
+using NChunkHolder::TChunkHolderService;
 using NChunkHolder::TMasterConnector;
 using NChunkHolder::CreateChunkMapService;
->>>>>>> 7f5f45a6
 
 ////////////////////////////////////////////////////////////////////////////////
 
@@ -98,7 +91,7 @@
         LOG_INFO("Running in standalone mode");
     }
 
-    auto chunkHolder = New<TChunkHolder>(
+    auto chunkHolderService = New<TChunkHolderService>(
         Config,
         ~controlQueue->GetInvoker(),
         ~rpcServer,
@@ -144,13 +137,6 @@
         ~rpcServer,
         ~controlQueue->GetInvoker());
 
-<<<<<<< HEAD
-    auto chunkHolder = New<TChunkHolderService>(
-        Config,
-        ~controlQueue->GetInvoker(),
-        ~rpcServer);
-
-=======
     // TODO: fix memory leaking
     auto httpServer = new THttpTreeServer(Config.MonitoringPort);
     auto orchidPathService = ToFuture(IYPathService::FromNode(~orchidRoot));
@@ -166,7 +152,6 @@
     httpServer->Start();
 
     LOG_INFO("Listening for RPC requests on port %d", Config.RpcPort);
->>>>>>> 7f5f45a6
     rpcServer->Start();
 
     Sleep(TDuration::Max());
