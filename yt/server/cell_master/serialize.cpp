#include "serialize.h"

namespace NYT {
namespace NCellMaster {

////////////////////////////////////////////////////////////////////////////////

int GetCurrentSnapshotVersion()
{
<<<<<<< HEAD
    return 405;
=======
    return 350;
>>>>>>> c462c706
}

bool ValidateSnapshotVersion(int version)
{
    return
        version == 125 ||
        version == 200 ||
        version == 201 ||
        version == 202 ||
        version == 203 ||
        version == 204 ||
        version == 205 ||
        version == 206 ||
        version == 207 ||
        version == 208 ||
        version == 209 ||
        version == 210 ||
        version == 211 ||
        version == 212 ||
        version == 213 ||
        version == 300 ||
        version == 301 ||
<<<<<<< HEAD
        version == 400 ||
        version == 401 ||
        version == 402 ||
        version == 403 ||
        version == 404 ||
        version == 405;
=======
        version == 302 ||
        version == 303 ||
        version == 304 ||
        version == 350;
>>>>>>> c462c706
}

////////////////////////////////////////////////////////////////////////////////

TLoadContext::TLoadContext(TBootstrap* bootstrap)
    : Bootstrap_(bootstrap)
{ }

////////////////////////////////////////////////////////////////////////////////

} // namespace NCellMaster
} // namespace NYT<|MERGE_RESOLUTION|>--- conflicted
+++ resolved
@@ -7,11 +7,7 @@
 
 int GetCurrentSnapshotVersion()
 {
-<<<<<<< HEAD
-    return 405;
-=======
-    return 350;
->>>>>>> c462c706
+    return 406;
 }
 
 bool ValidateSnapshotVersion(int version)
@@ -34,19 +30,17 @@
         version == 213 ||
         version == 300 ||
         version == 301 ||
-<<<<<<< HEAD
+        version == 302 ||
+        version == 303 ||
+        version == 304 ||
+        version == 350 ||
         version == 400 ||
         version == 401 ||
         version == 402 ||
         version == 403 ||
         version == 404 ||
-        version == 405;
-=======
-        version == 302 ||
-        version == 303 ||
-        version == 304 ||
-        version == 350;
->>>>>>> c462c706
+        version == 405 ||
+        version == 406;
 }
 
 ////////////////////////////////////////////////////////////////////////////////
