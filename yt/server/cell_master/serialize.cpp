#include "serialize.h"

namespace NYT {
namespace NCellMaster {

////////////////////////////////////////////////////////////////////////////////

int GetCurrentSnapshotVersion()
{
<<<<<<< HEAD
    return 805;
=======
    return 718; // This version is fixed in 19.3. Please do master development in branch 19.4.
>>>>>>> de1ee7bd
}

bool ValidateSnapshotVersion(int version)
{
    return
        version == 354 ||
        version == 355 ||
        version == 356 ||
        version == 400 ||
        version == 401 ||
        version == 402 ||
        version == 403 ||
        version == 500 ||
        version == 501 ||
        version == 502 ||
        version == 503 ||
        version == 504 ||
        version == 505 ||
        version == 506 ||
        version == 507 ||
        version == 508 ||
        version == 600 ||
        version == 601 ||
        version == 602 ||
        version == 603 ||
        version == 604 ||
        version == 605 ||
        version == 606 ||
        version == 607 ||
        version == 608 ||
        version == 609 ||
        version == 610 ||
        version == 611 ||
        version == 612 ||
        version == 613 ||
        version == 614 ||
        version == 615 ||
        version == 616 ||
        version == 617 ||
        version == 618 ||
        version == 619 ||
        version == 620 ||
        version == 621 ||
        version == 622 ||
        version == 623 ||
        version == 624 ||
        version == 625 ||
        version == 626 ||
        version == 627 ||
        version == 628 ||
        version == 629 ||
        version == 630 ||
        version == 700 ||
        version == 701 ||
        version == 702 ||
        version == 703 ||
        version == 704 ||
        version == 705 ||
        version == 706 ||
        version == 707 ||
        version == 708 ||
        version == 709 ||
        version == 710 ||
        version == 711 || // shakurov
        version == 712 || // aozeritsky
        version == 713 || // savrus: Add tablet cell decommission
        version == 714 || // savrus: Change TReqKickOrphanedTabletActions
        version == 715 || // ifsmirnov: Fix tablet_error_count lag
        version == 716 || // savrus: Add dynamic tablet cell options
        version == 717 || // aozeritsky: Add replicated table options
<<<<<<< HEAD
        version == 800 || // savrus: Multicell for dynamic tables
        version == 801 || // savrus: Make tablet_state backward-compatible
        version == 802 || // aozeritsky: Add replica options
        version == 803 || // savrus: Add primary last mount transaction id
        version == 804 || // shakurov: Remove TTransaction::System
        version == 805;   // psushin: Add cypress annotations
=======
        version == 718;   // shakurov: weak ghosts save/load
>>>>>>> de1ee7bd
}

////////////////////////////////////////////////////////////////////////////////

TLoadContext::TLoadContext(TBootstrap* bootstrap)
    : Bootstrap_(bootstrap)
{ }

////////////////////////////////////////////////////////////////////////////////

} // namespace NCellMaster
} // namespace NYT<|MERGE_RESOLUTION|>--- conflicted
+++ resolved
@@ -7,11 +7,7 @@
 
 int GetCurrentSnapshotVersion()
 {
-<<<<<<< HEAD
-    return 805;
-=======
-    return 718; // This version is fixed in 19.3. Please do master development in branch 19.4.
->>>>>>> de1ee7bd
+    return 806;
 }
 
 bool ValidateSnapshotVersion(int version)
@@ -82,16 +78,14 @@
         version == 715 || // ifsmirnov: Fix tablet_error_count lag
         version == 716 || // savrus: Add dynamic tablet cell options
         version == 717 || // aozeritsky: Add replicated table options
-<<<<<<< HEAD
+        version == 718 || // shakurov: weak ghosts save/load
         version == 800 || // savrus: Multicell for dynamic tables
         version == 801 || // savrus: Make tablet_state backward-compatible
         version == 802 || // aozeritsky: Add replica options
         version == 803 || // savrus: Add primary last mount transaction id
         version == 804 || // shakurov: Remove TTransaction::System
-        version == 805;   // psushin: Add cypress annotations
-=======
-        version == 718;   // shakurov: weak ghosts save/load
->>>>>>> de1ee7bd
+        version == 805 || // psushin: Add cypress annotations
+        version == 806;   // shakurov: same as ver. 718, but in 19.4
 }
 
 ////////////////////////////////////////////////////////////////////////////////
