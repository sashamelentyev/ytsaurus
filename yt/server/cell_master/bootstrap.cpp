#include "bootstrap.h"
#include "private.h"
#include "config.h"
#include "hydra_facade.h"
#include "world_initializer.h"
#include "multicell_manager.h"

#include <yt/server/chunk_server/chunk_manager.h>
#include <yt/server/chunk_server/chunk_service.h>
#include <yt/server/chunk_server/cypress_integration.h>
#include <yt/server/chunk_server/job_tracker_service.h>

#include <yt/server/cypress_server/cypress_integration.h>
#include <yt/server/cypress_server/cypress_manager.h>

#include <yt/server/file_server/file_node.h>

#include <yt/server/hive/hive_manager.h>
#include <yt/server/hive/transaction_manager.h>
#include <yt/server/hive/transaction_supervisor.h>
#include <yt/server/hive/cell_directory_synchronizer.h>

#include <yt/server/hydra/changelog.h>
#include <yt/server/hydra/file_snapshot_store.h>
#include <yt/server/hydra/local_changelog_store.h>
#include <yt/server/hydra/local_snapshot_service.h>
#include <yt/server/hydra/local_snapshot_store.h>
#include <yt/server/hydra/snapshot.h>

#include <yt/server/journal_server/journal_node.h>
#include <yt/server/journal_server/journal_manager.h>

#include <yt/server/misc/build_attributes.h>

#include <yt/server/node_tracker_server/cypress_integration.h>
#include <yt/server/node_tracker_server/node_tracker.h>
#include <yt/server/node_tracker_server/node_tracker_service.h>

#include <yt/server/object_server/object_manager.h>
#include <yt/server/object_server/object_service.h>
#include <yt/server/object_server/sys_node.h>

#include <yt/server/orchid/cypress_integration.h>

#include <yt/server/security_server/cypress_integration.h>
#include <yt/server/security_server/security_manager.h>

#include <yt/server/table_server/table_node.h>

#include <yt/server/tablet_server/cypress_integration.h>
#include <yt/server/tablet_server/tablet_manager.h>

#include <yt/server/transaction_server/cypress_integration.h>
#include <yt/server/transaction_server/timestamp_manager.h>
#include <yt/server/transaction_server/transaction_manager.h>

#include <yt/server/election/election_manager.h>

#include <yt/ytlib/election/cell_manager.h>

#include <yt/ytlib/hive/cell_directory.h>

#include <yt/ytlib/monitoring/http_integration.h>
#include <yt/ytlib/monitoring/monitoring_manager.h>

#include <yt/ytlib/orchid/orchid_service.h>

#include <yt/ytlib/transaction_client/remote_timestamp_provider.h>
#include <yt/ytlib/transaction_client/timestamp_provider.h>

#include <yt/ytlib/object_client/helpers.h>

#include <yt/core/bus/config.h>
#include <yt/core/bus/server.h>
#include <yt/core/bus/tcp_server.h>

#include <yt/core/misc/ref_counted_tracker.h>

#include <yt/core/profiling/profile_manager.h>

#include <yt/core/rpc/bus_channel.h>
#include <yt/core/rpc/bus_server.h>
#include <yt/core/rpc/server.h>

#include <yt/core/ytree/ephemeral_node_factory.h>
#include <yt/core/ytree/tree_builder.h>
#include <yt/core/ytree/virtual.h>
#include <yt/core/ytree/ypath_client.h>
#include <yt/core/ytree/ypath_service.h>

namespace NYT {
namespace NCellMaster {

using namespace NBus;
using namespace NRpc;
using namespace NYTree;
using namespace NElection;
using namespace NHydra;
using namespace NHive;
using namespace NNodeTrackerServer;
using namespace NTransactionServer;
using namespace NChunkServer;
using namespace NJournalServer;
using namespace NObjectServer;
using namespace NObjectClient;
using namespace NCypressServer;
using namespace NMonitoring;
using namespace NOrchid;
using namespace NProfiling;
using namespace NConcurrency;
using namespace NFileServer;
using namespace NTableServer;
using namespace NJournalServer;
using namespace NSecurityServer;
using namespace NTabletServer;

using NElection::TCellId;

////////////////////////////////////////////////////////////////////////////////

static const auto& Logger = CellMasterLogger;

////////////////////////////////////////////////////////////////////////////////

TBootstrap::TBootstrap(INodePtr configNode)
    : ConfigNode_(configNode)
{ }

// Neither remove it nor move it to the header.
TBootstrap::~TBootstrap()
{ }

TCellMasterConfigPtr TBootstrap::GetConfig() const
{
    return Config_;
}

bool TBootstrap::IsPrimaryMaster() const
{
    return PrimaryMaster_;
}

bool TBootstrap::IsSecondaryMaster() const
{
    return SecondaryMaster_;
}

bool TBootstrap::IsMulticell() const
{
    return Multicell_;
}

const TCellId& TBootstrap::GetCellId() const
{
    return CellId_;
}

TCellId TBootstrap::GetCellId(TCellTag cellTag) const
{
    return ReplaceCellTagInId(PrimaryCellId_, cellTag);
}

TCellTag TBootstrap::GetCellTag() const
{
    return CellTag_;
}

const TCellId& TBootstrap::GetPrimaryCellId() const
{
    return PrimaryCellId_;
}

TCellTag TBootstrap::GetPrimaryCellTag() const
{
    return PrimaryCellTag_;
}

<<<<<<< HEAD
const std::vector<TCellTag>& TBootstrap::GetSecondaryCellTags() const
=======
const TCellTagList& TBootstrap::GetSecondaryCellTags() const
>>>>>>> 4c21d8c5
{
    return SecondaryCellTags_;
}

TMulticellManagerPtr TBootstrap::GetMulticellManager() const
{
    return MulticellManager_;
}

IServerPtr TBootstrap::GetRpcServer() const
{
    return RpcServer_;
}

TCellManagerPtr TBootstrap::GetCellManager() const
{
    return CellManager_;
}

IChangelogStoreFactoryPtr TBootstrap::GetChangelogStoreFactory() const
{
    return ChangelogStoreFactory_;
}

ISnapshotStorePtr TBootstrap::GetSnapshotStore() const
{
    return SnapshotStore_;
}

TNodeTrackerPtr TBootstrap::GetNodeTracker() const
{
    return NodeTracker_;
}

TTransactionManagerPtr TBootstrap::GetTransactionManager() const
{
    return TransactionManager_;
}

TTransactionSupervisorPtr TBootstrap::GetTransactionSupervisor() const
{
    return TransactionSupervisor_;
}

TCypressManagerPtr TBootstrap::GetCypressManager() const
{
    return CypressManager_;
}

THydraFacadePtr TBootstrap::GetHydraFacade() const
{
    return HydraFacade_;
}

TWorldInitializerPtr TBootstrap::GetWorldInitializer() const
{
    return WorldInitializer_;
}

TObjectManagerPtr TBootstrap::GetObjectManager() const
{
    return ObjectManager_;
}

TChunkManagerPtr TBootstrap::GetChunkManager() const
{
    return ChunkManager_;
}

NJournalServer::TJournalManagerPtr TBootstrap::GetJournalManager() const
{
    return JournalManager_;
}

TSecurityManagerPtr TBootstrap::GetSecurityManager() const
{
    return SecurityManager_;
}

TTabletManagerPtr TBootstrap::GetTabletManager() const
{
    return TabletManager_;
}

THiveManagerPtr TBootstrap::GetHiveManager() const
{
    return HiveManager_;
}

TCellDirectoryPtr TBootstrap::GetCellDirectory() const
{
    return CellDirectory_;
}

IInvokerPtr TBootstrap::GetControlInvoker() const
{
    return ControlQueue_->GetInvoker();
}

void TBootstrap::Initialize()
{
    srand(time(nullptr));

    ControlQueue_ = New<TActionQueue>("Control");

    BIND(&TBootstrap::DoInitialize, this)
        .AsyncVia(GetControlInvoker())
        .Run()
        .Get()
        .ThrowOnError();
}

void TBootstrap::Run()
{
    BIND(&TBootstrap::DoRun, this)
        .AsyncVia(GetControlInvoker())
        .Run()
        .Get()
        .ThrowOnError();
    Sleep(TDuration::Max());
}

void TBootstrap::TryLoadSnapshot(const Stroka& fileName, bool dump)
{
    BIND(&TBootstrap::DoLoadSnapshot, this, fileName, dump)
        .AsyncVia(HydraFacade_->GetAutomatonInvoker())
        .Run()
        .Get()
        .ThrowOnError();
    _exit(0);
}

TPeerId TBootstrap::ComputePeerId(TCellConfigPtr config, const Stroka& localAddress)
{
    for (TPeerId id = 0; id < config->Addresses.size(); ++id) {
        const auto& peerAddress = config->Addresses[id];
        if (peerAddress && to_lower(*peerAddress) == to_lower(localAddress)) {
            return id;
        }
    }
    return InvalidPeerId;
}

void TBootstrap::DoInitialize()
{
    try {
        Config_ = ConvertTo<TCellMasterConfigPtr>(ConfigNode_);
    } catch (const std::exception& ex) {
        THROW_ERROR_EXCEPTION("Error parsing cell master configuration")
            << ex;
    }
    
    Config_->PrimaryMaster->ValidateAllPeersPresent();
    for (auto cellConfig : Config_->SecondaryMasters) {
        cellConfig->ValidateAllPeersPresent();
    }

    auto localAddress = BuildServiceAddress(
        TAddressResolver::Get()->GetLocalHostName(),
        Config_->RpcPort);

    TCellConfigPtr localCellConfig;
    TPeerId localPeerId;

    auto primaryId = ComputePeerId(Config_->PrimaryMaster, localAddress);
    if (primaryId == InvalidPeerId) {
        for (auto cellConfig : Config_->SecondaryMasters) {
            auto secondaryId = ComputePeerId(cellConfig, localAddress);
            if (secondaryId != InvalidPeerId) {
                SecondaryMaster_ = true;
                localCellConfig = cellConfig;
                localPeerId = secondaryId;
                break;
            }
        }
    } else {
        PrimaryMaster_ = true;
        localCellConfig = Config_->PrimaryMaster;
        localPeerId = primaryId;
    }

    if (!PrimaryMaster_ && !SecondaryMaster_) {
        THROW_ERROR_EXCEPTION("Local address %v is not recognized as a valid master address",
            localAddress);
    }

    Multicell_ = !Config_->SecondaryMasters.empty();

    CellId_ = localCellConfig->CellId;
    CellTag_ = CellTagFromId(CellId_);

    PrimaryCellId_ = Config_->PrimaryMaster->CellId;
    PrimaryCellTag_ = CellTagFromId(PrimaryCellId_);

    for (const auto& cellConfig : Config_->SecondaryMasters) {
        SecondaryCellTags_.push_back(CellTagFromId(cellConfig->CellId));
    }

    if (PrimaryMaster_) {
<<<<<<< HEAD
        LOG_INFO("Running as primary master (CellId: %v, CellTag: %v, SecondaryCellTags: [%v], PeerId: %v)",
            CellId_,
            CellTag_,
            JoinToString(SecondaryCellTags_),
=======
        LOG_INFO("Running as primary master (CellId: %v, CellTag: %v, SecondaryCellTags: %v, PeerId: %v)",
            CellId_,
            CellTag_,
            SecondaryCellTags_,
>>>>>>> 4c21d8c5
            localPeerId);
    } else if (SecondaryMaster_) {
        LOG_INFO("Running as secondary master (CellId: %v, CellTag: %v, PrimaryCellTag: %v, PeerId: %v)",
            CellId_,
            CellTag_,
            PrimaryCellTag_,
            localPeerId);
    }

    CellDirectory_ = New<TCellDirectory>(
        Config_->CellDirectory,
        GetBusChannelFactory(),
        NNodeTrackerClient::InterconnectNetworkName);

    YCHECK(CellDirectory_->ReconfigureCell(Config_->PrimaryMaster));
    for (const auto& cellConfig : Config_->SecondaryMasters) {
        YCHECK(CellDirectory_->ReconfigureCell(cellConfig));
    }

    HttpServer_.reset(new NHttp::TServer(Config_->MonitoringPort));

    auto busServerConfig = TTcpBusServerConfig::CreateTcp(Config_->RpcPort);
    auto busServer = CreateTcpBusServer(busServerConfig);

    RpcServer_ = CreateBusServer(busServer);

    CellManager_ = New<TCellManager>(
        localCellConfig,
        GetBusChannelFactory(),
        localPeerId);

    ChangelogStoreFactory_ = CreateLocalChangelogStoreFactory(
        "ChangelogFlush",
        Config_->Changelogs);

    auto fileSnapshotStore = New<TFileSnapshotStore>(
        Config_->Snapshots);

    SnapshotStore_ = CreateLocalSnapshotStore(
        Config_->HydraManager,
        CellManager_,
        fileSnapshotStore);

    HydraFacade_ = New<THydraFacade>(Config_, this);

    MulticellManager_ = New<TMulticellManager>(Config_->MulticellManager, this);

    WorldInitializer_ = New<TWorldInitializer>(Config_, this);

    if (SecondaryMaster_) {
        CellDirectorySynchronizer_ = New<TCellDirectorySynchronizer>(
            Config_->CellDirectorySynchronizer,
            CellDirectory_,
            PrimaryCellId_);
    }

    HiveManager_ = New<THiveManager>(
        Config_->HiveManager,
        CellDirectory_,
        CellId_,
        HydraFacade_->GetAutomatonInvoker(EAutomatonThreadQueue::RpcService),
        HydraFacade_->GetHydraManager(),
        HydraFacade_->GetAutomaton());

    // NB: This is exactly the order in which parts get registered and there are some
    // dependencies in Clear methods.
    ObjectManager_ = New<TObjectManager>(Config_->ObjectManager, this);

    SecurityManager_ = New<TSecurityManager>(Config_->SecurityManager, this);

    TransactionManager_ = New<TTransactionManager>(Config_->TransactionManager, this);

    NodeTracker_ = New<TNodeTracker>(Config_->NodeTracker, this);

    CypressManager_ = New<TCypressManager>(Config_->CypressManager, this);

    ChunkManager_ = New<TChunkManager>(Config_->ChunkManager, this);

    JournalManager_ = New<NJournalServer::TJournalManager>(Config_->JournalManager, this);

    TabletManager_ = New<TTabletManager>(Config_->TabletManager, this);

    auto timestampManager = New<TTimestampManager>(
        Config_->TimestampManager,
        HydraFacade_->GetAutomatonInvoker(),
        HydraFacade_->GetHydraManager(),
        HydraFacade_->GetAutomaton());

    auto timestampProvider = CreateRemoteTimestampProvider(
        Config_->TimestampProvider,
        GetBusChannelFactory());

    TransactionSupervisor_ = New<TTransactionSupervisor>(
        Config_->TransactionSupervisor,
        HydraFacade_->GetAutomatonInvoker(EAutomatonThreadQueue::RpcService),
        HydraFacade_->GetHydraManager(),
        HydraFacade_->GetAutomaton(),
        HydraFacade_->GetResponseKeeper(),
        HiveManager_,
        TransactionManager_,
        timestampProvider);

    fileSnapshotStore->Initialize();
    ObjectManager_->Initialize();
    SecurityManager_->Initialize();
    TransactionManager_->Initialize();
    NodeTracker_->Initialize();
    CypressManager_->Initialize();
    ChunkManager_->Initialize();
    TabletManager_->Initialize();
    if (CellDirectorySynchronizer_) {
        CellDirectorySynchronizer_->Start();
    }

    MonitoringManager_ = New<TMonitoringManager>();
    MonitoringManager_->Register(
        "/ref_counted",
        TRefCountedTracker::Get()->GetMonitoringProducer());
    MonitoringManager_->Register(
        "/hydra",
        HydraFacade_->GetHydraManager()->GetMonitoringProducer());
    MonitoringManager_->Register(
        "/election",
        HydraFacade_->GetElectionManager()->GetMonitoringProducer());

    auto orchidFactory = GetEphemeralNodeFactory();
    auto orchidRoot = orchidFactory->CreateMap();
    SetNodeByYPath(
        orchidRoot,
        "/monitoring",
        CreateVirtualNode(MonitoringManager_->GetService()));
    SetNodeByYPath(
        orchidRoot,
        "/profiling",
        CreateVirtualNode(TProfileManager::Get()->GetService()));
    SetNodeByYPath(
        orchidRoot,
        "/config",
        ConfigNode_);

    SetBuildAttributes(orchidRoot, "master");

    RpcServer_->RegisterService(CreateOrchidService(orchidRoot, GetControlInvoker())); // null realm
    RpcServer_->RegisterService(timestampManager->GetRpcService()); // null realm
    RpcServer_->RegisterService(HiveManager_->GetRpcService()); // cell realm
    RpcServer_->RegisterService(TransactionSupervisor_->GetRpcService()); // cell realm
    RpcServer_->RegisterService(New<TLocalSnapshotService>(CellId_, fileSnapshotStore)); // cell realm
    RpcServer_->RegisterService(CreateNodeTrackerService(Config_->NodeTracker, this)); // master hydra service
    RpcServer_->RegisterService(CreateObjectService(this)); // master hydra service
    RpcServer_->RegisterService(CreateJobTrackerService(this)); // master hydra service
    RpcServer_->RegisterService(CreateChunkService(this)); // master hydra service

    CypressManager_->RegisterHandler(CreateSysNodeTypeHandler(this));
    CypressManager_->RegisterHandler(CreateChunkMapTypeHandler(this, EObjectType::ChunkMap));
    CypressManager_->RegisterHandler(CreateChunkMapTypeHandler(this, EObjectType::LostChunkMap));
    CypressManager_->RegisterHandler(CreateChunkMapTypeHandler(this, EObjectType::LostVitalChunkMap));
    CypressManager_->RegisterHandler(CreateChunkMapTypeHandler(this, EObjectType::UnderreplicatedChunkMap));
    CypressManager_->RegisterHandler(CreateChunkMapTypeHandler(this, EObjectType::OverreplicatedChunkMap));
    CypressManager_->RegisterHandler(CreateChunkMapTypeHandler(this, EObjectType::DataMissingChunkMap));
    CypressManager_->RegisterHandler(CreateChunkMapTypeHandler(this, EObjectType::ParityMissingChunkMap));
    CypressManager_->RegisterHandler(CreateChunkMapTypeHandler(this, EObjectType::QuorumMissingChunkMap));
    CypressManager_->RegisterHandler(CreateChunkMapTypeHandler(this, EObjectType::UnsafelyPlacedChunkMap));
    CypressManager_->RegisterHandler(CreateChunkListMapTypeHandler(this));
    CypressManager_->RegisterHandler(CreateTransactionMapTypeHandler(this));
    CypressManager_->RegisterHandler(CreateTopmostTransactionMapTypeHandler(this));
    CypressManager_->RegisterHandler(CreateLockMapTypeHandler(this));
    CypressManager_->RegisterHandler(CreateOrchidTypeHandler(this));
    CypressManager_->RegisterHandler(CreateClusterNodeNodeTypeHandler(this));
    CypressManager_->RegisterHandler(CreateClusterNodeMapTypeHandler(this));
    CypressManager_->RegisterHandler(CreateRackMapTypeHandler(this));
    CypressManager_->RegisterHandler(CreateFileTypeHandler(this));
    CypressManager_->RegisterHandler(CreateTableTypeHandler(this));
    CypressManager_->RegisterHandler(CreateJournalTypeHandler(this));
    CypressManager_->RegisterHandler(CreateAccountMapTypeHandler(this));
    CypressManager_->RegisterHandler(CreateUserMapTypeHandler(this));
    CypressManager_->RegisterHandler(CreateGroupMapTypeHandler(this));
    CypressManager_->RegisterHandler(CreateTabletCellNodeTypeHandler(this));
    CypressManager_->RegisterHandler(CreateTabletMapTypeHandler(this));
    CypressManager_->RegisterHandler(CreateTabletCellBundleMapTypeHandler(this));

    HttpServer_->Register(
        "/orchid",
        NMonitoring::GetYPathHttpHandler(orchidRoot->Via(GetControlInvoker())));

    RpcServer_->Configure(Config_->RpcServer);
}

void TBootstrap::DoRun()
{
    HydraFacade_->Initialize();

    MonitoringManager_->Start();

    LOG_INFO("Listening for HTTP requests on port %v", Config_->MonitoringPort);
    HttpServer_->Start();

    LOG_INFO("Listening for RPC requests on port %v", Config_->RpcPort);
    RpcServer_->Start();
}

void TBootstrap::DoLoadSnapshot(const Stroka& fileName, bool dump)
{
    auto reader = CreateFileSnapshotReader(fileName, InvalidSegmentId, false);
    HydraFacade_->LoadSnapshot(reader, dump);
}

////////////////////////////////////////////////////////////////////////////////

} // namespace NCellMaster
} // namespace NYT<|MERGE_RESOLUTION|>--- conflicted
+++ resolved
@@ -175,11 +175,7 @@
     return PrimaryCellTag_;
 }
 
-<<<<<<< HEAD
-const std::vector<TCellTag>& TBootstrap::GetSecondaryCellTags() const
-=======
 const TCellTagList& TBootstrap::GetSecondaryCellTags() const
->>>>>>> 4c21d8c5
 {
     return SecondaryCellTags_;
 }
@@ -379,17 +375,10 @@
     }
 
     if (PrimaryMaster_) {
-<<<<<<< HEAD
-        LOG_INFO("Running as primary master (CellId: %v, CellTag: %v, SecondaryCellTags: [%v], PeerId: %v)",
-            CellId_,
-            CellTag_,
-            JoinToString(SecondaryCellTags_),
-=======
         LOG_INFO("Running as primary master (CellId: %v, CellTag: %v, SecondaryCellTags: %v, PeerId: %v)",
             CellId_,
             CellTag_,
             SecondaryCellTags_,
->>>>>>> 4c21d8c5
             localPeerId);
     } else if (SecondaryMaster_) {
         LOG_INFO("Running as secondary master (CellId: %v, CellTag: %v, PrimaryCellTag: %v, PeerId: %v)",
