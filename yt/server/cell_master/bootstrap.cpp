--- conflicted
+++ resolved
@@ -325,23 +325,17 @@
 
 void TBootstrap::DoInitialize()
 {
-<<<<<<< HEAD
-    Config_->PrimaryMaster->ValidateAllPeersPresent();
-    for (auto cellConfig : Config_->SecondaryMasters) {
-        cellConfig->ValidateAllPeersPresent();
-    }
-=======
     try {
         Config_ = ConvertTo<TCellMasterConfigPtr>(ConfigNode_);
     } catch (const std::exception& ex) {
         THROW_ERROR_EXCEPTION("Error parsing cell master configuration")
             << ex;
     }
-
-    LOG_INFO("Initializing cell master (CellId: %v, CellTag: %v)",
-        GetCellId(),
-        GetCellTag());
->>>>>>> 0d85b427
+    
+    Config_->PrimaryMaster->ValidateAllPeersPresent();
+    for (auto cellConfig : Config_->SecondaryMasters) {
+        cellConfig->ValidateAllPeersPresent();
+    }
 
     auto localAdddress = BuildServiceAddress(
         TAddressResolver::Get()->GetLocalHostName(),
@@ -448,13 +442,8 @@
     HiveManager_ = New<THiveManager>(
         Config_->HiveManager,
         CellDirectory_,
-<<<<<<< HEAD
         CellId_,
-        HydraFacade_->GetAutomatonInvoker(),
-=======
-        GetCellId(),
         HydraFacade_->GetAutomatonInvoker(EAutomatonThreadQueue::RpcService),
->>>>>>> 0d85b427
         HydraFacade_->GetHydraManager(),
         HydraFacade_->GetAutomaton());
 
