--- conflicted
+++ resolved
@@ -13,28 +13,8 @@
 
 ////////////////////////////////////////////////////////////////////////////////
 
-<<<<<<< HEAD
-DEFINE_ENUM(EAutomatonThreadQueue,
-    (Default)
-    (Mutation)
-    (ChunkMaintenance)
-    (ChunkLocator)
-    (ChunkTraverser)
-    (Heartbeat)
-);
-
 class TLeaderFallbackException
 { };
-=======
-class TNotALeaderException
-    : public TErrorException
-{
-public:
-    TNotALeaderException()
-    { }
-
-};
->>>>>>> 883a8a2f
 
 ////////////////////////////////////////////////////////////////////////////////
 
