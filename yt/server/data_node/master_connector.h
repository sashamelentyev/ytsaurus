#pragma once

#include "public.h"

#include <yt/server/cell_node/public.h>

#include <yt/ytlib/job_tracker_client/job_tracker_service_proxy.h>

#include <yt/ytlib/node_tracker_client/node_directory.h>
#include <yt/ytlib/node_tracker_client/node_tracker_service_proxy.h>

#include <yt/ytlib/api/public.h>

#include <yt/core/actions/cancelable_context.h>
#include <yt/core/actions/signal.h>

#include <yt/core/concurrency/thread_affinity.h>
#include <yt/core/concurrency/periodic_executor.h>

namespace NYT {
namespace NDataNode {

////////////////////////////////////////////////////////////////////////////////

DEFINE_ENUM(EMasterConnectorState,
    // Not registered.
    (Offline)
    // Registered but did not report the full heartbeat yet.
    (Registered)
    // Registered and reported the full heartbeat.
    (Online)
);

//! Mediates connection between a node and its master.
/*!
 *  This class is responsible for registering the node and sending
 *  heartbeats. In particular, it reports chunk deltas to the master
 *  and manages jobs.
 */
class TMasterConnector
    : public TRefCounted
{
public:
    //! Raised with each heartbeat.
    //! Subscribers may provide additional dynamic alerts to be reported to master.
    DEFINE_SIGNAL(void(std::vector<TError>* alerts), PopulateAlerts);

    //! Raised when node successfully connects and registers at the primary master.
    DEFINE_SIGNAL(void(), MasterConnected);

    //! Raised when node disconnects from masters.
    DEFINE_SIGNAL(void(), MasterDisconnected);

public:
    //! Creates an instance.
    TMasterConnector(
        TDataNodeConfigPtr config,
        const NNodeTrackerClient::TAddressMap& localAddresses,
        const std::vector<Stroka>& nodeTags,
        NCellNode::TBootstrap* bootstrap);

    //! Starts interaction with master.
    void Start();

    //! Forces a new registration round and a full heartbeat to be sent.
    /*!
     *  Thread affinity: any
     *
     *  Typically called when a location goes down.
     */
    void ForceRegisterAtMaster();

    //! Returns |true| iff node is currently connected to master.
    bool IsConnected() const;

    //! Returns the node id assigned by master or |InvalidNodeId| if the node
    //! is not registered.
    TNodeId GetNodeId() const;

    //! Adds a given message to the list of alerts sent to master with each heartbeat.
    /*!
     *  Thread affinity: any
     */
    void RegisterAlert(const TError& alert);

    //! Returns a statically known map for the local addresses.
    /*!
     *  \note
     *  Thread affinity: any
     */
    const NNodeTrackerClient::TAddressMap& GetLocalAddresses() const;

    //! Returns a dynamically updated node descriptor.
    /*!
     *  \note
     *  Thread affinity: any
     */
    NNodeTrackerClient::TNodeDescriptor GetLocalDescriptor() const;

    //! Returns future that is set when the next incremental heartbeat is successfully reported
    //! to cell #cellTag.
    TFuture<void> GetHeartbeatBarrier(NObjectClient::TCellTag cellTag);

private:
    using EState = EMasterConnectorState;

    const TDataNodeConfigPtr Config_;
    const NNodeTrackerClient::TAddressMap LocalAddresses_;
    const std::vector<Stroka> NodeTags_;
    const NCellNode::TBootstrap* Bootstrap_;
    const IInvokerPtr ControlInvoker_;
<<<<<<< HEAD
=======
    yhash<Stroka, int> MediumNameToIndex_;
    yhash<Stroka, int> MediumNameToPriority_;
>>>>>>> 13682494

    bool Started_ = false;

    //! Guards the current heartbeat session.
    TCancelableContextPtr HeartbeatContext_;

    //! Corresponds to #HeartbeatContext and #ControlInvoker.
    IInvokerPtr HeartbeatInvoker_;

    //! The lease transaction.
    NApi::ITransactionPtr LeaseTransaction_;

    //! Node id assigned by master or |InvalidNodeId| is not registered.
    TNodeId NodeId_ = NNodeTrackerClient::InvalidNodeId;

    struct TChunksDelta
    {
        //! Synchronization state.
        EState State = EState::Offline;

        //! Chunks that were added since the last successful heartbeat.
        yhash_set<IChunkPtr> AddedSinceLastSuccess;

        //! Chunks that were removed since the last successful heartbeat.
        yhash_set<IChunkPtr> RemovedSinceLastSuccess;

        //! Maps chunks that were reported added at the last heartbeat (for which no reply is received yet) to their versions.
        yhash<IChunkPtr, int> ReportedAdded;

        //! Chunks that were reported removed at the last heartbeat (for which no reply is received yet).
        yhash_set<IChunkPtr> ReportedRemoved;

        //! Set when another incremental heartbeat is successfully reported to the corresponding master.
        TPromise<void> HeartbeatBarrier = NewPromise<void>();
    };

    //! Per-cell chunks delta.
    yhash<NObjectClient::TCellTag, TChunksDelta> ChunksDeltaMap_;

    //! All master cell tags (including the primary).
    NObjectClient::TCellTagList MasterCellTags_;

    //! Index in MasterCellTags_ indicating the current target for job heartbeat round-robin.
    int JobHeartbeatCellIndex_ = 0;

    //! Protects #Alerts.
    TSpinLock AlertsLock_;
    //! A list of statically registered alerts.
    std::vector<TError> StaticAlerts_;

    TSpinLock LocalDescriptorLock_;
    NNodeTrackerClient::TNodeDescriptor LocalDescriptor_;

    NConcurrency::TPeriodicExecutorPtr MediumUpdateExecutor_;


    //! Returns the list of all active alerts, including those induced
    //! by |PopulateAlerts| subscribers.
    /*!
     *  Thread affinity: any
     */
    std::vector<TError> GetAlerts();

    //! Schedules a new node heartbeat via TDelayedExecutor.
    void ScheduleNodeHeartbeat(NObjectClient::TCellTag cellTag, bool immediately = false);

    //! Schedules a new job heartbeat via TDelayedExecutor.
    void ScheduleJobHeartbeat(bool immediately = false);

    //! Calls #Reset and schedules a new registration attempt.
    void ResetAndScheduleRegisterAtMaster();

    //! Sends an appropriate node heartbeat.
    //! Handles the outcome and schedules the next heartbeat.
    void ReportNodeHeartbeat(NObjectClient::TCellTag cellTag);

    //! Starts a lease transaction.
    //! Sends out a registration request to master.
    void RegisterAtMaster();

    void InitMediumDescriptors();
    void OnMediumDescriptorsUpdate();
    void DoUpdateMediumDescriptors();

    //! Handles lease transaction abort.
    void OnLeaseTransactionAborted();

    //! Computes the current node statistics.
    NNodeTrackerClient::NProto::TNodeStatistics ComputeStatistics();

    // Implementation details for #ComputeStatistics().
    void ComputeTotalStatistics(NNodeTrackerClient::NProto::TNodeStatistics* result);
    void ComputeLocationSpecificStatistics(NNodeTrackerClient::NProto::TNodeStatistics* statistics);

    //! Returns |true| if the node is allowed to send a full heartbeat to Node Tracker
    //! of a given #cellTag.
    /*!
     *  To facilitate registration throttling, the node is only allowed to send
     *  a full heartbeat to the primary cell after
     *  it has become online at all secondary cells.
     */
    bool CanSendFullNodeHeartbeat(NObjectClient::TCellTag cellTag);

    //! Sends out a full heartbeat to Node Tracker.
    //! Handles the outcome and schedules the next heartbeat.
    void ReportFullNodeHeartbeat(NObjectClient::TCellTag cellTag);

    //! Sends out an incremental heartbeat to Node Tracker.
    //! Handles the outcome and schedules the next heartbeat.
    void ReportIncrementalNodeHeartbeat(NObjectClient::TCellTag cellTag);

    //! Sends out a heartbeat to Job Tracker.
    //! Handles the outcome and schedules the next heartbeat.
    void ReportJobHeartbeat();

    //! Similar to #ForceRegisterAtMaster but handled in Control thread.
    void StartHeartbeats();

    //! Constructs a protobuf info for an added chunk.
    NChunkClient::NProto::TChunkAddInfo BuildAddChunkInfo(IChunkPtr chunk);

    //! Constructs a protobuf info for a removed chunk.
    NChunkClient::NProto::TChunkRemoveInfo BuildRemoveChunkInfo(IChunkPtr chunk);

    //! Resets connection state.
    void Reset();

    //! Handles registration of new chunks.
    /*!
     *  Places the chunk into a list and reports its arrival
     *  to the master upon a next heartbeat.
     */
    void OnChunkAdded(IChunkPtr chunk);

    //! Handles removal of existing chunks.
    /*!
     *  Places the chunk into a list and reports its removal
     *  to the master upon a next heartbeat.
     */
    void OnChunkRemoved(IChunkPtr chunk);

    //! Returns the channel used for registering at and reporting heartbeats
    //! to the leader of a given cell.
    /*!
     *  This channel is neither authenticated nor retrying.
     */
    NRpc::IChannelPtr GetMasterChannel(NObjectClient::TCellTag cellTag);

    //! Updates the rack of the local node.
    void UpdateRack(const TNullable<Stroka>& rack);

    //! Updates the data center of the local node.
    void UpdateDataCenter(const TNullable<Stroka>& dc);

    TChunksDelta* GetChunksDelta(NObjectClient::TCellTag cellTag);
    TChunksDelta* GetChunksDelta(const NObjectClient::TObjectId& id);

    DECLARE_THREAD_AFFINITY_SLOT(ControlThread);

};

DEFINE_REFCOUNTED_TYPE(TMasterConnector)

////////////////////////////////////////////////////////////////////////////////

} // namespace NDataNode
} // namespace NYT<|MERGE_RESOLUTION|>--- conflicted
+++ resolved
@@ -109,11 +109,6 @@
     const std::vector<Stroka> NodeTags_;
     const NCellNode::TBootstrap* Bootstrap_;
     const IInvokerPtr ControlInvoker_;
-<<<<<<< HEAD
-=======
-    yhash<Stroka, int> MediumNameToIndex_;
-    yhash<Stroka, int> MediumNameToPriority_;
->>>>>>> 13682494
 
     bool Started_ = false;
 
