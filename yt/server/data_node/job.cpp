#include "stdafx.h"
#include "job.h"
#include "chunk.h"
#include "chunk_store.h"
#include "block_store.h"
#include "location.h"
#include "config.h"
#include "private.h"

#include <core/misc/protobuf_helpers.h>
#include <core/misc/string.h>

#include <core/erasure/codec.h>

#include <core/concurrency/scheduler.h>

#include <core/actions/cancelable_context.h>

#include <core/logging/tagged_logger.h>

#include <ytlib/node_tracker_client/helpers.h>
#include <ytlib/node_tracker_client/node_directory.h>

#include <ytlib/job_tracker_client/statistics.h>

#include <ytlib/chunk_client/async_writer.h>
#include <ytlib/chunk_client/block_cache.h>
#include <ytlib/chunk_client/chunk_meta_extensions.h>
#include <ytlib/chunk_client/erasure_reader.h>
#include <ytlib/chunk_client/job.pb.h>
#include <ytlib/chunk_client/replication_writer.h>
#include <ytlib/chunk_client/replication_reader.h>

#include <ytlib/api/client.h>

#include <server/job_agent/job.h>

#include <server/cell_node/bootstrap.h>
#include <server/cell_node/config.h>

namespace NYT {
namespace NDataNode {

using namespace NNodeTrackerClient;
using namespace NJobTrackerClient;
using namespace NJobAgent;
using namespace NChunkClient;
using namespace NCellNode;
using namespace NNodeTrackerClient::NProto;
using namespace NJobTrackerClient::NProto;
using namespace NChunkClient::NProto;
using namespace NConcurrency;

using NNodeTrackerClient::TNodeDescriptor;

////////////////////////////////////////////////////////////////////////////////

class TChunkJobBase
    : public IJob
{
    DEFINE_SIGNAL(void(), ResourcesReleased);

public:
    TChunkJobBase(
        const TJobId& jobId,
        TJobSpec&& jobSpec,
        const TNodeResources& resourceLimits,
        TDataNodeConfigPtr config,
        TBootstrap* bootstrap)
        : JobId(jobId)
        , ResourceLimits(resourceLimits)
        , Config(config)
        , Bootstrap(bootstrap)
        , Logger(DataNodeLogger)
        , JobState(EJobState::Waiting)
        , JobPhase(EJobPhase::Created)
        , Progress(0.0)
    {
        JobSpec.Swap(&jobSpec);

        Logger.AddTag(Sprintf("JobId: %s", ~ToString(jobId)));
    }

    virtual void Start() override
    {
        JobState = EJobState::Running;
        JobPhase = EJobPhase::Running;

        DoPrepare();

        if (JobState != EJobState::Running)
            return;

        JobFuture = BIND(&TChunkJobBase::GuardedRun, MakeStrong(this))
            .AsyncVia(Bootstrap->GetControlInvoker())
            .Run();
    }

    virtual void Abort(const TError& error) override
    {
        if (JobState != EJobState::Running)
            return;

        JobFuture.Cancel();
        SetAborted(error);
    }

    virtual const TJobId& GetId() const override
    {
        return JobId;
    }

    virtual const TJobSpec& GetSpec() const override
    {
        return JobSpec;
    }

    virtual EJobState GetState() const override
    {
        return JobState;
    }

    virtual EJobPhase GetPhase() const override
    {
        return JobPhase;
    }

    virtual TNodeResources GetResourceUsage() const override
    {
        return ResourceLimits;
    }

    virtual void SetResourceUsage(const TNodeResources& /*newUsage*/) override
    {
        YUNREACHABLE();
    }

    virtual TJobResult GetResult() const override
    {
        return Result;
    }

    virtual void SetResult(const TJobResult& /*result*/) override
    {
        YUNREACHABLE();
    }

    virtual double GetProgress() const override
    {
        return Progress;
    }

    virtual void SetProgress(double value) override
    {
        Progress = value;
    }

    virtual TJobStatistics GetJobStatistics() const override
    {
        // ToDo(psushin)
        return ZeroJobStatistics();
    }

    virtual void SetJobStatistics(const TJobStatistics& statistics) override
    {
        YUNREACHABLE();
    }

protected:
    TJobId JobId;
    TJobSpec JobSpec;
    TNodeResources ResourceLimits;
    TDataNodeConfigPtr Config;
    TBootstrap* Bootstrap;

    NLog::TTaggedLogger Logger;

    EJobState JobState;
    EJobPhase JobPhase;

    double Progress;

    TFuture<void> JobFuture;

    TJobResult Result;

    TChunkId ChunkId;


    virtual void DoPrepare()
    {
        const auto& chunkSpecExt = JobSpec.GetExtension(TChunkJobSpecExt::chunk_job_spec_ext);
        ChunkId = FromProto<TChunkId>(chunkSpecExt.chunk_id());

        Logger.AddTag(Sprintf("ChunkId: %s", ~ToString(ChunkId)));
    }

    virtual void DoRun() = 0;


    void GuardedRun()
    {
        try {
            DoRun();
            SetCompleted();
        } catch (const std::exception& ex) {
            SetFailed(ex);
        }
    }

    void SetCompleted()
    {
        LOG_INFO("Job completed");
        Progress = 1.0;
        DoSetFinished(EJobState::Completed, TError());
    }

    void SetFailed(const TError& error)
    {
        LOG_ERROR(error, "Job failed");
        DoSetFinished(EJobState::Failed, error);
    }

    void SetAborted(const TError& error)
    {
        LOG_INFO(error, "Job aborted");
        DoSetFinished(EJobState::Aborted, error);
    }

    void SetFinished(const TError& error)
    {
        if (error.IsOK()) {
            SetCompleted();
        } else {
            SetFailed(error);
        }
    }

private:
    void DoSetFinished(EJobState finalState, const TError& error)
    {
        if (JobState != EJobState::Running)
            return;

        JobPhase = EJobPhase::Finished;
        JobState = finalState;
        ToProto(Result.mutable_error(), error);
        ToProto(Result.mutable_statistics(), GetJobStatistics());
        ResourceLimits = ZeroNodeResources();
        JobFuture.Reset();
    }

};

////////////////////////////////////////////////////////////////////////////////

class TLocalChunkJobBase
    : public TChunkJobBase
{
public:
    TLocalChunkJobBase(
        const TJobId& jobId,
        TJobSpec&& jobSpec,
        const TNodeResources& resourceLimits,
        TDataNodeConfigPtr config,
        TBootstrap* bootstrap)
        : TChunkJobBase(
            jobId,
            std::move(jobSpec),
            resourceLimits,
            config,
            bootstrap)
    { }

protected:
    virtual void DoPrepare()
    {
        TChunkJobBase::DoPrepare();

        auto chunkStore = Bootstrap->GetChunkStore();
        Chunk = chunkStore->FindChunk(ChunkId);
        if (!Chunk) {
            SetFailed(TError("Chunk %s does not exists on node", ~ToString(ChunkId)));
            return;
        }
    }

    TStoredChunkPtr Chunk;

};

////////////////////////////////////////////////////////////////////////////////

class TChunkRemovalJob
    : public TLocalChunkJobBase
{
public:
    TChunkRemovalJob(
        const TJobId& jobId,
        TJobSpec&& jobSpec,
        const TNodeResources& resourceLimits,
        TDataNodeConfigPtr config,
        TBootstrap* bootstrap)
        : TLocalChunkJobBase(
            jobId,
            std::move(jobSpec),
            resourceLimits,
            config,
            bootstrap)
    { }

private:
    virtual void DoRun() override
    {
        auto chunkStore = Bootstrap->GetChunkStore();
        WaitFor(chunkStore->RemoveChunk(Chunk));
    }
};

////////////////////////////////////////////////////////////////////////////////

class TChunkReplicationJob
    : public TLocalChunkJobBase
{
public:
    TChunkReplicationJob(
        const TJobId& jobId,
        TJobSpec&& jobSpec,
        const TNodeResources& resourceLimits,
        TDataNodeConfigPtr config,
        TBootstrap* bootstrap)
        : TLocalChunkJobBase(
            jobId,
            std::move(jobSpec),
            resourceLimits,
            config,
            bootstrap)
        , ReplicationJobSpecExt(JobSpec.GetExtension(TReplicationJobSpecExt::replication_job_spec_ext))
    { }

private:
    TReplicationJobSpecExt ReplicationJobSpecExt;

    virtual void DoRun() override
    {
        LOG_INFO("Retrieving chunk meta");

        auto metaOrError = WaitFor(Chunk->GetMeta(0));
        THROW_ERROR_EXCEPTION_IF_FAILED(metaOrError, "Error getting meta of chunk %s",
            ~ToString(ChunkId));

        LOG_INFO("Chunk meta received");
        const auto& chunkMeta = metaOrError.Value();
<<<<<<< HEAD
        const auto& blocksExt = GetProtoExtension<TBlocksExt>(chunkMeta->extensions());
=======
        const auto& blocksExt = GetProtoExtension<TBlocksExt>(chunkMeta.extensions());
>>>>>>> 99d8a6aa

        auto targets = FromProto<TNodeDescriptor>(ReplicationJobSpecExt.target_descriptors());

        auto writer = CreateReplicationWriter(
            Config->ReplicationWriter,
            ChunkId,
            targets,
            EWriteSessionType::Replication,
            Bootstrap->GetReplicationOutThrottler());
        writer->Open();

        auto blockStore = Bootstrap->GetBlockStore();

        for (int index = 0; index < blocksExt.blocks_size(); ++index) {
            LOG_DEBUG("Retrieving block %d for replication", index);

            TBlockId blockId(ChunkId, index);

            auto blockOrError = WaitFor(blockStore->GetBlock(blockId, 0, false));
            THROW_ERROR_EXCEPTION_IF_FAILED(blockOrError, "Error getting block %s for replication",
                ~ToString(blockId));

            auto block = blockOrError.Value()->GetData();
            auto result = writer->WriteBlock(block);
            if (!result) {
                auto error = WaitFor(writer->GetReadyEvent());
                THROW_ERROR_EXCEPTION_IF_FAILED(error, "Error writing block %s for replication",
                    ~ToString(blockId));
            }
        }

        LOG_DEBUG("All blocks are enqueued for replication");

        {
            auto error = WaitFor(writer->AsyncClose(*chunkMeta));
            THROW_ERROR_EXCEPTION_IF_FAILED(error, "Error closing replication writer");
        }
    }
};

////////////////////////////////////////////////////////////////////////////////

class TChunkRepairJob
    : public TChunkJobBase
{
public:
    TChunkRepairJob(
        const TJobId& jobId,
        TJobSpec&& jobSpec,
        const TNodeResources& resourceLimits,
        TDataNodeConfigPtr config,
        TBootstrap* bootstrap)
        : TChunkJobBase(
            jobId,
            std::move(jobSpec),
            resourceLimits,
            config,
            bootstrap)
        , RepairJobSpecExt(JobSpec.GetExtension(TRepairJobSpecExt::repair_job_spec_ext))
    { }

private:
    TRepairJobSpecExt RepairJobSpecExt;

    virtual void DoRun() override
    {
        auto codecId = NErasure::ECodec(RepairJobSpecExt.erasure_codec());
        auto* codec = NErasure::GetCodec(codecId);

        auto replicas = FromProto<NChunkClient::TChunkReplica>(RepairJobSpecExt.replicas());
        auto targets = FromProto<TNodeDescriptor>(RepairJobSpecExt.target_descriptors());
        auto erasedIndexes = FromProto<int, NErasure::TPartIndexList>(RepairJobSpecExt.erased_indexes());
        YCHECK(targets.size() == erasedIndexes.size());

        // Compute repair plan.
        auto repairIndexes = codec->GetRepairIndices(erasedIndexes);
        if (!repairIndexes) {
            THROW_ERROR_EXCEPTION("Codec is unable to repair the chunk");
        }

        LOG_INFO("Preparing to repair (ErasedIndexes: [%s], RepairIndexes: [%s], Targets: [%s])",
            ~JoinToString(erasedIndexes),
            ~JoinToString(*repairIndexes),
            ~JoinToString(targets));

        auto nodeDirectory = New<NNodeTrackerClient::TNodeDirectory>();
        nodeDirectory->MergeFrom(RepairJobSpecExt.node_directory());

        auto config = Bootstrap->GetConfig()->DataNode;

        std::vector<IAsyncReaderPtr> readers;
        for (int partIndex : *repairIndexes) {
            TChunkReplicaList partReplicas;
            for (auto replica : replicas) {
                if (replica.GetIndex() == partIndex) {
                    partReplicas.push_back(replica);
                }
            }
            YCHECK(!partReplicas.empty());

            auto partId = ErasurePartIdFromChunkId(ChunkId, partIndex);
            auto reader = CreateReplicationReader(
                config->RepairReader,
                Bootstrap->GetBlockStore()->GetBlockCache(),
                Bootstrap->GetMasterClient()->GetMasterChannel(),
                nodeDirectory,
                Bootstrap->GetLocalDescriptor(),
                partId,
                partReplicas,
                DefaultNetworkName,
                EReadSessionType::Repair,
                Bootstrap->GetRepairInThrottler());
            readers.push_back(reader);
        }

        std::vector<IAsyncWriterPtr> writers;
        for (int index = 0; index < static_cast<int>(erasedIndexes.size()); ++index) {
            int partIndex = erasedIndexes[index];
            const auto& target = targets[index];
            auto partId = ErasurePartIdFromChunkId(ChunkId, partIndex);
            auto writer = CreateReplicationWriter(
                config->RepairWriter,
                partId,
                std::vector<TNodeDescriptor>(1, target),
                EWriteSessionType::Repair,
                Bootstrap->GetRepairOutThrottler());
            writers.push_back(writer);
        }

        auto onProgress =
            BIND(&TChunkRepairJob::SetProgress, MakeWeak(this))
                .Via(GetCurrentInvoker());

        auto asyncRepairError = RepairErasedParts(
            codec,
            erasedIndexes,
            readers,
            writers,
            onProgress);

        // Make sure the repair is canceled when the current fiber terminates.
        TFutureCancelationGuard<TError> repairErrorGuard(asyncRepairError);

        auto repairError = WaitFor(asyncRepairError);
        THROW_ERROR_EXCEPTION_IF_FAILED(repairError, "Error repairing chunk %s",
            ~ToString(ChunkId));
    }

};

////////////////////////////////////////////////////////////////////////////////

IJobPtr CreateChunkJob(
    const TJobId& jobId,
    TJobSpec&& jobSpec,
    const TNodeResources& resourceLimits,
    TDataNodeConfigPtr config,
    TBootstrap* bootstrap)
{
    auto type = EJobType(jobSpec.type());
    switch (type) {
        case EJobType::ReplicateChunk:
            return New<TChunkReplicationJob>(
                jobId,
                std::move(jobSpec),
                resourceLimits,
                config,
                bootstrap);

        case EJobType::RemoveChunk:
            return New<TChunkRemovalJob>(
                jobId,
                std::move(jobSpec),
                resourceLimits,
                config,
                bootstrap);

        case EJobType::RepairChunk:
            return New<TChunkRepairJob>(
                jobId,
                std::move(jobSpec),
                resourceLimits,
                config,
                bootstrap);

        default:
            YUNREACHABLE();
    }
}

////////////////////////////////////////////////////////////////////////////////

} // namespace NDataNode
} // namespace NYT
<|MERGE_RESOLUTION|>--- conflicted
+++ resolved
@@ -351,11 +351,7 @@
 
         LOG_INFO("Chunk meta received");
         const auto& chunkMeta = metaOrError.Value();
-<<<<<<< HEAD
         const auto& blocksExt = GetProtoExtension<TBlocksExt>(chunkMeta->extensions());
-=======
-        const auto& blocksExt = GetProtoExtension<TBlocksExt>(chunkMeta.extensions());
->>>>>>> 99d8a6aa
 
         auto targets = FromProto<TNodeDescriptor>(ReplicationJobSpecExt.target_descriptors());
 
