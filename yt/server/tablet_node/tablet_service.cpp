#include "stdafx.h"
#include "tablet_service.h"
#include "tablet.h"
#include "tablet_slot.h"
#include "tablet_manager.h"
#include "slot_manager.h"
#include "transaction_manager.h"
#include "transaction.h"
#include "store_manager.h"
#include "security_manager.h"
#include "private.h"

#include <core/compression/helpers.h>

#include <ytlib/tablet_client/tablet_service_proxy.h>
#include <ytlib/tablet_client/wire_protocol.h>

#include <ytlib/transaction_client/helpers.h>

#include <server/hydra/hydra_service.h>

#include <server/hydra/hydra_manager.h>
#include <server/hydra/mutation.h>
#include <server/hydra/rpc_helpers.h>

#include <server/query_agent/helpers.h>

#include <server/cell_node/bootstrap.h>
#include <server/cell_node/config.h>

namespace NYT {
namespace NTabletNode {

using namespace NRpc;
using namespace NCompression;
using namespace NChunkClient;
using namespace NTabletClient;
using namespace NTableClient;
using namespace NTransactionClient;
using namespace NHydra;
using namespace NCellNode;

////////////////////////////////////////////////////////////////////////////////

class TTabletService
    : public THydraServiceBase
{
public:
    TTabletService(
        TTabletSlotPtr slot,
        NCellNode::TBootstrap* bootstrap)
        : THydraServiceBase(
<<<<<<< HEAD
=======
            slot->GetHydraManager(),
>>>>>>> c6952887
            slot->GetGuardedAutomatonInvoker(),
            TServiceId(TTabletServiceProxy::GetServiceName(), slot->GetCellId()),
            TabletNodeLogger,
            TTabletServiceProxy::GetProtocolVersion())
        , Slot_(slot)
        , Bootstrap_(bootstrap)
    {
        YCHECK(Slot_);
        YCHECK(Bootstrap_);

        RegisterMethod(RPC_SERVICE_METHOD_DESC(StartTransaction)
            .SetInvoker(Slot_->GetGuardedAutomatonInvoker(EAutomatonThreadQueue::Write)));
        RegisterMethod(RPC_SERVICE_METHOD_DESC(Read)
            .SetCancelable(true)
            .SetInvoker(Bootstrap_->GetQueryPoolInvoker()));
        RegisterMethod(RPC_SERVICE_METHOD_DESC(Write)
            .SetInvoker(Slot_->GetGuardedAutomatonInvoker(EAutomatonThreadQueue::Write)));
    }

private:
    const TTabletSlotPtr Slot_;
    NCellNode::TBootstrap* const Bootstrap_;


    DECLARE_RPC_SERVICE_METHOD(NTabletClient::NProto, StartTransaction)
    {
        ValidatePeer(EPeerKind::Leader);

        auto transactionId = FromProto<TTransactionId>(request->transaction_id());
        auto startTimestamp = TTimestamp(request->start_timestamp());
        auto timeout = TDuration::MilliSeconds(request->timeout());

        auto config = Bootstrap_->GetConfig()->TabletNode->TransactionManager;
        auto actualTimeout = std::min(timeout, config->MaxTransactionTimeout);
        request->set_timeout(actualTimeout.MilliSeconds());

        context->SetRequestInfo("TransactionId: %v, StartTimestamp: %v, Timeout: %v",
            transactionId,
            startTimestamp,
            actualTimeout);

        auto transactionManager = Slot_->GetTransactionManager();
        transactionManager
            ->CreateStartTransactionMutation(*request)
            ->Commit()
             .Subscribe(CreateRpcResponseHandler(context));
    }

    DECLARE_RPC_SERVICE_METHOD(NTabletClient::NProto, Read)
    {
        auto tabletId = FromProto<TTabletId>(request->tablet_id());
        auto timestamp = TTimestamp(request->timestamp());
        auto requestData = DecompressWithEnvelope(request->Attachments());

        context->SetRequestInfo("TabletId: %v, Timestamp: %v",
            tabletId,
            timestamp);

        const auto& user = context->GetUser();
        auto securityManager = Bootstrap_->GetSecurityManager();
        TAuthenticatedUserGuard userGuard(securityManager, user);

        auto slotManager = Bootstrap_->GetTabletSlotManager();
        auto config = Bootstrap_->GetConfig()->QueryAgent;

        NQueryAgent::ExecuteRequestWithRetries(
            config->MaxQueryRetries,
            Logger,
            [&] () {
                auto tabletSnapshot = slotManager->GetTabletSnapshotOrThrow(tabletId);

                TWireProtocolReader reader(requestData);
                TWireProtocolWriter writer;

                auto tabletManager = tabletSnapshot->Slot->GetTabletManager();
                tabletManager->Read(
                    tabletSnapshot,
                    timestamp,
                    &reader,
                    &writer);

                auto responseData = writer.Flush();
                auto responseCodec = request->has_response_codec()
                    ? ECodec(request->response_codec())
                    : ECodec(ECodec::None);
                response->Attachments() = CompressWithEnvelope(responseData,  responseCodec);
                context->Reply();
            });
    }

    DECLARE_RPC_SERVICE_METHOD(NTabletClient::NProto, Write)
    {
        ValidatePeer(EPeerKind::Leader);

        auto tabletId = FromProto<TTabletId>(request->tablet_id());
        auto transactionId = FromProto<TTransactionId>(request->transaction_id());
        auto atomicity = AtomicityFromTransactionId(transactionId);
        auto durability = EDurability(request->durability());

        context->SetRequestInfo("TabletId: %v, TransactionId: %v, Atomicity: %v, Durability: %v",
            tabletId,
            transactionId,
            atomicity,
            durability);

        // NB: Must serve the whole request within a single epoch.
        TCurrentInvokerGuard invokerGuard(Slot_->GetEpochAutomatonInvoker(EAutomatonThreadQueue::Write));

        const auto& user = context->GetUser();
        auto securityManager = Bootstrap_->GetSecurityManager();
        TAuthenticatedUserGuard userGuard(securityManager, user);

        auto slotManager = Bootstrap_->GetTabletSlotManager();
        auto tabletSnapshot = slotManager->GetTabletSnapshotOrThrow(tabletId);

        if (tabletSnapshot->Slot != Slot_) {
            THROW_ERROR_EXCEPTION("Wrong tablet slot: expected %v, got %v",
                Slot_->GetCellId(),
                tabletSnapshot->Slot->GetCellId());
        }

        if (tabletSnapshot->Atomicity != atomicity) {
            THROW_ERROR_EXCEPTION("Invalid atomicity mode: %Qlv instead of %Qlv",
                atomicity,
                tabletSnapshot->Atomicity);
        }

        if (tabletSnapshot->Config->ReadOnly) {
            THROW_ERROR_EXCEPTION("Table is read-only");
        }

        auto requestData = NCompression::DecompressWithEnvelope(request->Attachments());
        TWireProtocolReader reader(requestData);

        auto tabletManager = Slot_->GetTabletManager();

        TFuture<void> commitResult;
        while (!reader.IsFinished()) {
            // Due to possible row blocking, serving the request may involve a number of write attempts.
            // Each attempt causes a mutation to be enqueued to Hydra.
            // Since all these mutations are enqueued within a single epoch, only the last commit outcome is
            // actually relevant.
            tabletManager->Write(
                tabletSnapshot,
                transactionId,
                &reader,
                &commitResult);
        }

        switch (durability) {
            case EDurability::Sync:
                context->ReplyFrom(commitResult);
                break;

            case EDurability::Async:
                context->Reply();
                break;

            default:
                YUNREACHABLE();
        }
    }


    // THydraServiceBase overrides.
    virtual IHydraManagerPtr GetHydraManager() override
    {
        return Slot_->GetHydraManager();
    }
    
};

IServicePtr CreateTabletService(TTabletSlotPtr slot, NCellNode::TBootstrap* bootstrap)
{
    return New<TTabletService>(slot, bootstrap);
}

////////////////////////////////////////////////////////////////////////////////

} // namespace NTabletNode
} // namespace NYT<|MERGE_RESOLUTION|>--- conflicted
+++ resolved
@@ -50,10 +50,6 @@
         TTabletSlotPtr slot,
         NCellNode::TBootstrap* bootstrap)
         : THydraServiceBase(
-<<<<<<< HEAD
-=======
-            slot->GetHydraManager(),
->>>>>>> c6952887
             slot->GetGuardedAutomatonInvoker(),
             TServiceId(TTabletServiceProxy::GetServiceName(), slot->GetCellId()),
             TabletNodeLogger,
