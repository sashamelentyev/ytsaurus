#!/usr/bin/env python

import argparse
import contextlib
import errno
import fcntl
import glob
import itertools
import os
import os.path
import pprint
import re
import resource
import select
import shutil
import signal
import subprocess
import sys
import tempfile
import time
import traceback
import xml.etree.ElementTree as etree

################################################################################
# These methods are used to mark actual steps to be executed.
# See the rest of the file for an example of usage.

_build_steps = []
_cleanup_steps = []


def yt_register_build_step(func):
    """Registers a build step to perform."""
    _build_steps.append(func)


def yt_register_cleanup_step(func):
    """Registers a clean-up steps to perform."""
    _cleanup_steps.append(func)


################################################################################
# Here are actual steps. All the meaty guts are way below.

@yt_register_build_step
def prepare(options):
    os.environ["LANG"] = "en_US.UTF-8"
    os.environ["LC_ALL"] = "en_US.UTF-8"

    options.build_number = os.environ["BUILD_NUMBER"]
    options.build_vcs_number = os.environ["BUILD_VCS_NUMBER"]

    options.branch = re.sub(r"^refs/heads/", "", options.branch)
    options.branch = re.sub(r"/0.\d\d$", "", options.branch)

    codename = run_captured(["lsb_release", "-c"])
    codename = re.sub(r"^Codename:\s*", "", codename)

    if codename not in ["lucid", "precise"]:
        raise RuntimeError("Unknown LSB distribution code name: {0}".format(codename))

    options.repository = "yandex-" + codename

    # Now determine the compiler.
    options.cc = run_captured(["which", options.cc])
    options.cxx = run_captured(["which", options.cxx])
<<<<<<< HEAD

    if not options.cc:
        raise RuntimeError("Failed to locate C compiler")

=======

    if not options.cc:
        raise RuntimeError("Failed to locate C compiler")

>>>>>>> 080fc8ef
    if not options.cxx:
        raise RuntimeError("Failed to locate CXX compiler")

    if os.path.exists(options.working_directory) and options.clean_working_directory:
        teamcity_message("Cleaning working directory...", status="WARNING")
        shutil.rmtree(options.working_directory)
    mkdirp(options.working_directory)

    if os.path.exists(options.sandbox_directory) and options.clean_sandbox_directory:
        teamcity_message("Cleaning sandbox directory...", status="WARNING")
        shutil.rmtree(options.sandbox_directory)
    mkdirp(options.sandbox_directory)

    teamcity_message(pprint.pformat(options.__dict__))


@yt_register_build_step
def configure(options):
    run([
        "cmake",
        "-DCMAKE_INSTALL_PREFIX=/usr",
        "-DCMAKE_BUILD_TYPE={0}".format(options.type),
        "-DCMAKE_COLOR_MAKEFILE:BOOL=OFF",
        "-DYT_BUILD_ENABLE_EXPERIMENTS:BOOL=ON",
        "-DYT_BUILD_ENABLE_TESTS:BOOL=ON",
        "-DYT_BUILD_ENABLE_NODEJS:BOOL=ON",
        "-DYT_BUILD_BRANCH={0}".format(options.branch),
        "-DYT_BUILD_NUMBER={0}".format(options.build_number),
        "-DYT_BUILD_VCS_NUMBER={0}".format(options.build_vcs_number[0:7]),
        options.checkout_directory],
        cwd=options.working_directory,
        env={"CC": options.cc, "CXX": options.cxx})


@yt_register_build_step
def fast_build(options):
    cpus = int(os.sysconf("SC_NPROCESSORS_ONLN"))
    try:
        run(["make", "-j", str(cpus)], cwd=options.working_directory, silent_stdout=True)
    except ChildHasNonZeroExitCode:
        teamcity_message("(ignoring child failure to provide meaningful diagnostics in `slow_build`)")


@yt_register_build_step
def slow_build(options):
    run(["make"], cwd=options.working_directory)


@yt_register_build_step
def set_suid_bit(options):
    path = "{0}/bin/ytserver".format(options.working_directory)
    run(["sudo", "chown", "root", path])
    run(["sudo", "chmod", "4755", path])


@yt_register_build_step
def package(options):
    if not options.package:
        return

    with cwd(options.working_directory):
        run(["make", "package"])
        run(["make", "version"])

        with open("ytversion") as handle:
            version = handle.read().strip()

        teamcity_interact("setParameter", name="yt.package_version", value=version)

        teamcity_message("We have built a package")
        teamcity_interact("setParameter", name="yt.package_built", value=1)

        artifacts = glob.glob("./ARTIFACTS/yandex-yt*{0}*.changes".format(version))
        if artifacts:
            run(["dupload", "--to", options.repository, "--nomail"] + artifacts)
            teamcity_message("We have uploaded a package")
            teamcity_interact("setParameter", name="yt.package_uploaded", value=1)


@yt_register_build_step
def run_prepare(options):
    with cwd(options.checkout_directory):
        run(["make", "-C", "./python/yt/wrapper"])
        run(["make", "-C", "./python", "version"])

    with cwd(options.working_directory, "yt/nodejs"):
        if os.path.exists("node_modules"):
            shutil.rmtree("node_modules")
        run(["npm", "install"])


@yt_register_build_step
def run_unit_tests(options):
    run([
        "gdb",
        "--batch",
        "--return-child-result",
        "--command={0}/scripts/teamcity-gdb-script".format(options.checkout_directory),
        "--args",
        "./bin/unittester",
        "--gtest_color=no",
        "--gtest_output=xml:gtest_unittester.xml"],
        cwd=options.working_directory)


@yt_register_build_step
def run_javascript_tests(options):
    run(
        ["./run_tests.sh", "-R", "xunit"],
        cwd="{0}/yt/nodejs".format(options.working_directory),
        env={"MOCHA_OUTPUT_FILE": "{0}/junit_nodejs_run_tests.xml".format(options.working_directory)})


def run_python_tests(options, suite_name, suite_path):
    sandbox_current = "{0}/{1}".format(options.sandbox_directory, suite_name)
    sandbox_archive = "{0}/{1}".format(
        os.path.expanduser("~/failed_tests/"),
        "__".join([options.btid, options.build_number, suite_name]))

    mkdirp(sandbox_current)

    failed = False
    result = None

    with tempfile.NamedTemporaryFile() as handle:
        try:
            run([
                "py.test",
                "-r", "x",
                "--verbose",
                "--exitfirst",
                "--capture=no",
                "--tb=native",
                "--timeout=300",
                "--junitxml={0}".format(handle.name)],
                cwd=suite_path,
                env={
                    "PATH": "{0}/bin:{0}/yt/nodejs:{1}".format(options.working_directory, os.environ.get("PATH", "")),
                    "PYTHONPATH": "{0}/python:{1}".format(options.checkout_directory, os.environ.get("PYTHONPATH", "")),
                    "TESTS_SANDBOX": sandbox_current
                })
        except ChildHasNonZeroExitCode:
            teamcity_message("(ignoring child failure since we are reading test results from XML)")
            failed = True

        result = etree.parse(handle)

    for node in (result.iter() if hasattr(result, "iter") else result.getiterator()):
        if isinstance(node.text, str):
            node.text = node.text \
                .replace("&quot;", "\"") \
                .replace("&apos;", "\'") \
                .replace("&amp;", "&") \
                .replace("&lt;", "<") \
                .replace("&gt;", ">")

    with open("{0}/junit_python_{1}.xml".format(options.working_directory, suite_name), "w+b") as handle:
        result.write(handle, encoding="utf-8")

    try:
        if failed:
            teamcity_message("Copying failed tests from '{0}' to {1}'...".format(
                sandbox_current,
                sandbox_archive),
                status="WARNING")
            shutil.copytree(sandbox_current, sandbox_archive)
            raise RuntimeError("Tests '{0}' failed".format(suite_name))
    finally:
        shutil.rmtree(sandbox_current)


@yt_register_build_step
def run_integration_tests(options):
    run_python_tests(options, "integration", "{0}/tests/integration".format(options.checkout_directory))


@yt_register_build_step
def run_python_libraries_tests(options):
    run_python_tests(options, "python_libraries", "{0}/python".format(options.checkout_directory))


@yt_register_cleanup_step
def clean_artifacts(options, n=10):
    for path in ls(
        "{0}/ARTIFACTS".format(options.working_directory),
        reverse=True,
        select=os.path.isfile,
        start=n,
        stop=sys.maxint):
            teamcity_message("Removing {0}...".format(path), status="WARNING")
            if os.path.isdir(path):
                shutil.rmtree(path)
            else:
                os.unlink(path)


@yt_register_cleanup_step
def clean_failed_tests(options, n=5):
    for path in ls(
        os.path.expanduser("~/failed_tests/"),
        reverse=True,
        select=os.path.isdir,
        start=n,
        stop=sys.maxint):
            teamcity_message("Removing {0}...".format(path), status="WARNING")
            if os.path.isdir(path):
                shutil.rmtree(path)
            else:
                os.unlink(path)


################################################################################
# Below are meaty guts. Be warned.

################################################################################
################################################################################
#     *                             )                         (      ____
#   (  `          (       *   )  ( /(   (               *   ) )\ )  |   /
#   )\))(   (     )\    ` )  /(  )\())  )\ )       (  ` )  /((()/(  |  /
#  ((_)()\  )\ ((((_)(   ( )(_))((_)\  (()/(       )\  ( )(_))/(_)) | /
#  (_()((_)((_) )\ _ )\ (_(_())__ ((_)  /(_))_  _ ((_)(_(_())(_))   |/
#  |  \/  || __|(_)_\(_)|_   _|\ \ / / (_)) __|| | | ||_   _|/ __| (
#  | |\/| || _|  / _ \    | |   \ V /    | (_ || |_| |  | |  \__ \ )\
#  |_|  |_||___|/_/ \_\   |_|    |_|      \___| \___/   |_|  |___/((_)
#
################################################################################
################################################################################

################################################################################
# These methods are used to interact with TeamCity.
# See http://confluence.jetbrains.com/display/TCD8/Build+Script+Interaction+with+TeamCity

def teamcity_escape(s):
    s = re.sub("(['\\[\\]|])", "|\\1", s)
    s = s.replace("\n", "|n").replace("\r", "|r")
    return s


def teamcity_interact(*args, **kwargs):
    r = " ".join(itertools.chain(
        (str(x) for x in args),
        ("{0}='{1}'".format(str(k), teamcity_escape(str(v))) for k, v in kwargs.iteritems())))
    r = "##teamcity[" + r + "]\n"
    sys.stdout.flush()
    sys.stderr.write(r)
    sys.stderr.flush()


def teamcity_message(text, status="NORMAL"):
    if status not in ["NORMAL", "WARNING", "FAILURE", "ERROR"]:
        raise ValueError("Invalid |status|: {0}".format(status))

    if status == "NORMAL":
        teamcity_interact("message", text=text)
    else:
        teamcity_interact("message", text=text, status=status)


@contextlib.contextmanager
def teamcity_block(name):
    try:
        teamcity_interact("blockOpened", name=name)
        yield
    finally:
        teamcity_interact("blockClosed", name=name)


@contextlib.contextmanager
def teamcity_step(name, funcname):
    now = time.time()

    try:
        teamcity_message("Executing: {0}".format(name))
        with teamcity_block(name):
            yield
        teamcity_message("Completed: {0}".format(name))
    except:
        teamcity_interact(
            "message",
            text="Caught exception; failing...".format(name),
            errorDetails=traceback.format_exc(),
            status="ERROR")
        teamcity_message("Failed: {0}".format(name), status="FAILURE")
        raise
    finally:
        teamcity_interact("buildStatisticValue", key=funcname, value=int(1000.0 * (time.time() - now)))


@contextlib.contextmanager
def cwd(*args):
    try:
        old_path = os.getcwd()
        new_path = os.path.join(*args)
        teamcity_message("Changing current directory to {0}".format(new_path))
        os.chdir(new_path)
        yield
    finally:
        teamcity_message("Changing current directory to {0}".format(old_path))
        os.chdir(old_path)


def ls(path, reverse=True, select=None, start=0, stop=None):
    if not os.path.isdir(path):
        return
    iterable = os.listdir(path)
    iterable = map(lambda x: os.path.realpath(os.path.join(path, x)), iterable)
    iterable = sorted(iterable, key=lambda x: os.stat(x).st_mtime, reverse=reverse)
    iterable = itertools.ifilter(select, iterable)
    iterable = itertools.islice(iterable, start, stop)
    for item in iterable:
        yield item


def mkdirp(path):
    try:
        os.makedirs(path)
    except OSError as ex:
        if ex.errno != errno.EEXIST:
            raise


_signals = dict((k, v) for v, k in signal.__dict__.iteritems() if v.startswith("SIG"))


class ChildKeepsRunningInIsolation(Exception):
    pass


class ChildHasNonZeroExitCode(Exception):
    pass


def run_captured(args, cwd=None, env=None, input=None):
    if env:
        tmp = os.environ.copy()
        tmp.update(env)
        env = tmp

    child = subprocess.Popen(
        args,
        bufsize=1,
        stdin=subprocess.PIPE,
        stdout=subprocess.PIPE,
        stderr=subprocess.PIPE,
        cwd=cwd,
        env=env)

    return child.communicate(input)[0].strip()  # This mimics bash $() behaviour.


def run_preexec():
    resource.setrlimit(resource.RLIMIT_CORE, (resource.RLIM_INFINITY, resource.RLIM_INFINITY))


def run(args, cwd=None, env=None, silent_stdout=False, silent_stderr=False):
    POLL_TIMEOUT = 1.0
    POLL_ITERATIONS = 5
    READ_SIZE = 4096

    with teamcity_block("({0})".format(args[0])):
        saved_env = env
        if saved_env:
            tmp = os.environ.copy()
            tmp.update(saved_env)
            env = tmp

        child = subprocess.Popen(
            args,
            bufsize=0,
            stdin=None,
            stdout=subprocess.PIPE,
            stderr=subprocess.PIPE,
            preexec_fn=run_preexec,
            close_fds=True,
            cwd=cwd,
            env=env)

        teamcity_message("run({0}) => {1}".format(
            pprint.pformat({"args": args, "cwd": cwd, "env": saved_env}),
            child.pid))

        # Since we are doing non-blocking read, we have to deal with splitting
        # by ourselves. See http://bugs.python.org/issue1175#msg56041.
        evmask_read = select.POLLIN | select.POLLPRI
        evmask_error = select.POLLHUP | select.POLLERR | select.POLLNVAL

        poller = select.poll()
        poller.register(child.stdout, evmask_read | evmask_error)
        poller.register(child.stderr, evmask_read | evmask_error)

        # Determines whether to silent any stream.
        silent_for = {
            child.stdout.fileno(): silent_stdout,
            child.stderr.fileno(): silent_stderr
        }

        # Holds the data from incomplete read()s.
        data_for = {
            child.stdout.fileno(): "",
            child.stderr.fileno(): ""
        }

        # Holds the message status.
        status_for = {
            child.stdout.fileno(): "NORMAL",
            child.stderr.fileno(): "WARNING"
        }

        # Switch FDs to non-blocking mode.
        for fd in [child.stdout.fileno(), child.stderr.fileno()]:
            fl = fcntl.fcntl(fd, fcntl.F_GETFL)
            fcntl.fcntl(fd, fcntl.F_SETFL, fl | os.O_NONBLOCK)

        def consume(fd, eof):
            # Try to read as much as possible from the FD.
            result = ""
            try:
                while True:
                    delta = os.read(fd, READ_SIZE)
                    if len(delta) > 0:
                        result += delta
                    else:
                        eof = True
                        break
            except OSError as e:
                if e.errno not in [errno.EAGAIN, errno.EWOULDBLOCK]:
                    raise

            # Emit complete lines from the buffer.
            data = data_for[fd] + result
            i = 0
            j = -1
            while True:
                j = data.find("\n", i)
                if j < 0:
                    break
                if not silent_for[fd]:
                    teamcity_message(data[i:j], status_for[fd])
                i = j + 1
            data_for[fd] = data[i:]

            # Emit incomplete lines from the buffer when there is no more data.
            if eof and len(data_for[fd]) > 0:
                if not silent:
                    teamcity_message(data_for[fd], status_for[fd])
                data_for[fd] = ""

        # Poll while we have alive FDs.
        while len(data_for) > 0:
            for fd, event in poller.poll(POLL_TIMEOUT):
                if event & evmask_read:
                    consume(fd, False)
                if event & evmask_error:
                    consume(fd, True)
                    poller.unregister(fd)
                    del data_for[fd]
                    del status_for[fd]

        # Await for the child to terminate.
        for i in xrange(POLL_ITERATIONS):
            if child.poll() is None:
                teamcity_message("Child is still running.", "WARNING")
                time.sleep(POLL_TIMEOUT)
            else:
                break

        if child.returncode is None:
            teamcity_message("Child is still running; killing it.", "WARNING")
            child.kill()
            raise ChildKeepsRunningInIsolation()

        if child.returncode < 0:
            teamcity_message(
                "Child was terminated by signal {0}".format(_signals[-child.returncode]),
                "FAILURE")

        if child.returncode > 0:
            teamcity_message(
                "Child has exited with return code {0}".format(child.returncode),
                "FAILURE")

        if child.returncode == 0:
            teamcity_message("Child has exited successfully")
        else:
            raise ChildHasNonZeroExitCode(str(child.returncode))


################################################################################
# This is an entry-point. Just boiler-plate.

def main():
    def parse_bool(s):
        if s == "YES":
            return True
        if s == "NO":
            return False
        raise argparse.ArgumentTypeError("Expected YES or NO")
    parser = argparse.ArgumentParser(description="YT Build Script")

    parser.add_argument("--btid", type=str, action="store", required=True)
    parser.add_argument("--branch", type=str, action="store", required=True)

    parser.add_argument(
        "--checkout_directory", metavar="DIR",
        type=str, action="store", required=True)

    parser.add_argument(
        "--working_directory", metavar="DIR",
        type=str, action="store", required=True)
    parser.add_argument(
        "--clean_working_directory",
        type=parse_bool, action="store", default=False)

    parser.add_argument(
        "--sandbox_directory", metavar="DIR",
        type=str, action="store", required=True)
    parser.add_argument(
        "--clean_sandbox_directory",
        type=parse_bool, action="store", default=False)

    parser.add_argument(
        "--type",
        type=str, action="store", required=True, choices=("Debug", "Release", "RelWithDebInfo"))

    parser.add_argument(
        "--package",
        type=parse_bool, action="store", default=False)

    parser.add_argument(
        "--cc",
        type=str, action="store", required=False, default="gcc-4.7")
    parser.add_argument(
        "--cxx",
        type=str, action="store", required=False, default="g++-4.7")

    options = parser.parse_args()
    status = 0

    try:
        for step in _build_steps:
            with teamcity_step("Build Step '{0}'".format(step.func_name), step.func_name):
                step(options)
    except:
        teamcity_message("Terminating...", status="FAILURE")
        status = 42
    finally:
        for step in _cleanup_steps:
            try:
                with teamcity_step("Clean-up Step '{0}'".format(step.func_name), step.func_name):
                    step(options)
            except:
                teamcity_interact(
                    "message",
                    text="Caught exception during cleanup phase; ignoring...",
                    errorDetails=traceback.format_exc(),
                    status="ERROR")
        teamcity_message("Done!")
        sys.exit(status)


if __name__ == "__main__":
    main()<|MERGE_RESOLUTION|>--- conflicted
+++ resolved
@@ -64,17 +64,10 @@
     # Now determine the compiler.
     options.cc = run_captured(["which", options.cc])
     options.cxx = run_captured(["which", options.cxx])
-<<<<<<< HEAD
 
     if not options.cc:
         raise RuntimeError("Failed to locate C compiler")
 
-=======
-
-    if not options.cc:
-        raise RuntimeError("Failed to locate C compiler")
-
->>>>>>> 080fc8ef
     if not options.cxx:
         raise RuntimeError("Failed to locate CXX compiler")
 
