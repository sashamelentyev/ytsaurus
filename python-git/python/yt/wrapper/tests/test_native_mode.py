--- conflicted
+++ resolved
@@ -628,14 +628,8 @@
 
         rsp = yt.read_table(yt.TablePath(table, lower_key=["x"]))
         self.assertEqual(
-<<<<<<< HEAD
             rsp.response_parameters,
-            {"start_row_index": 0,
-             "approximate_row_count": 0})
-=======
-            json.loads(rsp.headers["X-YT-Response-Parameters"]),
             {"approximate_row_count": 0})
->>>>>>> 4aac077b
 
     def test_read_with_retries(self):
         old_value = yt.config.RETRY_READ
