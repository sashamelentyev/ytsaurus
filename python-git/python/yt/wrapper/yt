--- conflicted
+++ resolved
@@ -34,7 +34,6 @@
 
 class ParseStructure(Action):
     def __call__(self, parser, namespace, values, option_string=None):
-<<<<<<< HEAD
         setattr(namespace, self.dest, get_structured_option_parser()(values))
 
 class ParseMemoryLimit(Action):
@@ -51,22 +50,10 @@
         return yson.loads
     else:
         raise yt.YtError("Incorrect structured option format " + option_format)
-=======
-
-        option_format = os.environ.get("YT_STRUCTURED_OPTIONS_FORMAT", "yson")
-        if option_format == "json":
-            load_func = json.loads
-        elif option_format == "yson":
-            load_func = yson.loads
-        else:
-            raise Exception("Incorrect structured options format " + option_format)
-
-        setattr(namespace, self.dest, load_func(values))
->>>>>>> f0ce217a
 
 def list(args):
     if args.format is not None and args.long_format:
-        raise yt.YtError("You can't specify --long-format and --structured simultaniously")
+        raise yt.YtError("You can't specify --long-format and --structured simultaneously")
 
     list = yt.list(args.path, max_size=args.max_size, attributes=args.attribute, format=args.format)
     if args.format is None:
@@ -134,13 +121,8 @@
 def read(args):
     writelines_silently(yt.read_table(args.path, format=args.format, table_reader=args.table_reader, response_type="iter_content"))
 
-<<<<<<< HEAD
 def add_read_parser(add_parser):
     parser = add_parser("read", help="read rows from table")
-=======
-def add_read_parser(subparsers):
-    parser = subparsers.add_parser("read")
->>>>>>> f0ce217a
     parser.add_argument("path")
     parser.add_argument("--format", action=ParseFormat)
     parser.add_argument("--table-reader", action=ParseStructure)
@@ -149,13 +131,8 @@
 def download(args):
     writelines_silently(yt.download_file(args.path, response_type="iter_content"))
 
-<<<<<<< HEAD
 def add_download_parser(add_parser):
     parser = add_parser("download", help="download file")
-=======
-def add_download_parser(subparsers):
-    parser = subparsers.add_parser("download")
->>>>>>> f0ce217a
     parser.add_argument("path")
     parser.set_defaults(func=download)
 
@@ -164,33 +141,19 @@
     if args.executable:
         yt.set(args.path + "/@executable", "true")
 
-<<<<<<< HEAD
 def add_upload_parser(add_parser):
     parser = add_parser("upload", help="upload file")
-=======
-def add_upload_parser(subparsers):
-    parser = subparsers.add_parser("upload")
->>>>>>> f0ce217a
     parser.add_argument("path")
     parser.add_argument("--executable", action="store_true", default=False)
     parser.set_defaults(func=upload)
 
 def write(args):
-<<<<<<< HEAD
     yt.write_table(args.path, sys.stdin, format=args.format, table_writer=args.table_writer)
 
 def add_write_parser(add_parser):
     parser = add_parser("write", help="write rows to table")
     parser.add_argument("path")
     parser.add_argument("--format", action=ParseFormat, required=True)
-=======
-    yt.write_table(sys.stdin, args.path, format=args.format, table_writer=args.table_writer)
-
-def add_write_parser(subparsers):
-    parser = subparsers.add_parser("write")
-    parser.add_argument("path")
-    parser.add_argument("--format", action=ParseFormat)
->>>>>>> f0ce217a
     parser.add_argument("--table-writer", action=ParseStructure)
     parser.set_defaults(func=write)
 
@@ -215,14 +178,9 @@
 def add_get_parser(add_parser):
     parser = add_parser("get", help="get subtree of object in the given path")
     parser.add_argument("path")
-<<<<<<< HEAD
     parser.add_argument("--format", action=ParseFormat, default=yt.YsonFormat())
     parser.add_argument("--spec", action=ParseStructure)
     parser.add_argument("--attribute", action="append")
-=======
-    parser.add_argument("--format")
-    parser.add_argument("--spec", action=ParseStructure)
->>>>>>> f0ce217a
     parser.set_defaults(func=get)
 
 
@@ -289,13 +247,8 @@
 #    else:
 #        die("Incorrect type: " + args.type)
 #
-<<<<<<< HEAD
 #def add_upload_parser(add_parser):
 #    parser = add_parser("upload")
-=======
-#def add_upload_parser(subparsers):
-#    parser = subparsers.add_parser("upload")
->>>>>>> f0ce217a
 #    parser.add_argument("path")
 #    parser.add_argument("--executable", action="store_true", default=False)
 #    parser.add_argument("--format", action=ParseFormat)
@@ -324,7 +277,6 @@
 
 
 def sort(args):
-<<<<<<< HEAD
     yt.run_sort(args.src, args.dst, args.sort_by, spec=args.spec)
 
 def add_sort_parser(add_parser):
@@ -332,15 +284,6 @@
     parser.add_argument("--src", nargs="+", required=True)
     parser.add_argument("--dst", required=True)
     parser.add_argument("--sort-by", nargs="+", required=True)
-=======
-    yt.run_sort(args.src, args.dst, args.sort_by)
-
-def add_sort_parser(subparsers):
-    parser = subparsers.add_parser("sort")
-    parser.add_argument("--src", action="append")
-    parser.add_argument("--dst")
-    parser.add_argument("--sort-by", action="append")
->>>>>>> f0ce217a
     parser.add_argument("--spec", action=ParseStructure)
     parser.set_defaults(func=sort)
 
@@ -356,11 +299,8 @@
     parser.add_argument("--dst", action="append", required=True)
     parser.add_argument("--file", action="append")
     parser.add_argument("--local-file", action="append")
-<<<<<<< HEAD
     parser.add_argument("--job-count", type=int)
     parser.add_argument("--memory-limit", type=int, action=ParseMemoryLimit)
-=======
->>>>>>> f0ce217a
     parser.add_argument("--spec", action=ParseStructure)
     format_args(parser)
 
@@ -390,7 +330,6 @@
                       map_files=args.map_local_files, map_file_paths=args.map_files,
                       reduce_files=args.reduce_local_files, reduce_file_paths=args.reduce_files,
                       reduce_by=args.reduce_by, sort_by=args.sort_by,
-<<<<<<< HEAD
                       format=args.format, input_format=args.input_format, output_format=args.output_format,
                       mapper_memory_limit=args.map_memory_limit,
                       reducer_memory_limit=args.reduce_memory_limit,
@@ -402,16 +341,6 @@
     parser.add_argument("--reducer", required=True)
     parser.add_argument("--src", action="append", required=True)
     parser.add_argument("--dst", action="append", required=True)
-=======
-                      format=args.format, input_format=args.input_format, output_format=args.output_format)
-
-def add_map_reduce_parser(subparsers):
-    parser = subparsers.add_parser("map-reduce")
-    parser.add_argument("--mapper")
-    parser.add_argument("--reducer")
-    parser.add_argument("--src", action="append")
-    parser.add_argument("--dst", action="append")
->>>>>>> f0ce217a
     parser.add_argument("--map-file", action="append")
     parser.add_argument("--map-local-file", action="append")
     parser.add_argument("--reduce-file", action="append")
@@ -436,16 +365,10 @@
 def start_tx(args):
     print yt.start_transaction(attributes=args.attributes, timeout=args.timeout)
 
-<<<<<<< HEAD
 def add_start_tx_parser(add_parser):
     parser = add_parser("start-tx", help="start transaction")
     parser.add_argument("--attributes", action=ParseStructure)
     parser.add_argument("--timeout", type=int)
-=======
-def add_start_tx_parser(subparsers):
-    parser = subparsers.add_parser("start-tx")
-    parser.add_argument("--attributes", action=ParseStructure)
->>>>>>> f0ce217a
     parser.set_defaults(func=start_tx)
 
 def commit_tx(args):
@@ -484,7 +407,6 @@
     parser.set_defaults(func=check_permission)
 
 def main():
-<<<<<<< HEAD
     base_parser = ArgumentParser(add_help=False)
     base_parser.add_argument("--proxy")
     base_parser.add_argument("--tx")
@@ -521,39 +443,6 @@
     add_ping_tx_parser(add_parser)
     add_check_permission_parser(add_parser)
     #add_cat_parser(add_parser)
-=======
-    parser = ArgumentParser()
-    subparsers = parser.add_subparsers()
-
-    add_list_parser(subparsers)
-    add_find_parser(subparsers)
-    add_create_parser(subparsers)
-    add_read_parser(subparsers)
-    add_write_parser(subparsers)
-    add_upload_parser(subparsers)
-    add_download_parser(subparsers)
-    add_get_parser(subparsers)
-    add_set_parser(subparsers)
-    add_copy_parser(subparsers)
-    add_move_parser(subparsers)
-    add_link_parser(subparsers)
-    add_remove_parser(subparsers)
-    add_erase_parser(subparsers)
-    add_merge_parser(subparsers)
-    add_sort_parser(subparsers)
-    add_map_parser(subparsers)
-    add_reduce_parser(subparsers)
-    add_map_reduce_parser(subparsers)
-    add_abort_op_parser(subparsers)
-    add_start_tx_parser(subparsers)
-    add_abort_tx_parser(subparsers)
-    add_commit_tx_parser(subparsers)
-    add_ping_tx_parser(subparsers)
-    #add_cat_parser(subparsers)
-
-    parser.add_argument("--tx")
-    parser.add_argument("--ping-ancestor-transactions", action="store_true", default=False)
->>>>>>> f0ce217a
 
     aliases_filename = os.path.join(os.path.expanduser("~"), ".yt/aliases")
     if os.path.isfile(aliases_filename):
