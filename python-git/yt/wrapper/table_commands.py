<<<<<<< HEAD
from .common import (flatten, require, update, parse_bool, get_value, set_param, datetime_to_string,
                     MB, EMPTY_GENERATOR, chunk_iter_stream)
=======
from .common import flatten, require, update, parse_bool, get_value, set_param, datetime_to_string, \
                    MB
>>>>>>> fed0b829
from .config import get_config, get_option
from .cypress_commands import (exists, remove, get_attribute, copy,
                               move, mkdir, find_free_subpath, create, get, has_attribute)
from .driver import make_request
from .errors import YtIncorrectResponse, YtError, YtRetriableError, YtHttpResponseError
from .format import create_format, YsonFormat
from .batch_response import apply_function_to_result
from .heavy_commands import make_write_request, make_read_request
from .response_stream import EmptyResponseStream, ResponseStreamWithReadRow
<<<<<<< HEAD
from .table_helpers import (_prepare_source_tables, _are_default_empty_table, _prepare_table_writer,
                            _remove_tables, DEFAULT_EMPTY_TABLE, _to_chunk_stream, _prepare_format)
from .table_read_parallel import make_read_parallel_request
=======
from .table_helpers import _prepare_source_tables, _are_default_empty_table, _prepare_table_writer, \
                           _remove_tables, DEFAULT_EMPTY_TABLE, _to_chunk_stream, _prepare_format
>>>>>>> fed0b829
from .ypath import TablePath, ypath_join

import yt.json as json
import yt.yson as yson
import yt.logger as logger
from yt.packages.six import PY3
from yt.packages.six.moves import map as imap, filter as ifilter

import random
from datetime import datetime, timedelta

try:
    from cStringIO import StringIO as BytesIO
except ImportError:  # Python 3
    from io import BytesIO

# Auxiliary methods

def _get_format_from_tables(tables, ignore_unexisting_tables):
    """Tries to get format from tables, raises :class:`YtError <yt.common.YtError>` if tables \
       have different _format attribute."""
    not_none_tables = list(ifilter(None, flatten(tables)))

    if ignore_unexisting_tables:
        tables_to_extract = list(ifilter(lambda x: exists(TablePath(x)), not_none_tables))
    else:
        tables_to_extract = not_none_tables

    if not tables_to_extract:
        return None

    def extract_format(table):
        table = TablePath(table)

        if not exists(table):
            return None

        if has_attribute(table, "_format"):
            format_name = get(table + "/@_format", format=YsonFormat(require_yson_bindings=False))
            return create_format(format_name)
        return None

    formats = list(imap(extract_format, tables_to_extract))

    def format_repr(format):
        if format is not None:
            return yson.dumps(format._name, boolean_as_string=True)
        return repr(None)

    require(len(set(format_repr(format) for format in formats)) == 1,
            lambda: YtError("Tables have different attribute _format: " + repr(formats)))

    return formats[0]

def create_table(path, recursive=None, ignore_existing=False,
                 attributes=None, client=None):
    """Creates empty table. Shortcut for `create("table", ...)`.

    :param path: path to table.
    :type path: str or :class:`TablePath <yt.wrapper.ypath.TablePath>`
    :param bool recursive: create the path automatically, \
    ``yt.wrapper.config["yamr_mode"]["create_recursive"]`` by default.
    :param bool ignore_existing: do nothing if path already exists otherwise and option specified,
    otherwise if path exists and option is not specified
    then :class:`YtResponseError <yt.wrapper.errors.YtResponseError>` will be raised.
    :param dict attributes: attributes.
    """
    table = TablePath(path, client=client)
    attributes = get_value(attributes, {})
    if get_config(client)["create_table_attributes"] is not None:
        attributes = update(get_config(client)["create_table_attributes"], attributes)
    if get_config(client)["yamr_mode"]["use_yamr_defaults"]:
        attributes = update({"compression_codec": "zlib_6"}, attributes)
    create("table", table, recursive=recursive, ignore_existing=ignore_existing,
           attributes=attributes, client=client)

def create_temp_table(path=None, prefix=None, attributes=None, expiration_timeout=None, client=None):
    """Creates temporary table by given path with given prefix and return name.

    :param path: existing path, by default ``yt.wrapper.config["remote_temp_tables_directory"]``.
    :type path: str or :class:`YPath <yt.wrapper.ypath.YPath>`
    :param str prefix: prefix of table name.
    :param int expiration_timeout: expiration timeout for newly created table, in ms.
    :return: name of result table.
    :rtype: str
    """
    if path is None:
        path = get_config(client)["remote_temp_tables_directory"]
        mkdir(path, recursive=True, client=client)
    else:
        path = str(TablePath(path, client=client))
    require(exists(path, client=client), lambda: YtError("You cannot create table in unexisting path"))
    if prefix is not None:
        path = ypath_join(path, prefix)
    else:
        if not path.endswith("/"):
            path = path + "/"
    name = find_free_subpath(path, client=client)
    expiration_timeout = get_value(expiration_timeout,
                                   get_config(client)["temp_expiration_timeout"])
    timeout = timedelta(milliseconds=expiration_timeout)
    attributes = update(
        {"expiration_time": datetime_to_string(datetime.utcnow() + timeout)},
        get_value(attributes, {}))
    create_table(name, attributes=attributes, client=client)
    return name

def write_table(table, input_stream, format=None, table_writer=None,
                is_stream_compressed=False, force_create=None, raw=None,
                client=None):
    """Writes rows from input_stream to table.

    :param table: output table. Specify `TablePath` attributes for append mode or something like this. \
    Table can not exist.
    :type table: str or :class:`TablePath <yt.wrapper.ypath.TablePath>`
    :param input_stream: python file-like object, string, list of strings.
    :param format: format of input data, ``yt.wrapper.config["tabular_data_format"]`` by default.
    :type format: str or descendant of :class:`Format <yt.wrapper.format.Format>`
    :param dict table_writer: spec of "write" operation.
    :param bool is_stream_compressed: expect stream to contain compressed table data. \
    This data can be passed directly to proxy without recompression. Be careful! this option \
    disables write retries.
    :param bool force_create: unconditionally creates table and ignores existing table.

    The function tries to split input stream to portions of fixed size and write its with retries.
    If splitting fails, stream is written as is through HTTP.
    Set ``yt.wrapper.config["write_retries"]["enable"]`` to False for writing \
    without splitting and retries.

    Writing is executed under self-pinged transaction.
    """
    if raw is None:
        raw = get_config(client)["default_value_of_raw_option"]

    if force_create is None:
        force_create = True

    if is_stream_compressed and not raw:
        raise YtError("Compressed stream is only supported for raw tabular data")

    table = TablePath(table, client=client)
    format = _prepare_format(format, raw, client)
    table_writer = _prepare_table_writer(table_writer, client)

    params = {}
    params["input_format"] = format.to_yson_type()
    set_param(params, "table_writer", table_writer)

    def prepare_table(path):
        if not force_create:
            return
        create_table(path, ignore_existing=True, client=client)

    can_split_input = isinstance(input_stream, list) or format.is_raw_load_supported()
    enable_retries = get_config(client)["write_retries"]["enable"] and \
            can_split_input and \
            not is_stream_compressed
    if get_config(client)["write_retries"]["enable"] and not can_split_input:
        logger.warning("Cannot split input into rows. Write is processing by one request.")

    input_stream = _to_chunk_stream(
        input_stream,
        format,
        raw,
        split_rows=enable_retries,
        chunk_size=get_config(client)["write_retries"]["chunk_size"])

    make_write_request(
        "write_table",
        input_stream,
        table,
        params,
        prepare_table,
        use_retries=enable_retries,
        is_stream_compressed=is_stream_compressed,
        client=client)

    if get_config(client)["yamr_mode"]["delete_empty_tables"] and is_empty(table, client=client):
        _remove_tables([table], client=client)

def _prepare_table_path_for_read_blob_table(table, part_index_column_name, client=None):
    table = TablePath(table, client=client)

    sorted_by = get_attribute(table, "sorted_by")
    if part_index_column_name not in sorted_by:
        raise YtError('Table should be sorted by "{0}"'.format(part_index_column_name))

    table.canonize_exact_ranges()
    required_keys = sorted_by[:sorted_by.index(part_index_column_name)]

    if not table.ranges:
        if required_keys:
            raise YtError("Key {0} should be specified".format(required_keys))

        table.ranges = [{"lower_limit": {"key": [0]}}]
        return table

    if len(table.ranges) > 1:
        raise YtError("Read blob table with multiple ranges is not supported")

    range = table.ranges[-1]
    if "lower_limit" not in range:
        if required_keys:
            raise YtError("Lower limit should consist of columns from the list {0}".format(sorted_by[:len(required_keys)]))
        range["lower_limit"] = {"key": [0]}
        return table

    if "key" not in range["lower_limit"] or len(range["lower_limit"]) != 1:
        raise YtError("Only ranges with keys are supported")

    if len(range["lower_limit"]["key"]) != len(required_keys):
        raise YtError("Key should consist of columns from the list {0}".format(sorted_by[:len(required_keys)]))

    range["lower_limit"]["key"].append(0)
    return table

def read_blob_table(table, part_index_column_name="part_index", data_column_name="data",
                    part_size=None, table_reader=None, client=None):
    """
    Reads file from blob table.

    :param table: table to read.
    :type table: str or :class:`TablePath <yt.wrapper.ypath.TablePath>`
    :param string part_index_column_name: name of column with part indexes.
    :param string data_column_name: name of column with data.
    :param int part_size: size of each blob.
    :param dict table_reader: spec of "read" operation.
    :rtype: :class:`ResponseStream <yt.wrapper.response_stream.ResponseStream>`.

    """
    table = TablePath(table, client=client)

    if part_size is None:
        try:
            part_size = get_attribute(table, "part_size")
        except YtHttpResponseError as err:
            if err.is_resolve_error():
                raise YtError("You should specify part_size")
            raise

    table = _prepare_table_path_for_read_blob_table(table, part_index_column_name, client)

    params = {
        "path": table,
        "part_index_column_name": part_index_column_name,
        "data_column_name": data_column_name,
        "part_size": part_size
    }
    set_param(params, "table_reader", table_reader)

    def process_response(response):
        pass

    class RetriableState(object):
        def __init__(self):
            self.offset = 0

        def prepare_params_for_retry(self):
            part_index = self.offset // part_size
            offset = self.offset - part_size * part_index

            params["start_part_index"] = part_index
            params["offset"] = offset
            table.attributes["ranges"][0]["lower_limit"]["key"][-1] = part_index
            return params

        def iterate(self, response):
            for chunk in chunk_iter_stream(response, get_config(client)["read_buffer_size"]):
                self.offset += len(chunk)
                yield chunk

    response = make_read_request(
        "read_blob_table",
        table,
        params,
        process_response_action=process_response,
        retriable_state_class=RetriableState,
        client=client)

    return response

def read_table(table, format=None, table_reader=None, control_attributes=None, unordered=None,
               raw=None, response_parameters=None, client=None):
    """Reads rows from table and parse (optionally).

    :param table: table to read.
    :type table: str or :class:`TablePath <yt.wrapper.ypath.TablePath>`
    :param dict table_reader: spec of "read" operation.
    :param bool raw: don't parse response to rows.
    :rtype: if `raw` is specified -- :class:`ResponseStream <yt.wrapper.response_stream.ResponseStream>`, \
    rows iterator over dicts or :class:`Record <yt.wrapper.yamr_record.Record>` otherwise.

    If ``yt.wrapper.config["read_retries"]["enable"]`` is specified,
    command is executed under self-pinged transaction with retries and snapshot lock on the table.
    This transaction is alive until your finish reading your table, or call `close` method of ResponseStream.
    """
    if raw is None:
        raw = get_config(client)["default_value_of_raw_option"]

    table = TablePath(table, client=client)
    format = _prepare_format(format, raw, client)
    if get_config(client)["yamr_mode"]["treat_unexisting_as_empty"] and not exists(table, client=client):
        return ResponseStreamWithReadRow(get_response=lambda: None,
                                         iter_content=iter(EmptyResponseStream()),
                                         close=lambda: None,
                                         process_error=lambda response: None,
                                         get_response_parameters=lambda: None)
    attributes = get(table + "/@", client=client)
    if attributes.get("type") != "table":
        raise YtError("Command read is supported only for tables")
    if  attributes["chunk_count"] > 100 and attributes["compressed_data_size"] // attributes["chunk_count"] < MB:
        logger.info("Table chunks are too small; consider running the following command to improve read performance: "
                    "yt merge --proxy {1} --src {0} --dst {0} "
                    "--spec '{{"
                       "combine_chunks=true;"
                    "}}'".format(table, get_config(client)["proxy"]["url"]))

    params = {
        "path": table,
        "output_format": format.to_yson_type()
    }
    set_param(params, "table_reader", table_reader)
    set_param(params, "unordered", unordered)

    if get_config(client)["read_parallel"]["enable"]:
        if control_attributes is not None:
            logger.warning('Cannot read table in parallel since parameter "control_attributes" is specified')
        elif table.has_key_limit_in_ranges():
            logger.warning("Cannot read table in parallel since table path contains key limits")
        else:
            response = make_read_parallel_request(table, attributes, params, unordered, response_parameters, client)
            if raw:
                return response
            else:
                return format.load_rows(response)

    set_param(params, "control_attributes", control_attributes)

    def set_response_parameters(parameters):
        if response_parameters is not None:
            for key in parameters:
                response_parameters[key] = parameters[key]

    def process_response(response):
        if response.response_parameters is None:
            raise YtIncorrectResponse("X-YT-Response-Parameters missing (bug in proxy)", response._get_response())
        set_response_parameters(response.response_parameters)

    class RetriableState(object):
        def __init__(self):
            # Whether reading started, it is used only for reading without ranges in <= 0.17.3 versions.
            self.started = False

            # Row and range indices.
            self.next_row_index = None
            self.current_range_index = 0

            # It is true if and only if we read control attributes of the current range and the next range isn't started yet.
            self.range_started = None

            # We should know whether row with range/row index printed.
            self.range_index_row_yielded = None
            self.row_index_row_yielded = None

            self.is_row_index_initially_enabled = False
            if control_attributes and control_attributes.get("enable_row_index"):
                self.is_row_index_initially_enabled = True

            self.is_range_index_initially_enabled = False
            if control_attributes and control_attributes.get("enable_range_index"):
                self.is_range_index_initially_enabled = True

            if unordered:
                raise YtError("Unordered read cannot be performed with retries, try ordered read or disable retries")

        def prepare_params_for_retry(self):
            def fix_range(range):
                if "exact" in range:
                    if self.range_started:
                        del range["exact"]
                        range["lower_limit"] = range["upper_limit"] = {"row_index": 0}
                else:
                    range["lower_limit"] = {"row_index": self.next_row_index}

            if "ranges" not in table.attributes:
                if self.started:
                    fix_range(table.attributes)
            else:
                if len(table.attributes["ranges"]) > 1:
                    if get_config(client)["read_retries"]["allow_multiple_ranges"]:
                        if "control_attributes" not in params:
                            params["control_attributes"] = {}
                        params["control_attributes"]["enable_row_index"] = True
                        params["control_attributes"]["enable_range_index"] = True
                    else:
                        raise YtError("Read table with multiple ranges using retries is disabled, turn on read_retries/allow_multiple_ranges")

                    if format.name() not in ["json", "yson"]:
                        raise YtError("Read table with multiple ranges using retries is supported only in YSON and JSON formats")
                    if format.name() == "json" and format.attributes.get("format") == "pretty":
                        raise YtError("Read table with multiple ranges using retries is not supported for pretty JSON format")

                if self.range_started and table.attributes["ranges"]:
                    fix_range(table.attributes["ranges"][0])
                self.range_started = False

            params["path"] = table

            return params


        def iterate(self, response):
            format_name = format.name()

            def is_control_row(row):
                if format_name == "yson":
                    return row.endswith(b"#;")
                elif format_name == "json":
                    if b"$value" not in row:
                        return False
                    loaded_row = json.loads(row)
                    return "$value" in loaded_row and loaded_row["$value"] is None
                else:
                    return False

            def load_control_row(row):
                if format_name == "yson":
                    return next(yson.loads(row, yson_type="list_fragment"))
                elif format_name == "json":
                    return yson.json_to_yson(json.loads(row))
                else:
                    assert False, "Incorrect format"

            def dump_control_row(row):
                if format_name == "yson":
                    return yson.dumps([row], yson_type="list_fragment")
                elif format_name == "json":
                    row = json.dumps(yson.yson_to_json(row))
                    if PY3:
                        row = row.encode("utf-8")
                    return row + b"\n"
                else:
                    assert False, "Incorrect format"

            range_index = 0

            if not self.started:
                process_response(response)
                self.next_row_index = response.response_parameters.get("start_row_index", None)
                self.started = True

            for row in format.load_rows(response, raw=True):
                chaos_monkey_enabled = get_option("_ENABLE_READ_TABLE_CHAOS_MONKEY", client)
                if chaos_monkey_enabled and random.randint(1, 5) == 1:
                    raise YtRetriableError()

                # NB: Low level check for optimization purposes. Only YSON and JSON format supported!
                if is_control_row(row):
                    row = load_control_row(row)

                    # NB: row with range index must go before row with row index.
                    if hasattr(row, "attributes") and "range_index" in row.attributes:
                        self.range_started = False
                        ranges_to_skip = row.attributes["range_index"] - range_index
                        table.attributes["ranges"] = table.attributes["ranges"][ranges_to_skip:]
                        self.current_range_index += ranges_to_skip
                        range_index = row.attributes["range_index"]
                        if not self.is_range_index_initially_enabled:
                            del row.attributes["range_index"]
                            assert not row.attributes
                            continue
                        else:
                            if self.range_index_row_yielded:
                                continue
                            row.attributes["range_index"] = self.current_range_index
                            self.range_index_row_yielded = True

                    if hasattr(row, "attributes") and "row_index" in row.attributes:
                        self.next_row_index = row.attributes["row_index"]
                        if not self.is_row_index_initially_enabled:
                            del row.attributes["row_index"]
                            assert not row.attributes
                            continue
                        else:
                            if self.row_index_row_yielded:
                                continue
                            self.row_index_row_yielded = True

                    row = dump_control_row(row)
                else:
                    if not self.range_started:
                        self.range_started = True
                        self.range_index_row_yielded = False
                        self.row_index_row_yielded = False
                    self.next_row_index += 1

                yield row

    # For read commands response is actually ResponseStream
    response = make_read_request(
        "read_table",
        table,
        params,
        process_response_action=process_response,
        retriable_state_class=RetriableState,
        client=client)

    if raw:
        return response
    else:
        return format.load_rows(response)

def _are_valid_nodes(source_tables, destination_table):
    return len(source_tables) == 1 and \
           not source_tables[0].has_delimiters() and \
           not destination_table.append and \
           destination_table != source_tables[0]

def copy_table(source_table, destination_table, replace=True, client=None):
    """Copies table(s).

    :param source_table: source table or list of tables.
    :type source_table: list[str or :class:`TablePath <yt.wrapper.ypath.TablePath>`]
    :param destination_table: destination table.
    :type destination_table: str or :class:`TablePath <yt.wrapper.ypath.TablePath>`
    :param bool replace: override `destination_table`.

    .. note:: param `replace` is overridden by \
    ``yt.wrapper.config["yamr_mode"]["replace_tables_on_copy_and_move"]``

    If `source_table` is a list of tables, tables would be merged.
    """
    from .run_operation_commands import run_merge
    if get_config(client)["yamr_mode"]["replace_tables_on_copy_and_move"]:
        replace = True
    source_tables = _prepare_source_tables(source_table, client=client)
    destination_table = TablePath(destination_table, client=client)
    if get_config(client)["yamr_mode"]["treat_unexisting_as_empty"] and \
            _are_default_empty_table(source_tables) and \
            not destination_table.append:
        remove(destination_table, client=client, force=True)
        return
    if _are_valid_nodes(source_tables, destination_table):
        if replace and \
                exists(destination_table, client=client) and \
                source_tables[0] != destination_table:
            # in copy destination should be missing
            remove(destination_table, client=client)
        copy(source_tables[0], destination_table, recursive=True, client=client)
    else:
        mode = "sorted" if (all(imap(lambda t: is_sorted(t, client=client), source_tables)) and not destination_table.append) \
               else "ordered"
        run_merge(source_tables, destination_table, mode, client=client)

def move_table(source_table, destination_table, replace=True, client=None):
    """Moves table.

    :param source_table: source table or list of tables.
    :type source_table: list[str or :class:`TablePath <yt.wrapper.ypath.TablePath>`]
    :param destination_table: destination table.
    :type destination_table: str or :class:`TablePath <yt.wrapper.ypath.TablePath>`
    :param bool replace: override `destination_table`.

    .. note:: param `replace` is overridden by `yt.wrapper.config["yamr_mode"]["replace_tables_on_copy_and_move"]`

    If `source_table` is a list of tables, tables would be merged.
    """
    if get_config(client)["yamr_mode"]["replace_tables_on_copy_and_move"]:
        replace = True
    source_tables = _prepare_source_tables(source_table, client=client)
    destination_table = TablePath(destination_table, client=client)
    if get_config(client)["yamr_mode"]["treat_unexisting_as_empty"] and \
            _are_default_empty_table(source_tables) and \
            not destination_table.append:
        remove(destination_table, client=client, force=True)
        return
    if _are_valid_nodes(source_tables, destination_table):
        if source_tables[0] == destination_table:
            return
        if replace and exists(destination_table, client=client):
            remove(destination_table, client=client)
        move(source_tables[0], destination_table, recursive=True, client=client)
    else:
        copy_table(source_table, destination_table, client=client)
        for table in source_tables:
            if table == destination_table:
                continue
            if table == DEFAULT_EMPTY_TABLE:
                continue
            remove(table, client=client, force=True)

def row_count(table, client=None):
    """Returns number of rows in the table.

    :param table: table.
    :type table: str or :class:`TablePath <yt.wrapper.ypath.TablePath>`
    :rtype: int
    """
    table = TablePath(table, client=client)
    if get_config(client)["yamr_mode"]["treat_unexisting_as_empty"] and not exists(table, client=client):
        return 0
    return get_attribute(table, "row_count", client=client)

def is_empty(table, client=None):
    """Is table empty?

    :param table: table.
    :type table: str or :class:`TablePath <yt.wrapper.ypath.TablePath>`
    :rtype: bool
    """
    return apply_function_to_result(
        lambda res: res == 0,
        row_count(TablePath(table, client=client), client=client))

def get_sorted_by(table, default=None, client=None):
    """Returns "sorted_by" table attribute or `default` if attribute doesn't exist.

    :param table: table.
    :type table: str or :class:`TablePath <yt.wrapper.ypath.TablePath>`
    :param default: whatever.
    :rtype: str or list[str]
    """
    if default is None:
        default = [] if get_config(client)["yamr_mode"]["treat_unexisting_as_empty"] else None
    return get_attribute(TablePath(table, client=client), "sorted_by", default=default, client=client)

def is_sorted(table, client=None):
    """Is table sorted?

    :param table: table.
    :type table: str or :class:`TablePath <yt.wrapper.ypath.TablePath>`
    :rtype: bool
    """
    if get_config(client)["yamr_mode"]["use_yamr_sort_reduce_columns"]:
        return get_sorted_by(table, [], client=client) == ["key", "subkey"]
    else:
        return apply_function_to_result(
            parse_bool,
            get_attribute(TablePath(table, client=client),
                          "sorted",
                          default="false",
                          client=client))

def alter_table(path, schema=None, dynamic=None, client=None):
    """Performs schema and other table meta information modifications.
       Applicable to static and dynamic tables.

    :param path: path to table
    :type path: str or :class:`TablePath <yt.wrapper.ypath.TablePath>`
    :param schema: new schema to set on table
    :param bool dynamic: dynamic
    """

    params = {"path": TablePath(path, client=client)}
    set_param(params, "schema", schema)
    set_param(params, "dynamic", dynamic)

    return make_request("alter_table", params, client=client)<|MERGE_RESOLUTION|>--- conflicted
+++ resolved
@@ -1,10 +1,5 @@
-<<<<<<< HEAD
 from .common import (flatten, require, update, parse_bool, get_value, set_param, datetime_to_string,
-                     MB, EMPTY_GENERATOR, chunk_iter_stream)
-=======
-from .common import flatten, require, update, parse_bool, get_value, set_param, datetime_to_string, \
-                    MB
->>>>>>> fed0b829
+                     MB, chunk_iter_stream)
 from .config import get_config, get_option
 from .cypress_commands import (exists, remove, get_attribute, copy,
                                move, mkdir, find_free_subpath, create, get, has_attribute)
@@ -14,14 +9,9 @@
 from .batch_response import apply_function_to_result
 from .heavy_commands import make_write_request, make_read_request
 from .response_stream import EmptyResponseStream, ResponseStreamWithReadRow
-<<<<<<< HEAD
 from .table_helpers import (_prepare_source_tables, _are_default_empty_table, _prepare_table_writer,
                             _remove_tables, DEFAULT_EMPTY_TABLE, _to_chunk_stream, _prepare_format)
 from .table_read_parallel import make_read_parallel_request
-=======
-from .table_helpers import _prepare_source_tables, _are_default_empty_table, _prepare_table_writer, \
-                           _remove_tables, DEFAULT_EMPTY_TABLE, _to_chunk_stream, _prepare_format
->>>>>>> fed0b829
 from .ypath import TablePath, ypath_join
 
 import yt.json as json
