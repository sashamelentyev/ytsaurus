--- conflicted
+++ resolved
@@ -990,16 +990,11 @@
                     else:
                         raise
 
-<<<<<<< HEAD
-                nodes = list(itervalues(client.get(active_scheduler_orchid_path + "/scheduler/nodes")))
-                return len(nodes) == self.node_count and all(check_node_state(node) for node in nodes)
-=======
                 if not self.defer_node_start:
                     nodes = list(itervalues(client.get(active_scheduler_orchid_path + "/scheduler/nodes")))
                     return len(nodes) == self.node_count and all(check_node_state(node) for node in nodes)
 
                 return True
->>>>>>> 7bb38691
 
             except YtResponseError as err:
                 # Orchid connection refused
