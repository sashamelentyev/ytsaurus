import pytest

from yt_env_setup import YTEnvSetup
from yt_commands import *
from yt.yson import YsonEntity

from yt.environment.helpers import assert_items_equal

from time import sleep

##################################################################

class TestTablets(YTEnvSetup):
    NUM_MASTERS = 3
    NUM_NODES = 5
    NUM_SCHEDULERS = 0

    def _create_table(self, path, atomicity="full"):
        create("table", path,
            attributes = {
                "schema": [{"name": "key", "type": "int64"}, {"name": "value", "type": "string"}],
                "key_columns": ["key"],
                "atomicity": atomicity
            })

    def _create_table_with_computed_column(self, path):
        create("table", path,
            attributes = {
                "schema": [
                    {"name": "key1", "type": "int64"},
                    {"name": "key2", "type": "int64", "expression": "key1 * 100 + 3"},
                    {"name": "value", "type": "string"}],
                "key_columns": ["key1", "key2"]
            })

    def _create_table_with_hash(self, path):
        create("table", path,
            attributes = {
                "schema": [
                    {"name": "hash", "type": "uint64", "expression": "farm_hash(key)"},
                    {"name": "key", "type": "int64"},
                    {"name": "value", "type": "string"}],
                "key_columns": ["hash", "key"]
            })

    def _get_tablet_leader_address(self, tablet_id):
        cell_id = get("//sys/tablets/" + tablet_id + "/@cell_id")
        peers = get("//sys/tablet_cells/" + cell_id + "/@peers")
        leader_peer = list(x for x in peers if x["state"] == "leading")[0]
        return leader_peer["address"]

    def _find_tablet_orchid(self, address, tablet_id):
        cells = get("//sys/nodes/" + address + "/orchid/tablet_cells", ignore_opaque=True)
        for (cell_id, cell_data) in cells.iteritems():
            if cell_data["state"] == "leading":
                tablets = cell_data["tablets"]
                if tablet_id in tablets:
                    return tablets[tablet_id]
        return None

    def _get_pivot_keys(self, path):
        tablets = get(path + "/@tablets")
        return [tablet["pivot_key"] for tablet in tablets]
<<<<<<< HEAD
           
    def test_table_cell_bundle(self):
        id = create_tablet_cell_bundle("test_bundle")
        assert ls("//sys/tablet_cell_bundles") == ["test_bundle"]

        test_bundle = get("//sys/tablet_cell_bundles/test_bundle/@")
        assert test_bundle["id"] == id

        remove_tablet_cell_bundle("test_bundle")
        assert ls ("//sys/tablet_cell_bundles") == []
=======

>>>>>>> 6fe962ba

    def test_mount(self):
        self.sync_create_cells(1, 1)
        self._create_table("//tmp/t")

        mount_table("//tmp/t")
        tablets = get("//tmp/t/@tablets")
        assert len(tablets) == 1
        tablet_id = tablets[0]["tablet_id"]
        cell_id = tablets[0]["cell_id"]

        tablet_ids = get("//sys/tablet_cells/" + cell_id + "/@tablet_ids")
        assert tablet_ids == [tablet_id]

    def test_unmount(self):
        self.sync_create_cells(1, 1)
        self._create_table("//tmp/t")

        mount_table("//tmp/t")

        tablets = get("//tmp/t/@tablets")
        assert len(tablets) == 1

        tablet = tablets[0]
        assert tablet["pivot_key"] == []

<<<<<<< HEAD
        self.sync_mount_table("//tmp/t")
        self.sync_unmount_table("//tmp/t")
        
=======
        self._sync_mount_table("//tmp/t")
        self._sync_unmount_table("//tmp/t")

>>>>>>> 6fe962ba
    def test_mount_unmount(self):
        self.sync_create_cells(1, 1)
        self._create_table("//tmp/t")
        self.sync_mount_table("//tmp/t")

        rows = [{"key": 1, "value": "2"}]
        keys = [{"key": 1}]
        insert_rows("//tmp/t", rows)
        actual = lookup_rows("//tmp/t", keys);
        assert actual == rows

        self.sync_unmount_table("//tmp/t")
        with pytest.raises(YtError): lookup_rows("//tmp/t", keys)

        self.sync_mount_table("//tmp/t")
        actual = lookup_rows("//tmp/t", keys);
        assert actual == rows

    def test_reshard_unmounted(self):
        self.sync_create_cells(1, 1)
        create("table", "//tmp/t",
            attributes = {
                "schema": [
                    {"name": "k", "type": "int64"},
                    {"name": "l", "type": "uint64"},
                    {"name": "value", "type": "int64"}],
                "key_columns": ["k", "l"]
            })

        reshard_table("//tmp/t", [[]])
        assert self._get_pivot_keys("//tmp/t") == [[]]

        reshard_table("//tmp/t", [[], [100]])
        assert self._get_pivot_keys("//tmp/t") == [[], [100]]

        with pytest.raises(YtError): reshard_table("//tmp/t", [[], []])
        assert self._get_pivot_keys("//tmp/t") == [[], [100]]

        reshard_table("//tmp/t", [[100], [200]], first_tablet_index=1, last_tablet_index=1)
        assert self._get_pivot_keys("//tmp/t") == [[], [100], [200]]

        with pytest.raises(YtError): reshard_table("//tmp/t", [[101]], first_tablet_index=1, last_tablet_index=1)
        assert self._get_pivot_keys("//tmp/t") == [[], [100], [200]]

        with pytest.raises(YtError): reshard_table("//tmp/t", [[300]], first_tablet_index=3, last_tablet_index=3)
        assert self._get_pivot_keys("//tmp/t") == [[], [100], [200]]

        with pytest.raises(YtError): reshard_table("//tmp/t", [[100], [200]], first_tablet_index=1, last_tablet_index=1)
        assert self._get_pivot_keys("//tmp/t") == [[], [100], [200]]

        reshard_table("//tmp/t", [[100], [150], [200]], first_tablet_index=1, last_tablet_index=2)
        assert self._get_pivot_keys("//tmp/t") == [[], [100], [150], [200]]

        with pytest.raises(YtError): reshard_table("//tmp/t", [[100], [100]], first_tablet_index=1, last_tablet_index=1)
        assert self._get_pivot_keys("//tmp/t") == [[], [100], [150], [200]]

        with pytest.raises(YtError): reshard_table("//tmp/t", [[], [100, 200]])
        assert self._get_pivot_keys("//tmp/t") == [[], [100], [150], [200]]

    def test_force_unmount_on_remove(self):
        self.sync_create_cells(1, 1)
        self._create_table("//tmp/t")
        self.sync_mount_table("//tmp/t")

        tablet_id = get("//tmp/t/@tablets/0/tablet_id")
        address = self._get_tablet_leader_address(tablet_id)
        assert self._find_tablet_orchid(address, tablet_id) is not None

        remove("//tmp/t")
        sleep(1)
        assert self._find_tablet_orchid(address, tablet_id) is None
<<<<<<< HEAD
         
    def test_read_table(self):
        self.sync_create_cells(1, 1)
=======

    def test_read_write_table(self):
        self._sync_create_cells(1, 1)
>>>>>>> 6fe962ba
        self._create_table("//tmp/t")
        self.sync_mount_table("//tmp/t")

        rows1 = [{"key": i, "value": str(i)} for i in xrange(10)]
        insert_rows("//tmp/t", rows1)
        self.sync_unmount_table("//tmp/t")

        assert read_table("//tmp/t") == rows1

    def test_read_snapshot_lock(self):
        self.sync_create_cells(1, 1)
        self._create_table("//tmp/t")
        self.sync_mount_table("//tmp/t")

        def get_chunk_tree(path):
            root_chunk_list_id = get(path + "/@chunk_list_id")
            root_chunk_list = get("#" + root_chunk_list_id + "/@")
            tablet_chunk_lists = [get("#" + x + "/@") for x in root_chunk_list["children_ids"]]
            assert all([root_chunk_list_id in chunk_list["parent_ids"] for chunk_list in tablet_chunk_lists]) 
            return root_chunk_list, tablet_chunk_lists

        def verify_chunk_tree_refcount(path, root_ref_count, tablet_ref_counts):
            root, tablets = get_chunk_tree(path)
            assert root["ref_counter"] == root_ref_count
            assert [tablet["ref_counter"] for tablet in tablets] == tablet_ref_counts

        verify_chunk_tree_refcount("//tmp/t", 1, [1])

        tx = start_transaction()
        lock("//tmp/t", mode="snapshot", tx=tx)
        verify_chunk_tree_refcount("//tmp/t", 2, [1])

        rows1 = [{"key": i, "value": str(i)} for i in xrange(0, 10, 2)]
        insert_rows("//tmp/t", rows1)
        self.sync_unmount_table("//tmp/t")
        verify_chunk_tree_refcount("//tmp/t", 1, [1])
        assert read_table("//tmp/t") == rows1
        assert read_table("//tmp/t", tx=tx) == []

        abort_transaction(tx)
        verify_chunk_tree_refcount("//tmp/t", 1, [1])

        tx = start_transaction()
        lock("//tmp/t", mode="snapshot", tx=tx)
        verify_chunk_tree_refcount("//tmp/t", 2, [1])

        reshard_table("//tmp/t", [[], [5]])
        verify_chunk_tree_refcount("//tmp/t", 1, [1, 1])

        abort_transaction(tx)
        verify_chunk_tree_refcount("//tmp/t", 1, [1, 1])

        tx = start_transaction()
        lock("//tmp/t", mode="snapshot", tx=tx)
        verify_chunk_tree_refcount("//tmp/t", 2, [1, 1])

        mount_table("//tmp/t", first_tablet_index=0, last_tablet_index=0)
        print "Waiting for tablet 1 to become mounted..."
        self.sync_predicate(lambda: any(x["state"] == "mounted" for x in get("//tmp/t/@tablets")))

        rows2 = [{"key": i, "value": str(i)} for i in xrange(1, 5, 2)]
        insert_rows("//tmp/t", rows2)
        self.sync_unmount_table("//tmp/t")
        verify_chunk_tree_refcount("//tmp/t", 1, [1, 2])
        assert_items_equal(read_table("//tmp/t"), rows1 + rows2)
        assert read_table("//tmp/t", tx=tx) == rows1

        self.sync_mount_table("//tmp/t")
        rows3 = [{"key": i, "value": str(i)} for i in xrange(5, 10, 2)]
        insert_rows("//tmp/t", rows3)
        self.sync_unmount_table("//tmp/t")
        verify_chunk_tree_refcount("//tmp/t", 1, [1, 1])
        assert_items_equal(read_table("//tmp/t"), rows1 + rows2 + rows3)
        assert read_table("//tmp/t", tx=tx) == rows1

        abort_transaction(tx)
        verify_chunk_tree_refcount("//tmp/t", 1, [1, 1])

    def test_write_table(self):
        self.sync_create_cells(1, 1)
        self._create_table("//tmp/t")
        self.sync_mount_table("//tmp/t")

        with pytest.raises(YtError): write_table("//tmp/t", [{"key": 1, "value": 2}])

    @pytest.mark.skipif('os.environ.get("BUILD_ENABLE_LLVM", None) == "NO"')
    def test_computed_columns(self):
        self.sync_create_cells(1, 1)

        create("table", "//tmp/t1",
            attributes = {
                "schema": [
                    {"name": "key1", "type": "int64", "expression": "key2"},
                    {"name": "key2", "type": "uint64"},
                    {"name": "value", "type": "string"}],
                "key_columns": ["key1", "key2"]
            })
        with pytest.raises(YtError): self.sync_mount_table("//tmp/t1")

        self._create_table_with_computed_column("//tmp/t")
        self.sync_mount_table("//tmp/t")

        insert_rows("//tmp/t", [{"key1": 1, "value": "2"}])
        expected = [{"key1": 1, "key2": 103, "value": "2"}]
        actual = select_rows("* from [//tmp/t]")
        assert actual == expected

        insert_rows("//tmp/t", [{"key1": 2, "value": "2"}])
        expected = [{"key1": 1, "key2": 103, "value": "2"}]
        actual = lookup_rows("//tmp/t", [{"key1" : 1}])
        assert actual == expected
        expected = [{"key1": 2, "key2": 203, "value": "2"}]
        actual = lookup_rows("//tmp/t", [{"key1": 2}])
        assert actual == expected

        delete_rows("//tmp/t", [{"key1": 1}])
        expected = [{"key1": 2, "key2": 203, "value": "2"}]
        actual = select_rows("* from [//tmp/t]")
        assert actual == expected

        with pytest.raises(YtError): insert_rows("//tmp/t", [{"key1": 3, "key2": 3, "value": "3"}])
        with pytest.raises(YtError): lookup_rows("//tmp/t", [{"key1": 2, "key2": 203}])
        with pytest.raises(YtError): delete_rows("//tmp/t", [{"key1": 2, "key2": 203}])

        expected = []
        actual = lookup_rows("//tmp/t", [{"key1": 3}])
        assert actual == expected

        expected = [{"key1": 2, "key2": 203, "value": "2"}]
        actual = select_rows("* from [//tmp/t]")
        assert actual == expected

    @pytest.mark.skipif('os.environ.get("BUILD_ENABLE_LLVM", None) == "NO"')
    def test_computed_hash(self):
        self.sync_create_cells(1, 1)

        self._create_table_with_hash("//tmp/t")
        self.sync_mount_table("//tmp/t")

        row1 = [{"key": 1, "value": "2"}]
        insert_rows("//tmp/t", row1)
        actual = select_rows("key, value from [//tmp/t]")
        assert actual == row1

        row2 = [{"key": 2, "value": "2"}]
        insert_rows("//tmp/t", row2)
        actual = lookup_rows("//tmp/t", [{"key": 1}], column_names=["key", "value"])
        assert actual == row1
        actual = lookup_rows("//tmp/t", [{"key": 2}], column_names=["key", "value"])
        assert actual == row2

        delete_rows("//tmp/t", [{"key": 1}])
        actual = select_rows("key, value from [//tmp/t]")
        assert actual == row2

    @pytest.mark.skipif('os.environ.get("BUILD_ENABLE_LLVM", None) == "NO"')
    def test_computed_column_update_consistency(self):
        self.sync_create_cells(1, 1)

        create("table", "//tmp/t",
            attributes = {
                "schema": [
                    {"name": "key1", "type": "int64", "expression": "key2"},
                    {"name": "key2", "type": "int64"},
                    {"name": "value1", "type": "string"},
                    {"name": "value2", "type": "string"}],
                "key_columns": ["key1", "key2"]
            })
        self.sync_mount_table("//tmp/t")

        insert_rows("//tmp/t", [{"key2": 1, "value1": "2"}])
        expected = [{"key1": 1, "key2": 1, "value1": "2", "value2" : YsonEntity()}]
        actual = lookup_rows("//tmp/t", [{"key2" : 1}])
        assert actual == expected

        insert_rows("//tmp/t", [{"key2": 1, "value2": "3"}], update=True)
        expected = [{"key1": 1, "key2": 1, "value1": "2", "value2": "3"}]
        actual = lookup_rows("//tmp/t", [{"key2" : 1}])
        assert actual == expected

        insert_rows("//tmp/t", [{"key2": 1, "value1": "4"}], update=True)
        expected = [{"key1": 1, "key2": 1, "value1": "4", "value2": "3"}]
        actual = lookup_rows("//tmp/t", [{"key2" : 1}])
        assert actual == expected

    def test_reshard_data(self):
        self.sync_create_cells(1, 1)
        self._create_table("//tmp/t1")
        self.sync_mount_table("//tmp/t1")

        def reshard(pivots):
            self.sync_unmount_table("//tmp/t1")
            reshard_table("//tmp/t1", pivots)
            self.sync_mount_table("//tmp/t1")
            #clear_metadata_caches()

        rows = [{"key": i, "value": str(i)} for i in xrange(3)]
        insert_rows("//tmp/t1", rows)
        assert_items_equal(select_rows("* from [//tmp/t1]"), rows)

        reshard([[], [1]])
        assert_items_equal(select_rows("* from [//tmp/t1]"), rows)

        reshard([[], [1], [2]])
        assert_items_equal(select_rows("* from [//tmp/t1]"), rows)

        reshard([[]])
        assert_items_equal(select_rows("* from [//tmp/t1]"), rows)

    def test_no_copy(self):
        self.sync_create_cells(1, 1)
        self._create_table("//tmp/t1")
        self.sync_mount_table("//tmp/t1")

        with pytest.raises(YtError): copy("//tmp/t1", "//tmp/t2")

    def test_no_move_mounted(self):
        self.sync_create_cells(1, 1)
        self._create_table("//tmp/t1")
        self.sync_mount_table("//tmp/t1")

        with pytest.raises(YtError): move("//tmp/t1", "//tmp/t2")

    def test_move_unmounted(self):
        self.sync_create_cells(1, 1)
        self._create_table("//tmp/t1")
        self.sync_mount_table("//tmp/t1")
        self.sync_unmount_table("//tmp/t1")

        table_id1 = get("//tmp/t1/@id")
        tablet_id = get("//tmp/t1/@tablets/0/tablet_id")
        assert get("#" + tablet_id + "/@table_id") == table_id1

        move("//tmp/t1", "//tmp/t2")

        table_id2 = get("//tmp/t2/@id")
        assert get("#" + tablet_id + "/@table_id") == table_id2


    def test_any_value_type(self):
        self.sync_create_cells(1, 1)
        create("table", "//tmp/t1",
            attributes = {
                "schema": [{"name": "key", "type": "int64"}, {"name": "value", "type": "any"}],
                "key_columns": ["key"]
            })
        self.sync_mount_table("//tmp/t1")

        rows = [
            {"key": 11, "value": 100},
            {"key": 12, "value": False},
            {"key": 13, "value": True},
            {"key": 14, "value": 2**63 + 1 },
            {"key": 15, "value": 'stroka'},
            {"key": 16, "value": [1, {"attr": 3}, 4]},
            {"key": 17, "value": {"numbers": [0,1,42]}}]

        insert_rows("//tmp/t1", rows)
        actual = select_rows("* from [//tmp/t1]")
        assert_items_equal(actual, rows)
        actual = lookup_rows("//tmp/t1", [{"key": row["key"]} for row in rows])
        assert_items_equal(actual, rows)

    def test_swap(self):
        self.test_move_unmounted()

        self._create_table("//tmp/t3")
<<<<<<< HEAD
        self.sync_mount_table("//tmp/t3")
        self.sync_unmount_table("//tmp/t3")
        
=======
        self._sync_mount_table("//tmp/t3")
        self._sync_unmount_table("//tmp/t3")

>>>>>>> 6fe962ba
        reshard_table("//tmp/t3", [[], [100], [200], [300], [400]])
        self.sync_mount_table("//tmp/t3")
        self.sync_unmount_table("//tmp/t3")

        move("//tmp/t3", "//tmp/t1")

        assert self._get_pivot_keys("//tmp/t1") == [[], [100], [200], [300], [400]]

    def _prepare_allowed(self, permission):
        self.sync_create_cells(1, 1)
        self._create_table("//tmp/t")
        self.sync_mount_table("//tmp/t")
        create_user("u")
        set("//tmp/t/@inherit_acl", False)
        set("//tmp/t/@acl", [{"permissions": [permission], "action": "allow", "subjects": ["u"]}])

    def _prepare_denied(self, permission):
        self.sync_create_cells(1, 1)
        self._create_table("//tmp/t")
        self.sync_mount_table("//tmp/t")
        create_user("u")
        set("//tmp/t/@acl", [{"permissions": [permission], "action": "deny", "subjects": ["u"]}])

    def test_select_allowed(self):
        self._prepare_allowed("read")
        insert_rows("//tmp/t", [{"key": 1, "value": "test"}])
        expected = [{"key": 1, "value": "test"}]
        actual = select_rows("* from [//tmp/t]", user="u")
        assert actual == expected

    def test_select_denied(self):
        self._prepare_denied("read")
        with pytest.raises(YtError): select_rows("* from [//tmp/t]", user="u")

    def test_lookup_allowed(self):
        self._prepare_allowed("read")
        insert_rows("//tmp/t", [{"key": 1, "value": "test"}])
        expected = [{"key": 1, "value": "test"}]
        actual = lookup_rows("//tmp/t", [{"key" : 1}], user="u")
        assert actual == expected

    def test_lookup_denied(self):
        self._prepare_denied("read")
        insert_rows("//tmp/t", [{"key": 1, "value": "test"}])
        with pytest.raises(YtError): lookup_rows("//tmp/t", [{"key" : 1}], user="u")

    def test_insert_allowed(self):
        self._prepare_allowed("write")
        insert_rows("//tmp/t", [{"key": 1, "value": "test"}], user="u")
        expected = [{"key": 1, "value": "test"}]
        actual = lookup_rows("//tmp/t", [{"key" : 1}])
        assert actual == expected

    def test_insert_denied(self):
        self._prepare_denied("write")
        with pytest.raises(YtError): insert_rows("//tmp/t", [{"key": 1, "value": "test"}], user="u")

    def test_delete_allowed(self):
        self._prepare_allowed("write")
        insert_rows("//tmp/t", [{"key": 1, "value": "test"}])
        delete_rows("//tmp/t", [{"key": 1}], user="u")
        expected = []
        actual = lookup_rows("//tmp/t", [{"key" : 1}])
        assert actual == expected

    def test_delete_denied(self):
        self._prepare_denied("write")
        with pytest.raises(YtError): delete_rows("//tmp/t", [{"key": 1}], user="u")

    def test_read_from_chunks(self):
        self.sync_create_cells(1, 1)
        self._create_table("//tmp/t")

        pivots = [[]] + [[x] for x in range(100, 1000, 100)]
        reshard_table("//tmp/t", pivots)
        assert self._get_pivot_keys("//tmp/t") == pivots

        self.sync_mount_table("//tmp/t")

        rows = [{"key": i, "value": str(i)} for i in xrange(0, 1000, 2)]
        insert_rows("//tmp/t", rows)

        self.sync_unmount_table("//tmp/t")
        self.sync_mount_table("//tmp/t")

        actual = lookup_rows("//tmp/t", [{'key': i} for i in xrange(0, 1000)])
        assert_items_equal(actual, rows)

        rows = [{"key": i, "value": str(i)} for i in xrange(1, 1000, 2)]
        insert_rows("//tmp/t", rows)

        self.sync_unmount_table("//tmp/t")
        self.sync_mount_table("//tmp/t")

        rows = [{"key": i, "value": str(i)} for i in xrange(0, 1000)]
        actual = lookup_rows("//tmp/t", [{'key': i} for i in xrange(0, 1000)])
        assert_items_equal(actual, rows)

        sleep(1)
        for tablet in xrange(10):
            path = "//tmp/t/@tablets/%s/performance_counters" % tablet
            assert get(path + "/static_chunk_row_lookup_count") == 200
            #assert get(path + "/static_chunk_row_lookup_false_positive_count") < 4
            #assert get(path + "/static_chunk_row_lookup_true_negative_count") > 90

    def test_store_rotation(self):
        self.sync_create_cells(1, 1)
        self._create_table("//tmp/t")

        set("//tmp/t/@max_memory_store_key_count", 10)
        self.sync_mount_table("//tmp/t")

        tablet_id = get("//tmp/t/@tablets/0/tablet_id")
        address = self._get_tablet_leader_address(tablet_id)

        rows = [{"key": i, "value": str(i)} for i in xrange(10)]
        insert_rows("//tmp/t", rows)

        sleep(3.0)

        tablet_data = self._find_tablet_orchid(address, tablet_id)
        assert len(tablet_data["eden"]["stores"]) == 1
        assert len(tablet_data["partitions"]) == 1
        assert len(tablet_data["partitions"][0]["stores"]) == 1

    def _test_in_memory(self, mode):
        self.sync_create_cells(1, 1)
        self._create_table("//tmp/t")

        set("//tmp/t/@in_memory_mode", mode)
        set("//tmp/t/@max_memory_store_key_count", 10)
        self.sync_mount_table("//tmp/t")

        tablet_id = get("//tmp/t/@tablets/0/tablet_id")
        address = self._get_tablet_leader_address(tablet_id)

        def _check_preload_state(state):
            tablet_data = self._find_tablet_orchid(address, tablet_id)
            assert len(tablet_data["eden"]["stores"]) == 1
            assert len(tablet_data["partitions"]) == 1
            assert len(tablet_data["partitions"][0]["stores"]) >= 1
            assert all(s["preload_state"] == state for _, s in tablet_data["partitions"][0]["stores"].iteritems())
            actual_preload_completed = get("//tmp/t/@tablets/0/statistics/store_preload_completed_count")
            if state == "complete":
                assert actual_preload_completed >= 1
            else:
                assert actual_preload_completed == 0
            assert get("//tmp/t/@tablets/0/statistics/store_preload_pending_count") == 0
            assert get("//tmp/t/@tablets/0/statistics/store_preload_failed_count") == 0

        rows = [{"key": i, "value": str(i)} for i in xrange(10)]
        insert_rows("//tmp/t", rows)

        sleep(3.0)

        _check_preload_state("complete")

        set("//tmp/t/@in_memory_mode", "none")
        remount_table("//tmp/t")

        sleep(3.0)

        _check_preload_state("disabled")

        set("//tmp/t/@in_memory_mode", mode)
        remount_table("//tmp/t")

        sleep(3.0)

        _check_preload_state("complete")

    def test_in_memory_compressed(self):
        self._test_in_memory("compressed")

    def test_in_memory_uncompressed(self):
        self._test_in_memory("uncompressed")

    def test_update_key_columns_fail1(self):
        self.sync_create_cells(1, 1)
        self._create_table("//tmp/t")
        self.sync_mount_table("//tmp/t")
        with pytest.raises(YtError): set("//tmp/t/@key_columns", ["key", "key2"])

    def test_update_key_columns_fail2(self):
        self.sync_create_cells(1, 1)
        self._create_table("//tmp/t")
        with pytest.raises(YtError): set("//tmp/t/@key_columns", ["key2", "key3"])

    def test_update_key_columns_fail3(self):
        self.sync_create_cells(1, 1)
        self._create_table("//tmp/t")
        with pytest.raises(YtError): set("//tmp/t/@key_columns", [])

    def test_update_schema_fails(self):
        self.sync_create_cells(1, 1)
        self._create_table("//tmp/t")
        self.sync_mount_table("//tmp/t")
        self.sync_unmount_table("//tmp/t")
        with pytest.raises(YtError): set("//tmp/t/@schema", [
            {"name": "key1", "type": "int64"},
            {"name": "value", "type": "string"}])
        with pytest.raises(YtError): set("//tmp/t/@schema", [
            {"name": "key", "type": "uint64"},
            {"name": "value", "type": "string"}])
        with pytest.raises(YtError): set("//tmp/t/@schema", [
            {"name": "key", "type": "int64"},
            {"name": "value1", "type": "string"}])

        self._create_table_with_computed_column("//tmp/t1")
        self.sync_mount_table("//tmp/t1")
        self.sync_unmount_table("//tmp/t1")
        with pytest.raises(YtError): set("//tmp/t1/@schema", [
            {"name": "key1", "type": "int64"},
            {"name": "key2", "type": "int64"},
            {"name": "value", "type": "string"}])
        with pytest.raises(YtError): set("//tmp/t1/@schema", [
            {"name": "key1", "type": "int64", "expression": "key2 * 100 + 3"},
            {"name": "key2", "type": "int64"},
            {"name": "value", "type": "string"}])
        with pytest.raises(YtError): set("//tmp/t1/@schema", [
            {"name": "key1", "type": "int64"},
            {"name": "key2", "type": "int64", "expression": "key1 * 100"},
            {"name": "value", "type": "string"}])
        with pytest.raises(YtError): set("//tmp/t1/@schema", [
            {"name": "key1", "type": "int64"},
            {"name": "key2", "type": "int64", "expression": "key1 * 100 + 3"},
            {"name": "key3", "type": "int64", "expression": "key1 * 100 + 3"},
            {"name": "value", "type": "string"}])

    def test_update_key_columns_success(self):
        self.sync_create_cells(1, 1)
        self._create_table("//tmp/t")
<<<<<<< HEAD
        
        self.sync_mount_table("//tmp/t")
=======

        self._sync_mount_table("//tmp/t")
>>>>>>> 6fe962ba
        rows1 = [{"key": i, "value": str(i)} for i in xrange(100)]
        insert_rows("//tmp/t", rows1)
        self.sync_unmount_table("//tmp/t")

        set("//tmp/t/@key_columns", ["key", "key2"])
        set("//tmp/t/@schema/after:0", {"name": "key2", "type": "int64"})
        self.sync_mount_table("//tmp/t")

        rows2 = [{"key": i, "key2": 0, "value": str(i)} for i in xrange(100)]
        insert_rows("//tmp/t", rows2)

        assert lookup_rows("//tmp/t", [{"key" : 77}]) == [{"key": 77, "key2": YsonEntity(), "value": "77"}]
        assert lookup_rows("//tmp/t", [{"key" : 77, "key2": 1}]) == []
        assert lookup_rows("//tmp/t", [{"key" : 77, "key2": 0}]) == [{"key": 77, "key2": 0, "value": "77"}]
        assert select_rows("sum(1) as s from [//tmp/t] where is_null(key2) group by 0") == [{"s": 100}]

    def test_atomicity_mode_should_match(self):
        def do(a1, a2):
            self.sync_create_cells(1, 1)
            self._create_table("//tmp/t", atomicity=a1)
<<<<<<< HEAD
            
            self.sync_mount_table("//tmp/t")
=======

            self._sync_mount_table("//tmp/t")
>>>>>>> 6fe962ba
            rows = [{"key": i, "value": str(i)} for i in xrange(100)]
            with pytest.raises(YtError): insert_rows("//tmp/t", rows, atomicity=a2)
            remove("//tmp/t")

            clear_metadata_caches()

        do("full", "none")
        do("none", "full")

    def _test_snapshots(self, atomicity):
        cell_ids = self.sync_create_cells(1, 1)
        cell_id = ls("//sys/tablet_cells")[0]

        self._create_table("//tmp/t", atomicity=atomicity)
<<<<<<< HEAD
        self.sync_mount_table("//tmp/t")
        
=======
        self._sync_mount_table("//tmp/t")

>>>>>>> 6fe962ba
        rows = [{"key": i, "value": str(i)} for i in xrange(100)]
        insert_rows("//tmp/t", rows, atomicity=atomicity)

        build_snapshot(cell_id=cell_id)

        snapshots = ls("//sys/tablet_cells/" + cell_id + "/snapshots")
        assert len(snapshots) == 1

        self.Env.kill_service("node")
        # Wait for make sure all leases have expired
        time.sleep(3.0)
        self.Env.start_nodes("node")

        self.wait_for_cells()

        # Wait for make all tablets are up
        time.sleep(3.0)

        keys = [{"key": i} for i in xrange(100)]
        actual = lookup_rows("//tmp/t", keys);
        assert_items_equal(actual, rows);

    def test_atomic_snapshots(self):
        self._test_snapshots("full")

    def test_nonatomic_snapshots(self):
        self._test_snapshots("none")

    def test_stress_tablet_readers(self):
        self.sync_create_cells(1, 1)
        self._create_table("//tmp/t")
        self.sync_mount_table("//tmp/t")

        values = dict()

        def verify():
            expected = [{"key": key, "value": values[key]} for key in values.keys()]
            actual = select_rows("* from [//tmp/t]")
            assert_items_equal(actual, expected)

            keys = list(values.keys())[::2]
            for i in xrange(len(keys)):
                if i % 3 == 0:
                    j = (i * 34567) % len(keys)
                    keys[i], keys[j] = keys[j], keys[i]

            expected = [{"key": key, "value": values[key]} for key in keys]

            if len(keys) > 0:
                actual = select_rows("* from [//tmp/t] where key in (%s)" % ",".join([str(key) for key in keys]))
                assert_items_equal(actual, expected)

            actual = lookup_rows("//tmp/t", [{"key": key} for key in keys])
            assert actual == expected

        verify()

        rounds = 10
        items = 100

        for wave in xrange(1, rounds):
            rows = [{"key": i, "value": str(i + wave * 100)} for i in xrange(0, items, wave)]
            for row in rows:
                values[row["key"]] = row["value"]
            print "Write rows ", rows
            insert_rows("//tmp/t", rows)

            verify()

            self.sync_unmount_table("//tmp/t")
            pivots = ([[]] + [[x] for x in xrange(0, items, items / wave)]) if wave % 2 == 0 else [[]]
            reshard_table("//tmp/t", pivots)
            self.sync_mount_table("//tmp/t")

            verify()

            keys = sorted(list(values.keys()))[::(wave * 12345) % items]
            print "Delete keys ", keys
            rows = [{"key": key} for key in keys]
            delete_rows("//tmp/t", rows)
            for key in keys:
                values.pop(key)

            verify()

    def test_read_only_mode(self):
        self.sync_create_cells(1, 1)
        self._create_table("//tmp/t")
        set("//tmp/t/@read_only", True)
        self.sync_mount_table("//tmp/t")

        rows = [{"key": i, "value": str(i)} for i in xrange(1)]

        with pytest.raises(YtError): insert_rows("//tmp/t", rows)

        remove("//tmp/t/@read_only")
        remount_table("//tmp/t")

        insert_rows("//tmp/t", rows)

        set("//tmp/t/@read_only", True)
        remount_table("//tmp/t")
<|MERGE_RESOLUTION|>--- conflicted
+++ resolved
@@ -61,7 +61,6 @@
     def _get_pivot_keys(self, path):
         tablets = get(path + "/@tablets")
         return [tablet["pivot_key"] for tablet in tablets]
-<<<<<<< HEAD
            
     def test_table_cell_bundle(self):
         id = create_tablet_cell_bundle("test_bundle")
@@ -72,9 +71,6 @@
 
         remove_tablet_cell_bundle("test_bundle")
         assert ls ("//sys/tablet_cell_bundles") == []
-=======
-
->>>>>>> 6fe962ba
 
     def test_mount(self):
         self.sync_create_cells(1, 1)
@@ -101,15 +97,9 @@
         tablet = tablets[0]
         assert tablet["pivot_key"] == []
 
-<<<<<<< HEAD
-        self.sync_mount_table("//tmp/t")
-        self.sync_unmount_table("//tmp/t")
-        
-=======
-        self._sync_mount_table("//tmp/t")
-        self._sync_unmount_table("//tmp/t")
-
->>>>>>> 6fe962ba
+        self.sync_mount_table("//tmp/t")
+        self.sync_unmount_table("//tmp/t")
+
     def test_mount_unmount(self):
         self.sync_create_cells(1, 1)
         self._create_table("//tmp/t")
@@ -181,15 +171,10 @@
         remove("//tmp/t")
         sleep(1)
         assert self._find_tablet_orchid(address, tablet_id) is None
-<<<<<<< HEAD
          
     def test_read_table(self):
         self.sync_create_cells(1, 1)
-=======
-
-    def test_read_write_table(self):
-        self._sync_create_cells(1, 1)
->>>>>>> 6fe962ba
+
         self._create_table("//tmp/t")
         self.sync_mount_table("//tmp/t")
 
@@ -457,15 +442,9 @@
         self.test_move_unmounted()
 
         self._create_table("//tmp/t3")
-<<<<<<< HEAD
         self.sync_mount_table("//tmp/t3")
         self.sync_unmount_table("//tmp/t3")
         
-=======
-        self._sync_mount_table("//tmp/t3")
-        self._sync_unmount_table("//tmp/t3")
-
->>>>>>> 6fe962ba
         reshard_table("//tmp/t3", [[], [100], [200], [300], [400]])
         self.sync_mount_table("//tmp/t3")
         self.sync_unmount_table("//tmp/t3")
@@ -698,13 +677,8 @@
     def test_update_key_columns_success(self):
         self.sync_create_cells(1, 1)
         self._create_table("//tmp/t")
-<<<<<<< HEAD
         
         self.sync_mount_table("//tmp/t")
-=======
-
-        self._sync_mount_table("//tmp/t")
->>>>>>> 6fe962ba
         rows1 = [{"key": i, "value": str(i)} for i in xrange(100)]
         insert_rows("//tmp/t", rows1)
         self.sync_unmount_table("//tmp/t")
@@ -725,13 +699,7 @@
         def do(a1, a2):
             self.sync_create_cells(1, 1)
             self._create_table("//tmp/t", atomicity=a1)
-<<<<<<< HEAD
-            
             self.sync_mount_table("//tmp/t")
-=======
-
-            self._sync_mount_table("//tmp/t")
->>>>>>> 6fe962ba
             rows = [{"key": i, "value": str(i)} for i in xrange(100)]
             with pytest.raises(YtError): insert_rows("//tmp/t", rows, atomicity=a2)
             remove("//tmp/t")
@@ -742,17 +710,12 @@
         do("none", "full")
 
     def _test_snapshots(self, atomicity):
-        cell_ids = self.sync_create_cells(1, 1)
+        self.sync_create_cells(1, 1)
         cell_id = ls("//sys/tablet_cells")[0]
 
         self._create_table("//tmp/t", atomicity=atomicity)
-<<<<<<< HEAD
         self.sync_mount_table("//tmp/t")
         
-=======
-        self._sync_mount_table("//tmp/t")
-
->>>>>>> 6fe962ba
         rows = [{"key": i, "value": str(i)} for i in xrange(100)]
         insert_rows("//tmp/t", rows, atomicity=atomicity)
 
