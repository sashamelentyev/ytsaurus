--- conflicted
+++ resolved
@@ -504,10 +504,7 @@
         tablet_data = self._find_tablet_orchid(address, tablet_id)
         assert len(tablet_data["eden"]["stores"]) == 1
         assert len(tablet_data["partitions"]) == 1
-<<<<<<< HEAD
         # Getting 2 stores is also possible since the rotation may happen while the rows were locked.
-=======
->>>>>>> 48ea7c77
         assert len(tablet_data["partitions"][0]["stores"]) >= 1
 
     def _test_in_memory(self, mode):
