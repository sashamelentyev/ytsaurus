--- conflicted
+++ resolved
@@ -42,15 +42,7 @@
         nodes = get("#%s/@stored_replicas" % chunk_id)
         assert len(nodes) == 3
 
-<<<<<<< HEAD
-    def _test_decommission(self, erasure_codec, replica_count):
-        create("table", "//tmp/t")
-        set("//tmp/t/@erasure_codec", erasure_codec)
-        write_table("//tmp/t", {"a" : "b"})
-
-=======
     def _test_decommission(self, path, replica_count):
->>>>>>> 251206e8
         sleep(2) # wait for background replication
 
         chunk_ids = get(path + "/@chunk_ids")
