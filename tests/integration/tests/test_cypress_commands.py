import pytest
import time

from yt_env_setup import YTEnvSetup
from yt_commands import *
from yt.yson import to_yson_type


##################################################################

class TestCypressCommands(YTEnvSetup):
    NUM_MASTERS = 3
    NUM_NODES = 0

    def test_root(self):
        # should not crash
        get('//@')

    def test_invalid_cases(self):
        # path not starting with /
        with pytest.raises(YtError): set('a', 20)

        # path starting with single /
        with pytest.raises(YtError): set('/a', 20)

        # empty path
        with pytest.raises(YtError): set('', 20)

        # empty token in path
        with pytest.raises(YtError): set('//tmp/a//b', 20)

        # change the type of root
        with pytest.raises(YtError): set('/', [])

        # set the root to the empty map
        # with pytest.raises(YtError): set('/', {}))

        # remove the root
        with pytest.raises(YtError): remove('/')
        # get non existent child
        with pytest.raises(YtError): get('//tmp/b')

        # remove non existent child
        with pytest.raises(YtError): remove('//tmp/b')

        # can't create entity node inside cypress
        with pytest.raises(YtError): set('//tmp/entity', None)

    def test_remove(self):
        with pytest.raises(YtError): remove('//tmp/x', recursive=False)
        with pytest.raises(YtError): remove('//tmp/x')
        remove('//tmp/x', force=True)

        with pytest.raises(YtError): remove('//tmp/1', recursive=False)
        with pytest.raises(YtError): remove('//tmp/1')
        remove('//tmp/1', force=True)

        create("map_node", "//tmp/x/1/y", recursive=True)
        with pytest.raises(YtError): remove('//tmp/x', recursive=False)
        with pytest.raises(YtError): remove('//tmp/x', recursive=False, force=True)
        remove('//tmp/x/1/y', recursive=False)
        remove('//tmp/x')

    def test_list(self):
        set('//tmp/list', [1,2,"some string"])
        assert get('//tmp/list') == [1,2,"some string"]

        set('//tmp/list/end', 100)
        assert get('//tmp/list') == [1,2,"some string",100]

        set('//tmp/list/before:0', 200)
        assert get('//tmp/list') == [200,1,2,"some string",100]

        set('//tmp/list/before:0', 500)
        assert get('//tmp/list') == [500,200,1,2,"some string",100]

        set('//tmp/list/after:2', 1000)
        assert get('//tmp/list') == [500,200,1,1000,2,"some string",100]

        set('//tmp/list/3', 777)
        assert get('//tmp/list') == [500,200,1,777,2,"some string",100]

        remove('//tmp/list/4')
        assert get('//tmp/list') == [500,200,1,777,"some string",100]

        remove('//tmp/list/4')
        assert get('//tmp/list') == [500,200,1,777,100]

        remove('//tmp/list/0')
        assert get('//tmp/list') == [200,1,777,100]

        set('//tmp/list/end', 'last')
        assert get('//tmp/list') == [200,1,777,100,"last"]

        set('//tmp/list/before:0', 'first')
        assert get('//tmp/list') == ["first",200,1,777,100,"last"]

        set('//tmp/list/begin', 'very_first')
        assert get('//tmp/list') == ["very_first","first",200,1,777,100,"last"]

    def test_list_command(self):
        def list(path, **kwargs):
            kwargs["path"] = path
            return yson.loads(command('list', kwargs))

        set('//tmp/map', {"a": 1, "b": 2, "c": 3})
        assert list('//tmp/map') == ["a", "b", "c"]

        set('//tmp/map', {"a": 1, "a": 2})
        assert list('//tmp/map', max_size=1) == ["a"]

        list("//sys/chunks")
        list("//sys/accounts")
        list("//sys/transactions")

    def test_map(self):
        set('//tmp/map', {'hello': 'world', 'list':[0,'a',{}], 'n': 1})
        assert get('//tmp/map') == {"hello":"world","list":[0,"a",{}],"n":1}

        set('//tmp/map/hello', 'not_world')
        assert get('//tmp/map') == {"hello":"not_world","list":[0,"a",{}],"n":1}

        set('//tmp/map/list/2/some', 'value')
        assert get('//tmp/map') == {"hello":"not_world","list":[0,"a",{"some":"value"}],"n":1}

        remove('//tmp/map/n')
        assert get('//tmp/map') ==  {"hello":"not_world","list":[0,"a",{"some":"value"}]}

        set('//tmp/map/list', [])
        assert get('//tmp/map') == {"hello":"not_world","list":[]}

        set('//tmp/map/list/end', {})
        set('//tmp/map/list/0/a', 1)
        assert get('//tmp/map') == {"hello":"not_world","list":[{"a":1}]}

        set('//tmp/map/list/begin', {})
        set('//tmp/map/list/0/b', 2)
        assert get('//tmp/map') == {"hello":"not_world","list":[{"b":2},{"a":1}]}

        remove('//tmp/map/hello')
        assert get('//tmp/map') == {"list":[{"b":2},{"a":1}]}

        remove('//tmp/map/list')
        assert get('//tmp/map') == {}

    def test_attributes(self):
        set('//tmp/t', '<attr=100;mode=rw> {nodes=[1; 2]}', is_raw=True)
        assert get('//tmp/t/@attr') == 100
        assert get('//tmp/t/@mode') == "rw"

        remove('//tmp/t/@*')
        with pytest.raises(YtError): get('//tmp/t/@attr')
        with pytest.raises(YtError): get('//tmp/t/@mode')

        # changing attributes
        set('//tmp/t/a', '<author = ignat> []', is_raw=True)
        assert get('//tmp/t/a') == []
        assert get('//tmp/t/a/@author') == "ignat"

        set('//tmp/t/a/@author', "not_ignat")
        assert get('//tmp/t/a/@author') == "not_ignat"

        # nested attributes (actually shows <>)
        set('//tmp/t/b', '<dir = <file = <>-100> #> []', is_raw=True)
        assert get('//tmp/t/b/@dir/@') == {"file": -100}
        assert get('//tmp/t/b/@dir/@file') == -100
        assert get('//tmp/t/b/@dir/@file/@') == {}

        # set attributes directly
        set('//tmp/t/@', {'key1': 'value1', 'key2': 'value2'})
        assert get('//tmp/t/@key1') == "value1"
        assert get('//tmp/t/@key2') == "value2"

        # error cases
        # typo (extra slash)
        with pytest.raises(YtError): get('//tmp/t/@/key1')
        # change type
        with pytest.raises(YtError): set('//tmp/t/@', 1)
        with pytest.raises(YtError): set('//tmp/t/@', 'a')
        with pytest.raises(YtError): set('//tmp/t/@', [])
        with pytest.raises(YtError): set('//tmp/t/@', [1, 2, 3])

    def test_attributes_tx_read(self):
        set('//tmp/t', '<attr=100> 123', is_raw=True)
        assert get('//tmp/t') == 123
        assert get('//tmp/t/@attr') == 100
        assert 'attr' in get('//tmp/t/@')

        tx = start_transaction()
        assert get('//tmp/t/@attr', tx = tx) == 100
        assert 'attr' in get('//tmp/t/@', tx = tx)

    def test_format_json(self):
        # check input format for json
        set('//tmp/json_in', '{"list": [1,2,{"string": "this"}]}', is_raw=True, input_format="json")
        assert get('//tmp/json_in') == {"list": [1, 2, {"string": "this"}]}

        # check output format for json
        set('//tmp/json_out', {'list': [1, 2, {'string': 'this'}]})
        assert get('//tmp/json_out', is_raw=True, output_format="json") == '{"list":[1,2,{"string":"this"}]}'

    def test_map_remove_all1(self):
        # remove items from map
        set('//tmp/map', {"a" : "b", "c": "d"})
        assert get('//tmp/map/@count') == 2
        remove('//tmp/map/*')
        assert get('//tmp/map') == {}
        assert get('//tmp/map/@count') == 0

    def test_map_remove_all2(self):
        set('//tmp/map', {'a' : 1})
        tx = start_transaction()
        set('//tmp/map', {'b' : 2}, tx = tx)
        remove('//tmp/map/*', tx = tx)
        assert get('//tmp/map', tx = tx) == {}
        assert get('//tmp/map/@count', tx = tx) == 0
        commit_transaction(tx)
        assert get('//tmp/map') == {}
        assert get('//tmp/map/@count') == 0

    def test_list_remove_all(self):
        # remove items from list
        set('//tmp/list', [10, 20, 30])
        assert get('//tmp/list/@count') == 3
        remove('//tmp/list/*')
        assert get('//tmp/list') == []
        assert get('//tmp/list/@count') == 0

    def test_attr_remove_all1(self):
        # remove items from attributes
        set('//tmp/attr', '<_foo=bar;_key=value>42', is_raw=True);
        remove('//tmp/attr/@*')
        with pytest.raises(YtError): get('//tmp/attr/@_foo')
        with pytest.raises(YtError): get('//tmp/attr/@_key')

    def test_attr_remove_all2(self):
        set('//tmp/@a', 1)
        tx = start_transaction()
        set('//tmp/@b', 2, tx = tx)
        remove('//tmp/@*', tx = tx)
        with pytest.raises(YtError): get('//tmp/@a', tx = tx)
        with pytest.raises(YtError): get('//tmp/@b', tx = tx)
        commit_transaction(tx)
        with pytest.raises(YtError): get('//tmp/@a')
        with pytest.raises(YtError): get('//tmp/@b')

    def test_copy_simple1(self):
        set('//tmp/a', 1)
        copy('//tmp/a', '//tmp/b')
        assert get('//tmp/b') == 1

    def test_copy_simple2(self):
        set('//tmp/a', [1, 2, 3])
        copy('//tmp/a', '//tmp/b')
        assert get('//tmp/b') == [1, 2, 3]

    def test_copy_simple3(self):
        set('//tmp/a', '<x=y> 1', is_raw=True)
        copy('//tmp/a', '//tmp/b')
        assert get('//tmp/b/@x') == 'y'

    def test_copy_simple4(self):
        set('//tmp/a', {'x1' : 'y1', 'x2' : 'y2'})
        assert get('//tmp/a/@count') == 2

        copy('//tmp/a', '//tmp/b')
        assert get('//tmp/b/@count') == 2

    def test_copy_simple5(self):
        set("//tmp/a", { 'b' : 1 })
        assert get('//tmp/a/b/@path') == '//tmp/a/b'

        copy('//tmp/a', '//tmp/c')
        assert get('//tmp/c/b/@path') == '//tmp/c/b'

        remove('//tmp/a')
        assert get('//tmp/c/b/@path') == '//tmp/c/b'

    def test_copy_simple6(self):
        with pytest.raises(YtError): copy('//tmp', '//tmp/a')

    def test_copy_tx1(self):
        tx = start_transaction()

        set('//tmp/a', {'x1' : 'y1', 'x2' : 'y2'}, tx=tx)
        assert get('//tmp/a/@count', tx=tx) == 2

        copy('//tmp/a', '//tmp/b', tx=tx)
        assert get('//tmp/b/@count', tx=tx) == 2

        commit_transaction(tx)

        assert get('//tmp/a/@count') == 2
        assert get('//tmp/b/@count') == 2

    def test_copy_tx2(self):
        set('//tmp/a', {'x1' : 'y1', 'x2' : 'y2'})

        tx = start_transaction()

        remove('//tmp/a/x1', tx=tx)
        assert get('//tmp/a/@count', tx=tx) == 1

        copy('//tmp/a', '//tmp/b', tx=tx)
        assert get('//tmp/b/@count', tx=tx) == 1

        commit_transaction(tx)

        assert get('//tmp/a/@count') == 1
        assert get('//tmp/b/@count') == 1

    def test_copy_account1(self):
        create_account('a1')
        create_account('a2')

        set('//tmp/a1', {})
        set('//tmp/a1/@account', 'a1')
        set('//tmp/a2', {})
        set('//tmp/a2/@account', 'a2')

        set('//tmp/a1/x', {'y' : 'z'})
        copy('//tmp/a1/x', '//tmp/a2/x')

        assert get('//tmp/a2/@account') == 'a2'
        assert get('//tmp/a2/x/@account') == 'a2'
        assert get('//tmp/a2/x/y/@account') == 'a2'

    def test_copy_account2(self):
        create_account('a1')
        create_account('a2')

        set('//tmp/a1', {})
        set('//tmp/a1/@account', 'a1')
        set('//tmp/a2', {})
        set('//tmp/a2/@account', 'a2')

        set('//tmp/a1/x', {'y' : 'z'})
        copy('//tmp/a1/x', '//tmp/a2/x', opt=['/preserve_account=true'])

        assert get('//tmp/a2/@account') == 'a2'
        assert get('//tmp/a2/x/@account') == 'a1'
        assert get('//tmp/a2/x/y/@account') == 'a1'

    def test_copy_unexisting_path(self):
        with pytest.raises(YtError): copy('//tmp/x', '//tmp/y')

    def test_copy_cannot_have_children(self):
        create('table', '//tmp/t1')
        create('table', '//tmp/t2')
        with pytest.raises(YtError): copy('//tmp/t2', '//tmp/t1/xxx')

    def test_copy_table_compression_codec(self):
        create('table', '//tmp/t1')
        assert get('//tmp/t1/@compression_codec') == 'lz4'
        set('//tmp/t1/@compression_codec', 'gzip_normal')
        copy('//tmp/t1', '//tmp/t2')
        assert get('//tmp/t2/@compression_codec') == 'gzip_normal'

    def test_copy_id1(self):
        set('//tmp/a', 123)
        a_id = get('//tmp/a/@id')
        copy('#' + a_id, '//tmp/b')
        assert get('//tmp/b') == 123

    def test_copy_id2(self):
        set('//tmp/a', 123)
        tmp_id = get('//tmp/@id')
        copy('#' + tmp_id + '/a', '//tmp/b')
        assert get('//tmp/b') == 123

    def test_copy_preserve_account1(self):
        create_account('max')
        create('table', '//tmp/t1')
        set('//tmp/t1/@account', 'max')
        copy('//tmp/t1', '//tmp/t2') # preserve is OFF
        assert get('//tmp/t2/@account') == 'tmp'

    def test_copy_preserve_account2(self):
        create_account('max')
        create('table', '//tmp/t1')
        set('//tmp/t1/@account', 'max')
        copy('//tmp/t1', '//tmp/t2', opt=['/preserve_account=true']) # preserve is ON
        assert get('//tmp/t2/@account') == 'max'

    def test_move_simple1(self):
        set('//tmp/a', 1)
        move('//tmp/a', '//tmp/b')
        assert get('//tmp/b') == 1
        with pytest.raises(YtError): get('//tmp/a')

    def test_move_simple2(self):
        set('//tmp/a', 1)

        tx = start_transaction()
        lock('//tmp/a', tx=tx)

        with pytest.raises(YtError): move('//tmp/a', '//tmp/b')
        assert not exists('//tmp/b')

    def test_move_simple3(self):
        with pytest.raises(YtError): move('//tmp', '//tmp/a')

    def test_embedded_attributes(self):
        set("//tmp/a", {})
        set("//tmp/a/@attr", {"key": "value"})
        set("//tmp/a/@attr/key/@embedded_attr", "emb")
        assert get("//tmp/a/@attr") == {"key": to_yson_type("value", attributes={"embedded_attr": "emb"})}
        assert get("//tmp/a/@attr/key") == to_yson_type("value", attributes={"embedded_attr": "emb"})
        assert get("//tmp/a/@attr/key/@embedded_attr") == "emb"

    def test_get_with_attributes(self):
        set('//tmp/a', {})
        assert get('//tmp', attr=['type']) == to_yson_type({"a": to_yson_type({}, {"type": "map_node"})}, {"type": "map_node"})

    def test_list_with_attributes(self):
        set('//tmp/a', {})
        assert ls('//tmp', attr=['type']) == [to_yson_type("a", attributes={"type": "map_node"})]

    def test_get_list_with_attributes_virtual_maps(self):
        tx = start_transaction()

        assert get('//sys/transactions', attr=['type']) == {tx: to_yson_type(None, attributes={"type": "transaction"})}
        assert ls('//sys/transactions', attr=['type']) == [to_yson_type(tx, attributes={"type": "transaction"})]

        abort_transaction(tx)

    def test_exists(self):
        assert exists("//tmp")
        assert not exists("//tmp/a")
        assert not exists("//tmp/a/f/e")
        assert not exists("//tmp/a/1/e")
        assert not exists("//tmp/a/2/1")

        set("//tmp/1", {})
        assert exists("//tmp/1")
        assert not exists("//tmp/1/2")

        set("//tmp/a", {})
        assert exists("//tmp/a")

        set("//tmp/a/@list", [10])
        assert exists("//tmp/a/@list")
        assert exists("//tmp/a/@list/0")
        assert not exists("//tmp/a/@list/1")

        assert not exists("//tmp/a/@attr")
        set("//tmp/a/@attr", {"key": "value"})
        assert exists("//tmp/a/@attr")

        assert exists("//sys/operations")
        assert exists("//sys/transactions")
        assert not exists("//sys/xxx")
        assert not exists("//sys/operations/xxx")

    def test_remove_tx1(self):
        set('//tmp/a', 1)
        assert get('//tmp/@id') == get('//tmp/a/@parent_id')
        tx = start_transaction()
        remove('//tmp/a', tx=tx)
        assert get('//tmp/@id') == get('//tmp/a/@parent_id')
        abort_transaction(tx)
        assert get('//tmp/@id') == get('//tmp/a/@parent_id')

    def test_create(self):
        remove("//tmp/*")
        create("map_node", "//tmp/some_node")

        with pytest.raises(YtError): create("map_node", "//tmp/a/b")
        create("map_node", "//tmp/a/b", recursive=True)

        with pytest.raises(YtError): create("map_node", "//tmp/a/b")
        create("map_node", "//tmp/a/b", ignore_existing=True)

        with pytest.raises(YtError): create("table", "//tmp/a/b", ignore_existing=True)

    def test_link1(self):
        with pytest.raises(YtError): link("//tmp/a", "//tmp/b")

    def test_link2(self):
        set("//tmp/t1", 1)
        link("//tmp/t1", "//tmp/t2")
        assert get("//tmp/t2") == 1
        assert get("//tmp/t2/@type") == "integer_node"
        assert get("//tmp/t1/@id") == get("//tmp/t2/@id")
        assert get("//tmp/t2&/@type") == "link"
        assert get("//tmp/t2&/@broken") == "false"

        set("//tmp/t1", 2)
        assert get("//tmp/t2") == 2

    def test_link3(self):
        set("//tmp/t1", 1)
        link("//tmp/t1", "//tmp/t2")
        remove("//tmp/t1")
        assert get("//tmp/t2&/@broken") == "true"

    def test_link4(self):
        set("//tmp/t1", 1)
        link("//tmp/t1", "//tmp/t2")

        tx = start_transaction()
        id = get("//tmp/t1/@id")
        lock("#%s" % id, mode = "snapshot", tx = tx)

        remove("//tmp/t1")

        assert get("#%s" % id, tx = tx) == 1
        assert get("//tmp/t2&/@broken") == "true"
        with pytest.raises(YtError): read("//tmp/t2")

    def test_link5(self):
        set("//tmp/t1", 1)
        set("//tmp/t2", 2)
        with pytest.raises(YtError): link("//tmp/t1", "//tmp/t2")

    def test_link6(self):
        create("table", "//tmp/a")
        link("//tmp/a", "//tmp/b")

        assert exists("//tmp/a")
        assert exists("//tmp/b")
        assert exists("//tmp/b&")
        assert exists("//tmp/b/@id")
        assert exists("//tmp/b/@row_count")
        assert exists("//tmp/b&/@target_id")
        assert not exists("//tmp/b/@x")
        assert not exists("//tmp/b/x")
        assert not exists("//tmp/b&/@x")
        assert not exists("//tmp/b&/x")

        remove("//tmp/a")

        assert not exists("//tmp/a")
        assert not exists("//tmp/b")
        assert exists("//tmp/b&")
        assert not exists("//tmp/b/@id")
        assert not exists("//tmp/b/@row_count")
        assert exists("//tmp/b&/@target_id")
        assert not exists("//tmp/b/@x")
        assert not exists("//tmp/b/x")
        assert not exists("//tmp/b&/@x")
        assert not exists("//tmp/b&/x")

    def test_link7(self):
        tx = start_transaction()
        set("//tmp/t1", 1, tx=tx)
        link("//tmp/t1", "//tmp/l1", tx=tx)
        assert get("//tmp/l1", tx=tx) == 1

    def test_access_stat1(self):
        time.sleep(1.0)
        c1 = get('//tmp/@access_counter')
        time.sleep(1.0)
        c2 = get('//tmp/@access_counter')
        assert c2 == c1

    def test_access_stat2(self):
        time.sleep(1.0)
        c1 = get('//tmp/@access_counter')
        tx = start_transaction()
        lock('//tmp', mode = 'snapshot', tx = tx)
        time.sleep(1.0)
        c2 = get('//tmp/@access_counter', tx = tx)
        assert c2 == c1 + 1

    def test_access_stat3(self):
        time.sleep(1.0)
        c1 = get('//tmp/@access_counter')
        get('//tmp/@')
        time.sleep(1.0)
        c2 = get('//tmp/@access_counter')
        assert c1 == c2

    def test_access_stat4(self):
        time.sleep(1.0)
        c1 = get('//tmp/@access_counter')
        assert exists('//tmp')
        time.sleep(1.0)
        c2 = get('//tmp/@access_counter')
        assert c1 == c2

    def test_access_stat5(self):
        time.sleep(1.0)
        c1 = get('//tmp/@access_counter')
        assert exists('//tmp/@id')
        time.sleep(1.0)
        c2 = get('//tmp/@access_counter')
        assert c1 == c2

    def test_access_stat6(self):
        time.sleep(1.0)
        c1 = get('//tmp/@access_counter')
        ls('//tmp/@')
        time.sleep(1.0)
        c2 = get('//tmp/@access_counter')
        assert c1 == c2

    def test_access_stat7(self):
        time.sleep(1.0)
        c1 = get('//tmp/@access_counter')
        ls('//tmp')
        time.sleep(1.0)
        c2 = get('//tmp/@access_counter')
        assert c2 == c1 + 1

    def test_access_stat8(self):
        create('table', '//tmp/t')
        assert get('//tmp/t/@access_time') == get('//tmp/t/@creation_time')

    def test_access_stat9(self):
        create('table', '//tmp/t1')
        copy('//tmp/t1', '//tmp/t2')
        assert get('//tmp/t2/@access_time') == get('//tmp/t2/@creation_time')

    def test_access_stat_suppress1(self):
        time.sleep(1.0)
        c1 = get('//tmp/@access_counter')
        get('//tmp', opt=['/suppress_access_tracking=true'])
        time.sleep(1.0)
        c2 = get('//tmp/@access_counter')
        assert c1 == c2

    def test_access_stat_suppress2(self):
        time.sleep(1.0)
        c1 = get('//tmp/@access_counter')
        ls('//tmp', opt=['/suppress_access_tracking=true'])
        time.sleep(1.0)
        c2 = get('//tmp/@access_counter')
        assert c1 == c2

    def test_access_stat_suppress3(self):
        time.sleep(1.0)
        create('table', '//tmp/t')
        c1 = get('//tmp/t/@access_counter')
        read('//tmp/t', opt=['/suppress_access_tracking=true'])
        time.sleep(1.0)
        c2 = get('//tmp/t/@access_counter')
        assert c1 == c2

    def test_access_stat_suppress4(self):
        time.sleep(1.0)
        create('file', '//tmp/f')
        c1 = get('//tmp/f/@access_counter')
        download('//tmp/f', opt=['/suppress_access_tracking=true'])
        time.sleep(1.0)
        c2 = get('//tmp/f/@access_counter')
        assert c1 == c2

    def test_chunk_maps(self):
        gc_collect()
        assert get('//sys/chunks/@count') == 0
        assert get('//sys/underreplicated_chunks/@count') == 0
        assert get('//sys/overreplicated_chunks/@count') == 0

    def test_list_attributes(self):
        create('map_node', '//tmp/map', attributes={'user_attr1': 10})
        set('//tmp/map/@user_attr2', 'abc')
<<<<<<< HEAD
        assert sorted(get('//tmp/map/@user_attribute_keys')) == sorted(['user_attr1', 'user_attr2'])
        
        create('table', '//tmp/table')
        assert get('//tmp/table/@user_attribute_keys') == []
        
        create('file', '//tmp/file')
        assert get('//tmp/file/@user_attribute_keys') == []
=======
        assert sorted(get('//tmp/map/@user_attributes_names')) == sorted(['user_attr1', 'user_attr2'])
>>>>>>> 3aa99092
<|MERGE_RESOLUTION|>--- conflicted
+++ resolved
@@ -655,14 +655,10 @@
     def test_list_attributes(self):
         create('map_node', '//tmp/map', attributes={'user_attr1': 10})
         set('//tmp/map/@user_attr2', 'abc')
-<<<<<<< HEAD
         assert sorted(get('//tmp/map/@user_attribute_keys')) == sorted(['user_attr1', 'user_attr2'])
         
         create('table', '//tmp/table')
         assert get('//tmp/table/@user_attribute_keys') == []
         
         create('file', '//tmp/file')
-        assert get('//tmp/file/@user_attribute_keys') == []
-=======
-        assert sorted(get('//tmp/map/@user_attributes_names')) == sorted(['user_attr1', 'user_attr2'])
->>>>>>> 3aa99092
+        assert get('//tmp/file/@user_attribute_keys') == []