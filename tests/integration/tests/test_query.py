--- conflicted
+++ resolved
@@ -521,11 +521,7 @@
         sort(in_="//tmp/t", out="//tmp/t", sort_by=["a"])
 
         expected = [{"m": "a1000bcd"}]
-<<<<<<< HEAD
         actual = select_rows("min(lower(a)) as m from [//tmp/t] group by 1")
-        self.assertItemsEqual(actual, expected)
-=======
-        actual = select_rows("min(lower(a)) as m from [//tmp/ca] group by 1")
         self.assertItemsEqual(actual, expected)
 
     def test_cardinality(self):
@@ -557,5 +553,4 @@
         assert actual[0]["b"] > .95 * 10000
         assert actual[0]["b"] < 1.05 * 10000
         assert actual[1]["b"] > .95 * 10000
-        assert actual[1]["b"] < 1.05 * 10000
->>>>>>> 680e6fd5
+        assert actual[1]["b"] < 1.05 * 10000