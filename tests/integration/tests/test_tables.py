import pytest

from yt_env_setup import YTEnvSetup, unix_only
from yt_commands import *
from yt.yson import to_yson_type

from time import sleep

from yt.environment.helpers import assert_items_equal

##################################################################

class TestTables(YTEnvSetup):
    NUM_MASTERS = 3
    NUM_NODES = 5
    NUM_SCHEDULERS = 1

    def test_invalid_type(self):
        with pytest.raises(YtError): read_table("//tmp")
        with pytest.raises(YtError): write_table("//tmp", [])

    def test_simple(self):
        create("table", "//tmp/table")

        assert read_table("//tmp/table") == []
        assert get("//tmp/table/@row_count") == 0
        assert get("//tmp/table/@chunk_count") == 0

        write_table("//tmp/table", {"b": "hello"})
        assert read_table("//tmp/table") == [{"b":"hello"}]
        assert get("//tmp/table/@row_count") == 1
        assert get("//tmp/table/@chunk_count") == 1

        write_table("<append=true>//tmp/table", [{"b": "2", "a": "1"}, {"x": "10", "y": "20", "a": "30"}])
        assert read_table("//tmp/table") == [{"b": "hello"}, {"a":"1", "b":"2"}, {"a":"30", "x":"10", "y":"20"}]
        assert get("//tmp/table/@row_count") == 3
        assert get("//tmp/table/@chunk_count") == 2

    def test_sorted_write_table(self):
        create("table", "//tmp/table")

        write_table("//tmp/table", [{"key": 0}, {"key": 1}, {"key": 2}, {"key": 3}], sorted_by="key")

        assert get("//tmp/table/@sorted")
        assert get("//tmp/table/@sorted_by") == ["key"]
        assert get("//tmp/table/@row_count") == 4

        # sorted flag is discarded when writing unsorted data to sorted table
        write_table("<append=true>//tmp/table", {"key": 4})
        assert not get("//tmp/table/@sorted")
        with pytest.raises(YtError): get("//tmp/table/@sorted_by")

    def test_append_sorted_simple(self):
        create("table", "//tmp/table")
        write_table("//tmp/table", [{"a": 0, "b": 0}, {"a": 0, "b": 1}, {"a": 1, "b": 0}], sorted_by=["a", "b"])
        write_table("<append=true>//tmp/table", [{"a": 1, "b": 0}, {"a": 2, "b": 0}], sorted_by=["a", "b"])

        assert get("//tmp/table/@sorted")
        assert get("//tmp/table/@sorted_by") == ["a", "b"]
        assert get("//tmp/table/@row_count") == 5

    def test_append_sorted_with_less_key_columns(self):
        create("table", "//tmp/table")
        write_table("//tmp/table", [{"a": 0, "b": 0}, {"a": 0, "b": 1}, {"a": 1, "b": 0}], sorted_by=["a", "b"])
        write_table("<append=true>//tmp/table", [{"a": 1, "b": 1}, {"a": 2, "b": 0}], sorted_by=["a"])

        assert get("//tmp/table/@sorted")
        assert get("//tmp/table/@sorted_by") == ["a"]
        assert get("//tmp/table/@row_count") == 5

    def test_append_sorted_order_violated(self):
        create("table", "//tmp/table");
        write_table("//tmp/table", [{"a": 1}, {"a": 2}], sorted_by=["a"])
        with pytest.raises(YtError):
            write_table("<append=true>//tmp/table", [{"a": 0}], sorted_by=["a"])

    def test_append_sorted_to_unsorted(self):
        create("table", "//tmp/table")
        write_table("//tmp/table", [{"a": 2}, {"a": 1}, {"a": 0}])
        with pytest.raises(YtError):
            write_table("<append=true>//tmp/table", [{"a": 2}, {"a": 3}], sorted_by=["a"])

    def test_append_sorted_with_more_key_columns(self):
        create("table", "//tmp/table")
        write_table("//tmp/table", [{"a": 0}, {"a": 1}, {"a": 2}], sorted_by=["a"])
        with pytest.raises(YtError):
            write_table("<append=true>//tmp/table", [{"a": 2, "b": 1}, {"a": 3, "b": 0}], sorted_by=["a", "b"])

    def test_append_sorted_with_different_key_columns(self):
        create("table", "//tmp/table")
        write_table("//tmp/table", [{"a": 0}, {"a": 1}, {"a": 2}], sorted_by=["a"])
        with pytest.raises(YtError):
            write_table("<append=true>//tmp/table", [{"b": 0}, {"b": 1}], sorted_by=["b"])

    def test_append_sorted_concurrently(self):
        create("table", "//tmp/table")
        tx1 = start_transaction()
        tx2 = start_transaction()
        write_table("<append=true>//tmp/table", [{"a": 0}, {"a": 1}], sorted_by=["a"], tx=tx1)
        with pytest.raises(YtError):
            write_table("<append=true>//tmp/table", [{"a": 1}, {"a": 2}], sorted_by=["a"], tx=tx2)

    def test_append_overwrite_write_table(self):
        # Default (overwrite)
        create("table", "//tmp/table1")
        assert get("//tmp/table1/@row_count") == 0
        write_table("//tmp/table1", {"a": 0})
        assert get("//tmp/table1/@row_count") == 1
        write_table("//tmp/table1", {"a": 1})
        assert get("//tmp/table1/@row_count") == 1

        # Append
        create("table", "//tmp/table2")
        assert get("//tmp/table2/@row_count") == 0
        write_table("<append=true>//tmp/table2", {"a": 0})
        assert get("//tmp/table2/@row_count") == 1
        write_table("<append=true>//tmp/table2", {"a": 1})
        assert get("//tmp/table2/@row_count") == 2

        # Overwrite
        create("table", "//tmp/table3")
        assert get("//tmp/table3/@row_count") == 0
        write_table("<append=false>//tmp/table3", {"a": 0})
        assert get("//tmp/table3/@row_count") == 1
        write_table("<append=false>//tmp/table3", {"a": 1})
        assert get("//tmp/table3/@row_count") == 1

    def test_invalid_cases(self):
        create("table", "//tmp/table")

        # we can write only list fragments
        with pytest.raises(YtError): write_table("<append=true>//tmp/table", yson.loads("string"))
        with pytest.raises(YtError): write_table("<append=true>//tmp/table", yson.loads("100"))
        with pytest.raises(YtError): write_table("<append=true>//tmp/table", yson.loads("3.14"))

        content = "some_data"
        create("file", "//tmp/file")
        write_file("//tmp/file", content)
        with pytest.raises(YtError): read_table("//tmp/file")

    def test_row_index_selector(self):
        create("table", "//tmp/table")

        write_table("//tmp/table", [{"a": 0}, {"b": 1}, {"c": 2}, {"d": 3}])

        # closed ranges
        assert read_table("//tmp/table[#0:#2]") == [{"a": 0}, {"b" : 1}] # simple
        assert read_table("//tmp/table[#-1:#1]") == [{"a": 0}] # left < min
        assert read_table("//tmp/table[#2:#5]") == [{"c": 2}, {"d": 3}] # right > max
        assert read_table("//tmp/table[#-10:#-5]") == [] # negative indexes

        assert read_table("//tmp/table[#1:#1]") == [] # left = right
        assert read_table("//tmp/table[#3:#1]") == [] # left > right

        # open ranges
        assert read_table("//tmp/table[:]") == [{"a": 0}, {"b" : 1}, {"c" : 2}, {"d" : 3}]
        assert read_table("//tmp/table[:#3]") == [{"a": 0}, {"b" : 1}, {"c" : 2}]
        assert read_table("//tmp/table[#2:]") == [{"c" : 2}, {"d" : 3}]

        # multiple ranges
        assert read_table("//tmp/table[:,:]") == [{"a": 0}, {"b" : 1}, {"c" : 2}, {"d" : 3}] * 2
        assert read_table("//tmp/table[#1:#2,#3:#4]") == [{"b": 1}, {"d": 3}]
        assert read_table("//tmp/table[#0]") == [{"a": 0}]
        assert read_table("//tmp/table[#1]") == [{"b": 1}]

        # reading key selectors from unsorted table
        with pytest.raises(YtError): read_table("//tmp/table[:a]")

    def test_chunk_index_selector(self):
        create("table", "//tmp/table")

        write_table("<append=true>//tmp/table", [{"a": 0}])
        write_table("<append=true>//tmp/table", [{"b": 1}])
        write_table("<append=true>//tmp/table", [{"c": 2}])
        write_table("<append=true>//tmp/table", [{"d": 3}])
        write_table("<append=true>//tmp/table", [{"e": 4}])
        write_table("<append=true>//tmp/table", [{"f": 5}])
        write_table("<append=true>//tmp/table", [{"g": 6}])
        write_table("<append=true>//tmp/table", [{"h": 7}])

        assert len(get("//tmp/table/@chunk_ids")) == 8

        assert read_table("<upper_limit={chunk_index=1}>//tmp/table") == [{"a": 0}]
        assert read_table("<lower_limit={chunk_index=2}>//tmp/table") == [{"c": 2}, {"d" : 3}, {"e" : 4}, {"f" : 5}, {"g" : 6}, {"h" : 7}]
        assert read_table("<lower_limit={chunk_index=1};upper_limit={chunk_index=2}>//tmp/table") == [{"b": 1}]
        assert read_table("<ranges=[{exact={chunk_index=1}}]>//tmp/table") == [{"b": 1}]

        rows = read_table("//tmp/table", unordered=True)
        d = dict()
        for r in rows:
            d.update(r)

        assert d == {"a" : 0, "b" : 1, "c" : 2, "d" : 3, "e" : 4, "f" : 5, "g" : 6, "h" : 7}

    def test_row_key_selector(self):
        create("table", "//tmp/table")

        v1 = {"s" : "a", "i": 0,    "d" : 15.5}
        v2 = {"s" : "a", "i": 10,   "d" : 15.2}
        v3 = {"s" : "b", "i": 5,    "d" : 20.}
        v4 = {"s" : "b", "i": 20,   "d" : 20.}
        v5 = {"s" : "c", "i": -100, "d" : 10.}

        values = [v1, v2, v3, v4, v5]
        write_table("//tmp/table", values, sorted_by=["s", "i", "d"])

        # possible empty ranges
        assert read_table("//tmp/table[a : a]") == []
        assert read_table("//tmp/table[(a, 1) : (a, 10)]") == []
        assert read_table("//tmp/table[b : a]") == []
        assert read_table("//tmp/table[(c, 0) : (a, 10)]") == []
        assert read_table("//tmp/table[(a, 10, 1e7) : (b, )]") == []

        # some typical cases
        assert read_table("//tmp/table[(a, 4) : (b, 20, 18.)]") == [v2, v3]
        assert read_table("//tmp/table[c:]") == [v5]
        assert read_table("//tmp/table[:(a, 10)]") == [v1]
        assert read_table("//tmp/table[:(a, 10),:(a, 10)]") == [v1, v1]
        assert read_table("//tmp/table[:(a, 11)]") == [v1, v2]
        assert read_table("//tmp/table[:]") == [v1, v2, v3, v4, v5]
        assert read_table("//tmp/table[a : b , b : c]") == [v1, v2, v3, v4]
        assert read_table("//tmp/table[a]") == [v1, v2]
        assert read_table("//tmp/table[(a,10)]") == [v2]
        assert read_table("//tmp/table[a,c]") == [v1, v2, v5]

        # combination of row and key selectors
        assert read_table('//tmp/table{i}[aa: (b, 10)]') == [{'i' : 5}]

        # limits of different types
        assert read_table("//tmp/table[#0:zz]") == [v1, v2, v3, v4, v5]


    def test_column_selector(self):
        create("table", "//tmp/table")

        write_table("//tmp/table", {"a": 1, "aa": 2, "b": 3, "bb": 4, "c": 5})
        # empty columns
        assert read_table("//tmp/table{}") == [{}]

        # single columms
        assert read_table("//tmp/table{a}") == [{"a" : 1}]
        assert read_table("//tmp/table{a, }") == [{"a" : 1}] # extra comma
        assert read_table("//tmp/table{a, a}") == [{"a" : 1}]
        assert read_table("//tmp/table{c, b}") == [{"b" : 3, "c" : 5}]
        assert read_table("//tmp/table{zzzzz}") == [{}] # non existent column

        assert read_table("//tmp/table{a}") == [{"a" : 1}]
        assert read_table("//tmp/table{a, }") == [{"a" : 1}] # extra comma
        assert read_table("//tmp/table{a, a}") == [{"a" : 1}]
        assert read_table("//tmp/table{c, b}") == [{"b" : 3, "c" : 5}]
        assert read_table("//tmp/table{zzzzz}") == [{}] # non existent column

    def test_range_and_row_index(self):
        create("table", "//tmp/table")

        write_table("//tmp/table", [{"a": 0}, {"a": 1}, {"a": 2}, {"a": 3}, {"a": 4}, {"a": 5}])

        v1 = to_yson_type(None, attributes={"range_index": 0})
        v2 = to_yson_type(None, attributes={"row_index": 0})
        v3 = {"a": 0}
        v4 = {"a": 1}
        v5 = {"a": 2}
        v6 = to_yson_type(None, attributes={"range_index": 1})
        v7 = to_yson_type(None, attributes={"row_index": 2})
        v8 = {"a": 2}
        v9 = {"a": 3}

        control_attributes = {"enable_range_index": True, "enable_row_index": True}
        result = read_table("//tmp/table[#0:#3, #2:#4]", control_attributes=control_attributes)
        assert result == [v1, v2, v3, v4, v5, v6, v7, v8, v9]

        # Test row_index without range index.
        control_attributes = {"enable_row_index": True}
        result = read_table("//tmp/table[#0:#3, #2:#4]", control_attributes=control_attributes)
        assert result == [v2, v3, v4, v5, v7, v8, v9]

    def test_range_and_row_index2(self):
        create("table", "//tmp/table")

        write_table("//tmp/table", [{"a": 0}, {"a": 1}, {"a": 2}, {"a": 3}, {"a": 4}, {"a": 5}], sorted_by="a")

        v1 = to_yson_type(None, attributes={"range_index": 0})
        v2 = to_yson_type(None, attributes={"row_index": 2})
        v3 = {"a": 2}
        v4 = {"a": 3}
        v5 = {"a": 4}

        control_attributes = {"enable_range_index": True, "enable_row_index": True}
        result = read_table("//tmp/table[2:5]", control_attributes=control_attributes)
        assert result == [v1, v2, v3, v4, v5]

    def test_shared_locks_two_chunks(self):
        create("table", "//tmp/table")
        tx = start_transaction()

        write_table("<append=true>//tmp/table", {"a": 1}, tx=tx)
        write_table("<append=true>//tmp/table", {"b": 2}, tx=tx)

        assert read_table("//tmp/table") == []
        assert read_table("//tmp/table", tx=tx) == [{"a":1}, {"b":2}]

        commit_transaction(tx)
        assert read_table("//tmp/table") == [{"a":1}, {"b":2}]

    def test_shared_locks_three_chunks(self):
        create("table", "//tmp/table")
        tx = start_transaction()

        write_table("<append=true>//tmp/table", {"a": 1}, tx=tx)
        write_table("<append=true>//tmp/table", {"b": 2}, tx=tx)
        write_table("<append=true>//tmp/table", {"c": 3}, tx=tx)

        assert read_table("//tmp/table") == []
        assert read_table("//tmp/table", tx=tx) == [{"a":1}, {"b":2}, {"c" : 3}]

        commit_transaction(tx)
        assert read_table("//tmp/table") == [{"a":1}, {"b":2}, {"c" : 3}]

    def test_shared_locks_parallel_tx(self):
        create("table", "//tmp/table")

        write_table("//tmp/table", {"a": 1})

        tx1 = start_transaction()
        tx2 = start_transaction()

        write_table("<append=true>//tmp/table", {"b": 2}, tx=tx1)

        write_table("<append=true>//tmp/table", {"c": 3}, tx=tx2)
        write_table("<append=true>//tmp/table", {"d": 4}, tx=tx2)

        # check which records are seen from different transactions
        assert read_table("//tmp/table") == [{"a" : 1}]
        assert read_table("//tmp/table", tx = tx1) == [{"a" : 1}, {"b": 2}]
        assert read_table("//tmp/table", tx = tx2) == [{"a" : 1}, {"c": 3}, {"d" : 4}]

        commit_transaction(tx2)
        assert read_table("//tmp/table") == [{"a" : 1}, {"c": 3}, {"d" : 4}]
        assert read_table("//tmp/table", tx = tx1) == [{"a" : 1}, {"b": 2}]

        # now all records are in table in specific order
        commit_transaction(tx1)
        assert read_table("//tmp/table") == [{"a" : 1}, {"c": 3}, {"d" : 4}, {"b" : 2}]

    def test_shared_locks_nested_tx(self):
        create("table", "//tmp/table")

        v1 = {"k" : 1}
        v2 = {"k" : 2}
        v3 = {"k" : 3}
        v4 = {"k" : 4}

        outer_tx = start_transaction()

        write_table("//tmp/table", v1, tx=outer_tx)

        inner_tx = start_transaction(tx=outer_tx)

        write_table("<append=true>//tmp/table", v2, tx=inner_tx)
        assert read_table("//tmp/table", tx=outer_tx) == [v1]
        assert read_table("//tmp/table", tx=inner_tx) == [v1, v2]

<<<<<<< HEAD
        write_table("<append=true>//tmp/table", v3, tx=outer_tx) # this won"t be seen from inner
=======
        # this won"t be seen from inner
        write_table("<append=true>//tmp/table", v3, tx=outer_tx)
>>>>>>> af0d565b
        assert read_table("//tmp/table", tx=outer_tx) == [v1, v3]
        assert read_table("//tmp/table", tx=inner_tx) == [v1, v2]

        write_table("<append=true>//tmp/table", v4, tx=inner_tx)
        assert read_table("//tmp/table", tx=outer_tx) == [v1, v3]
        assert read_table("//tmp/table", tx=inner_tx) == [v1, v2, v4]

        commit_transaction(inner_tx)
<<<<<<< HEAD
        self.assertItemsEqual(read_table("//tmp/table", tx=outer_tx), [v1, v2, v4, v3]) # order is not specified
=======
        # order is not specified
        assert_items_equal(read_table("//tmp/table", tx=outer_tx), [v1, v2, v4, v3])
>>>>>>> af0d565b

        commit_transaction(outer_tx)

    def test_codec_in_writer(self):
        create("table", "//tmp/table")
        set("//tmp/table/@compression_codec", "zlib9")
        write_table("//tmp/table", {"b": "hello"})

        assert read_table("//tmp/table") == [{"b":"hello"}]

        chunk_id = get("//tmp/table/@chunk_ids/0")
        assert get("#%s/@compression_codec" % chunk_id) == "zlib9"

    def test_copy(self):
        create("table", "//tmp/t")
        write_table("//tmp/t", {"a": "b"})

        assert read_table("//tmp/t") == [{"a" : "b"}]

        copy("//tmp/t", "//tmp/t2")
        assert read_table("//tmp/t2") == [{"a" : "b"}]

        assert get("//tmp/t2/@resource_usage") == get("//tmp/t/@resource_usage")
        assert get("//tmp/t2/@replication_factor") == get("//tmp/t/@replication_factor")

        remove("//tmp/t")
        assert read_table("//tmp/t2") == [{"a" : "b"}]

        remove("//tmp/t2")
        for chunk in get_chunks():
            nodes = get("#%s/@owning_nodes" % chunk)
            for t in ["//tmp/t", "//tmp/t2"]:
                assert t not in nodes

    def test_copy_to_the_same_table(self):
        create("table", "//tmp/t")
        write_table("//tmp/t", {"a": "b"})

        with pytest.raises(YtError): copy("//tmp/t", "//tmp/t")

    def test_copy_tx(self):
        create("table", "//tmp/t")
        write_table("//tmp/t", {"a": "b"})

        tx = start_transaction()
        assert read_table("//tmp/t", tx=tx) == [{"a" : "b"}]
        copy("//tmp/t", "//tmp/t2", tx=tx)
        assert read_table("//tmp/t2", tx=tx) == [{"a" : "b"}]

        #assert get("//tmp/@recursive_resource_usage") == {"disk_space" : 438}
        #assert get("//tmp/@recursive_resource_usage", tx=tx) == {"disk_space" : 2 * 438}
        commit_transaction(tx)

        assert read_table("//tmp/t2") == [{"a" : "b"}]

        remove("//tmp/t")
        assert read_table("//tmp/t2") == [{"a" : "b"}]

        remove("//tmp/t2")
        for chunk in get_chunks():
            nodes = get("#%s/@owning_nodes" % chunk)
            for t in ["//tmp/t", "//tmp/t2"]:
                assert t not in nodes

    def test_copy_not_sorted(self):
        create("table", "//tmp/t1")
        assert not get("//tmp/t1/@sorted")
        assert get("//tmp/t1/@key_columns") == []

        copy("//tmp/t1", "//tmp/t2")
        assert not get("//tmp/t2/@sorted")
        assert get("//tmp/t2/@key_columns") == []

    def test_copy_sorted(self):
        create("table", "//tmp/t1")
        sort(in_="//tmp/t1", out="//tmp/t1", sort_by="key")
        assert get("//tmp/t1/@sorted")
        assert get("//tmp/t1/@key_columns") == ["key"]

        copy("//tmp/t1", "//tmp/t2")
        assert get("//tmp/t2/@sorted")
        assert get("//tmp/t2/@key_columns") == ["key"]

    def test_remove_create_under_transaction(self):
        create("table", "//tmp/table_xxx")
        tx = start_transaction()

        remove("//tmp/table_xxx", tx=tx)
        create("table", "//tmp/table_xxx", tx=tx)

    def test_transaction_staff(self):
        create("table", "//tmp/table_xxx")

        tx = start_transaction()
        remove("//tmp/table_xxx", tx=tx)
        inner_tx = start_transaction(tx=tx)
        get("//tmp", tx=inner_tx)

    def test_exists(self):
        assert not exists("//tmp/t")
        assert not exists("<append=true>//tmp/t")

        create("table", "//tmp/t")
        assert exists("//tmp/t")
        assert not exists("//tmp/t/x")
        assert not exists("//tmp/t/1")
        assert not exists("//tmp/t/1/t")
        assert exists("<append=false>//tmp/t")
        assert exists("//tmp/t[:#100]")
        assert exists("//tmp/t/@")
        assert exists("//tmp/t/@chunk_ids")

    def test_invalid_channels_in_create(self):
        with pytest.raises(YtError): create("table", "//tmp/t", attributes={"channels": "123"})

    def test_replication_factor_attr(self):
        create("table", "//tmp/t")
        assert get("//tmp/t/@replication_factor") == 3

        with pytest.raises(YtError): remove("//tmp/t/@replication_factor")
        with pytest.raises(YtError): set("//tmp/t/@replication_factor", 0)
        with pytest.raises(YtError): set("//tmp/t/@replication_factor", {})

        tx = start_transaction()
        with pytest.raises(YtError): set("//tmp/t/@replication_factor", 2, tx=tx)

    def test_replication_factor_static(self):
        create("table", "//tmp/t")
        set("//tmp/t/@replication_factor", 2)

        write_table("//tmp/t", {"foo" : "bar"})

        chunk_ids = get("//tmp/t/@chunk_ids")
        assert len(chunk_ids) == 1

        chunk_id = chunk_ids[0]
        assert get("#" + chunk_id + "/@replication_factor") == 2

    def test_recursive_resource_usage(self):
        create("table", "//tmp/t1")
        write_table("//tmp/t1", {"a": "b"})
        copy("//tmp/t1", "//tmp/t2")

        assert get("//tmp/t1/@resource_usage")["disk_space"] + \
               get("//tmp/t2/@resource_usage")["disk_space"] == \
               get("//tmp/@recursive_resource_usage")["disk_space"]

    def test_chunk_tree_balancer(self):
        create("table", "//tmp/t")
        for i in xrange(0, 40):
            write_table("<append=true>//tmp/t", {"a" : "b"})
        chunk_list_id = get("//tmp/t/@chunk_list_id")
        statistics = get("#" + chunk_list_id + "/@statistics")
        assert statistics["chunk_count"] == 40
        assert statistics["chunk_list_count"] == 2
        assert statistics["row_count"] == 40
        assert statistics["rank"] == 2

    @pytest.mark.skipif("True") # very long test
    def test_chunk_tree_balancer_deep(self):
        create("table", "//tmp/t")
        tx_stack = list()
        tx = start_transaction()
        tx_stack.append(tx)

        for i in xrange(0, 1000):
            write_table("<append=true>//tmp/t", {"a" : i}, tx=tx)

        chunk_list_id = get("//tmp/t/@chunk_list_id", tx=tx)
        statistics = get("#" + chunk_list_id + "/@statistics", tx=tx)
        assert statistics["chunk_count"] == 1000
        assert statistics["chunk_list_count"] == 2001
        assert statistics["row_count"] == 1000
        assert statistics["rank"] == 1001

        tbl_a = read_table("//tmp/t", tx=tx)

        commit_transaction(tx)
        sleep(1.0)

        chunk_list_id = get("//tmp/t/@chunk_list_id")
        statistics = get("#" + chunk_list_id + "/@statistics")
        assert statistics["chunk_count"] == 1000
        assert statistics["chunk_list_count"] == 2
        assert statistics["row_count"] == 1000
        assert statistics["rank"] == 2

        assert tbl_a == read_table("//tmp/t")

    def _check_replication_factor(self, path, expected_rf):
        chunk_ids = get(path + "/@chunk_ids")
        for id in chunk_ids:
            assert get("#" + id + "/@replication_factor") == expected_rf

    def test_vital_update(self):
        create("table", "//tmp/t")
        for i in xrange(0, 5):
            write_table("<append=true>//tmp/t", {"a" : "b"})

        def check_vital_chunks(is_vital):
            chunk_ids = get("//tmp/t/@chunk_ids")
            for id in chunk_ids:
                assert get("#" + id + "/@vital") == is_vital

        assert get("//tmp/t/@vital")
        check_vital_chunks(True)

        set("//tmp/t/@vital", False)
        assert not get("//tmp/t/@vital")
        sleep(2)

        check_vital_chunks(False)

    def test_replication_factor_update1(self):
        create("table", "//tmp/t")
        for i in xrange(0, 5):
            write_table("<append=true>//tmp/t", {"a" : "b"})
        set("//tmp/t/@replication_factor", 4)
        sleep(2)
        self._check_replication_factor("//tmp/t", 4)

    def test_replication_factor_update2(self):
        create("table", "//tmp/t")
        tx = start_transaction()
        for i in xrange(0, 5):
            write_table("<append=true>//tmp/t", {"a" : "b"}, tx=tx)
        set("//tmp/t/@replication_factor", 4)
        commit_transaction(tx)
        sleep(2)
        self._check_replication_factor("//tmp/t", 4)

    def test_replication_factor_update3(self):
        create("table", "//tmp/t")
        tx = start_transaction()
        for i in xrange(0, 5):
            write_table("<append=true>//tmp/t", {"a" : "b"}, tx=tx)
        set("//tmp/t/@replication_factor", 2)
        commit_transaction(tx)
        sleep(2)
        self._check_replication_factor("//tmp/t", 2)

    def test_key_columns1(self):
        create("table", "//tmp/t", attributes={"key_columns": ["a", "b"]})
        assert get("//tmp/t/@sorted")
        assert get("//tmp/t/@key_columns") == ["a", "b"]

    def test_key_columns2(self):
        create("table", "//tmp/t")
        write_table("//tmp/t", {"a" : "b"})
        with pytest.raises(YtError): set("//tmp/t/@key_columns", ["a", "b"])

    def test_key_columns3(self):
        create("table", "//tmp/t")
        with pytest.raises(YtError): set("//tmp/t/@key_columns", 123)

    def test_statistics1(self):
        table = "//tmp/t"
        create("table", table)
        set("//tmp/t/@compression_codec", "snappy")
        write_table(table, {"foo": "bar"})

        for i in xrange(8):
            merge(in_=[table, table], out="<append=true>" + table)

        chunk_count = 3**8
        assert len(get("//tmp/t/@chunk_ids")) == chunk_count

        codec_info = get("//tmp/t/@compression_statistics")
        assert codec_info["snappy"]["chunk_count"] == chunk_count

        erasure_info = get("//tmp/t/@erasure_statistics")
        assert erasure_info["none"]["chunk_count"] == chunk_count

    @unix_only
    def test_statistics2(self):
        tableA = "//tmp/a"
        create("table", tableA)
        write_table(tableA, {"foo": "bar"})

        tableB = "//tmp/b"
        create("table", tableB)
        set(tableB + "/@compression_codec", "snappy")

        map(in_=[tableA], out=[tableB], command="cat")

        codec_info = get(tableB + "/@compression_statistics")
        assert codec_info.keys() == ["snappy"]

    def test_json_format(self):
        create("table", "//tmp/t")
        write_table('//tmp/t', '{"x":"0"}\n{"x":"1"}', input_format="json", is_raw=True)
        assert '{"x":"0"}\n{"x":"1"}\n' == read_table("//tmp/t", output_format="json")

    def test_boolean(self):
        create("table", "//tmp/t")
        format = yson.loads("<boolean_as_string=false;format=text>yson")
        write_table("//tmp/t", "{x=%false};{x=%true};{x=false};", input_format=format, is_raw=True)
        assert '{"x"=%false};\n{"x"=%true};\n{"x"="false"};\n' == read_table("//tmp/t", output_format=format)

    def test_uint64(self):
        create("table", "//tmp/t")
        format = yson.loads("<format=text>yson")
        write_table("//tmp/t", "{x=1u};{x=4u};{x=9u};", input_format=format, is_raw=True)
        assert '{"x"=1u};\n{"x"=4u};\n{"x"=9u};\n' == read_table("//tmp/t", output_format=format)

    def test_concatenate(self):
        create("table", "//tmp/t1")
        write_table("//tmp/t1", {"key": "x"})
        assert read_table("//tmp/t1") == [{"key": "x"}]

        create("table", "//tmp/t2")
        write_table("//tmp/t2", {"key": "y"})
        assert read_table("//tmp/t2") == [{"key": "y"}]

        create("table", "//tmp/union")

        concatenate(["//tmp/t1", "//tmp/t2"], "//tmp/union")
        assert read_table("//tmp/union") == [{"key": "x"}, {"key": "y"}]

        concatenate(["//tmp/t1", "//tmp/t2"], "<append=true>//tmp/union")
        assert read_table("//tmp/union") == [{"key": "x"}, {"key": "y"}] * 2

    def test_concatenate_sorted(self):
        create("table", "//tmp/t1")
        write_table("//tmp/t1", {"key": "x"})
        sort(in_="//tmp/t1", out="//tmp/t1", sort_by="key")
        assert read_table("//tmp/t1") == [{"key": "x"}]
        assert get("//tmp/t1/@sorted", "true")

        create("table", "//tmp/t2")
        write_table("//tmp/t2", {"key": "y"})
        sort(in_="//tmp/t2", out="//tmp/t2", sort_by="key")
        assert read_table("//tmp/t2") == [{"key": "y"}]
        assert get("//tmp/t2/@sorted", "true")

        create("table", "//tmp/union")
        sort(in_="//tmp/union", out="//tmp/union", sort_by="key")
        assert get("//tmp/union/@sorted", "true")

        concatenate(["//tmp/t2", "//tmp/t1"], "<append=true>//tmp/union")
        assert read_table("//tmp/union") == [{"key": "y"}, {"key": "x"}]
        assert get("//tmp/union/@sorted", "false")<|MERGE_RESOLUTION|>--- conflicted
+++ resolved
@@ -360,12 +360,8 @@
         assert read_table("//tmp/table", tx=outer_tx) == [v1]
         assert read_table("//tmp/table", tx=inner_tx) == [v1, v2]
 
-<<<<<<< HEAD
-        write_table("<append=true>//tmp/table", v3, tx=outer_tx) # this won"t be seen from inner
-=======
         # this won"t be seen from inner
         write_table("<append=true>//tmp/table", v3, tx=outer_tx)
->>>>>>> af0d565b
         assert read_table("//tmp/table", tx=outer_tx) == [v1, v3]
         assert read_table("//tmp/table", tx=inner_tx) == [v1, v2]
 
@@ -374,12 +370,8 @@
         assert read_table("//tmp/table", tx=inner_tx) == [v1, v2, v4]
 
         commit_transaction(inner_tx)
-<<<<<<< HEAD
-        self.assertItemsEqual(read_table("//tmp/table", tx=outer_tx), [v1, v2, v4, v3]) # order is not specified
-=======
         # order is not specified
         assert_items_equal(read_table("//tmp/table", tx=outer_tx), [v1, v2, v4, v3])
->>>>>>> af0d565b
 
         commit_transaction(outer_tx)
 
