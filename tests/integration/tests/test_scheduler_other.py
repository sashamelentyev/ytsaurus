
import pytest

from yt_env_setup import YTEnvSetup
from yt_commands import *
import time
import __builtin__


##################################################################

class TestSchedulerOther(YTEnvSetup):
    NUM_MASTERS = 3
    NUM_NODES = 1
    NUM_SCHEDULERS = 1

    DELTA_SCHEDULER_CONFIG = {
        "scheduler": {
            "chunk_scratch_period" : 500
        }
    }

    def _set_banned_flag(self, value):
        if value:
            flag = 'true'
            state = 'offline'
        else:
            flag = 'false'
            state = 'online'

        nodes = get("//sys/nodes")
        assert len(nodes) == 1
        address = nodes.keys()[0]
        set("//sys/nodes/%s/@banned" % address, flag)

        # Give it enough time to register or unregister the node
        time.sleep(1.0)
        assert get("//sys/nodes/%s/@state" % address) == state
        print 'Node is %s' % state

    def _prepare_tables(self):
        create('table', '//tmp/t_in')
        set('//tmp/t_in/@replication_factor', 1)
        write('//tmp/t_in', {"foo": "bar"})

        create('table', '//tmp/t_out')
        set('//tmp/t_out/@replication_factor', 1)

    def test_strategies(self):
        self._prepare_tables()
        self._set_banned_flag(True)

        print 'Fail strategy'
        with pytest.raises(YtError):
            op_id = map(dont_track=True, in_='//tmp/t_in', out='//tmp/t_out', command='cat', opt=['/spec/unavailable_chunk_strategy=fail'])
            track_op(op_id)

        print 'Skip strategy'
        map(in_='//tmp/t_in', out='//tmp/t_out', command='cat', opt=['/spec/unavailable_chunk_strategy=skip'])
        assert read('//tmp/t_out') == []

        print 'Wait strategy'
        op_id = map(dont_track=True, in_='//tmp/t_in', out='//tmp/t_out', command='cat',  opt=['/spec/unavailable_chunk_strategy=wait'])

        self._set_banned_flag(False)
        track_op(op_id)

        assert read('//tmp/t_out') == [ {'foo' : 'bar'} ]

    def test_revive(self):
        self._prepare_tables()

        op_id = map(dont_track=True, in_='//tmp/t_in', out='//tmp/t_out', command='cat; sleep 3')

        time.sleep(2)
        self.Env._kill_service("scheduler")
        self.Env.start_schedulers("scheduler")

        track_op(op_id)

        assert read('//tmp/t_out') == [ {'foo' : 'bar'} ]

class TestSchedulingTags(YTEnvSetup):
    NUM_MASTERS = 3
    NUM_NODES = 2
    NUM_SCHEDULERS = 1

    DELTA_SCHEDULER_CONFIG = {
        'scheduler' : {
            'event_log' : {
                'flush_period' : 300
            }
        }
    }

    DELTA_NODE_CONFIG = {
        'exec_agent' : {
            'slot_manager' : {
                'enable_cgroups' : 'false'
            },
        }
    }

    def _prepare(self):
        create('table', '//tmp/t_in')
        write('//tmp/t_in', {"foo": "bar"})
        create('table', '//tmp/t_out')

        self.node = list(get("//sys/nodes"))[0]
        set("//sys/nodes/{0}/@scheduling_tags".format(self.node), ["tagA", "tagB"])

    def test_failed_cases(self):
        self._prepare()

        map(command="cat", in_="//tmp/t_in", out="//tmp/t_out")
        with pytest.raises(YtError):
            map(command="cat", in_="//tmp/t_in", out="//tmp/t_out", spec={"scheduling_tag": "tagC"})

        map(command="cat", in_="//tmp/t_in", out="//tmp/t_out", spec={"scheduling_tag": "tagA"})
        assert read('//tmp/t_out') == [ {'foo' : 'bar'} ]

        set("//sys/nodes/{0}/@scheduling_tags".format(self.node), [])
        time.sleep(1.0)
        with pytest.raises(YtError):
            map(command="cat", in_="//tmp/t_in", out="//tmp/t_out", spec={"scheduling_tag": "tagA"})


    def test_pools(self):
        self._prepare()

        create("map_node", "//sys/pools/test_pool")
        set("//sys/pools/test_pool/@scheduling_tag", "tagA")
        map(command="cat", in_="//tmp/t_in", out="//tmp/t_out", spec={"pool": "test_pool"})
        assert read('//tmp/t_out') == [ {'foo' : 'bar'} ]

    def test_tag_correctness(self):
        def get_job_nodes(op_id):
            nodes = __builtin__.set()
            for row in read("//sys/scheduler/event_log"):
                if row.get("event_type") == "job_started":
                    nodes.add(row["node_address"])
            return nodes

        self._prepare()
        write('//tmp/t_in', [{"foo": "bar"} for _ in xrange(20)])

        set("//sys/nodes/{0}/@scheduling_tags".format(self.node), ["tagB"])
<<<<<<< HEAD
        time.sleep(1.0)
=======
        time.sleep(1.2)
>>>>>>> 46afbc3a
        op_id = map(dont_track=True, command="cat", in_="//tmp/t_in", out="//tmp/t_out", spec={"scheduling_tag": "tagB", "job_count": 20})
        track_op(op_id)
        time.sleep(0.5)
        assert get_job_nodes(op_id) == __builtin__.set([self.node])


        op_id = map(dont_track=True, command="cat", in_="//tmp/t_in", out="//tmp/t_out", spec={"job_count": 20})
        track_op(op_id)
        time.sleep(0.5)
        assert len(get_job_nodes(op_id)) <= 2

<|MERGE_RESOLUTION|>--- conflicted
+++ resolved
@@ -145,11 +145,7 @@
         write('//tmp/t_in', [{"foo": "bar"} for _ in xrange(20)])
 
         set("//sys/nodes/{0}/@scheduling_tags".format(self.node), ["tagB"])
-<<<<<<< HEAD
-        time.sleep(1.0)
-=======
         time.sleep(1.2)
->>>>>>> 46afbc3a
         op_id = map(dont_track=True, command="cat", in_="//tmp/t_in", out="//tmp/t_out", spec={"scheduling_tag": "tagB", "job_count": 20})
         track_op(op_id)
         time.sleep(0.5)
